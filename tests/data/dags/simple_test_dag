# Generated via https://github.com/mozilla/bigquery-etl/blob/main/bigquery_etl/query_scheduling/generate_airflow_dags.py

from airflow import DAG
from airflow.sensors.external_task import ExternalTaskMarker
from airflow.sensors.external_task import ExternalTaskSensor
from airflow.utils.task_group import TaskGroup
import datetime
from utils.constants import ALLOWED_STATES, FAILED_STATES
from utils.gcp import bigquery_etl_query, gke_command

from fivetran_provider.operators.fivetran import FivetranOperator
from fivetran_provider.sensors.fivetran import FivetranSensor
from utils.callbacks import retry_tasks_callback

docs = """
### bqetl_test_dag

Built from bigquery-etl repo, [`dags/bqetl_test_dag.py`](https://github.com/mozilla/bigquery-etl/blob/main/dags/bqetl_test_dag.py)

#### Owner

test@example.org
"""


default_args = {
    "owner": "test@example.org",
    "start_date": datetime.datetime(2020, 1, 1, 0, 0),
    "end_date": None,
    "email": ["test@example.org"],
    "depends_on_past": False,
    "retry_delay": datetime.timedelta(seconds=3600),
    "email_on_failure": True,
    "email_on_retry": True,
    "retries": 2,
}

tags = ["repo/bigquery-etl"]

with DAG(
    "bqetl_test_dag",
    default_args=default_args,
    schedule_interval="@daily",
    doc_md=docs,
    tags=tags,
) as dag:

    test__non_incremental_query__v1 = bigquery_etl_query(
        task_id="test__non_incremental_query__v1",
        destination_table="non_incremental_query_v1",
        dataset_id="test",
        project_id="moz-fx-data-test-project",
        owner="test@example.com",
        email=["test@example.com"],
        date_partition_parameter="submission_date",
        depends_on_past=True,
        arguments=["--append_table"],
    )

    fivetran_import_1_sync_start = FivetranOperator(
        connector_id="{{ var.value.fivetran_import_1_connector_id }}",
        task_id="fivetran_import_1_task",
    )

    fivetran_import_1_sync_wait = FivetranSensor(
        connector_id="{{ var.value.fivetran_import_1_connector_id }}",
        task_id="fivetran_import_1_sensor",
<<<<<<< HEAD
        poke_interval=30,
        xcom="{{ task_instance.xcom_pull('fivetran_import_1_task') }}",
        on_retry_callback=retry_tasks_callback,
        params={'retry_tasks': ['fivetran_import_1_task']},
=======
        poke_interval=5,
        xcom="{{ task_instance.xcom_pull('fivetran_import_1_task') }}",
        on_retry_callback=retry_tasks_callback,
        params={"retry_tasks": ["fivetran_import_1_task"]},
>>>>>>> d76408b3
    )

    fivetran_import_1_sync_wait.set_upstream(fivetran_import_1_sync_start)

    test__non_incremental_query__v1.set_upstream(fivetran_import_1_sync_wait)

    fivetran_import_2_sync_start = FivetranOperator(
        connector_id="{{ var.value.fivetran_import_2_connector_id }}",
        task_id="fivetran_import_2_task",
    )

    fivetran_import_2_sync_wait = FivetranSensor(
        connector_id="{{ var.value.fivetran_import_2_connector_id }}",
        task_id="fivetran_import_2_sensor",
<<<<<<< HEAD
        poke_interval=30,
        xcom="{{ task_instance.xcom_pull('fivetran_import_2_task') }}",
        on_retry_callback=retry_tasks_callback,
        params={'retry_tasks': ['fivetran_import_2_task']},
=======
        poke_interval=5,
        xcom="{{ task_instance.xcom_pull('fivetran_import_2_task') }}",
        on_retry_callback=retry_tasks_callback,
        params={"retry_tasks": ["fivetran_import_2_task"]},
>>>>>>> d76408b3
    )

    fivetran_import_2_sync_wait.set_upstream(fivetran_import_2_sync_start)

    test__non_incremental_query__v1.set_upstream(fivetran_import_2_sync_wait)<|MERGE_RESOLUTION|>--- conflicted
+++ resolved
@@ -65,17 +65,10 @@
     fivetran_import_1_sync_wait = FivetranSensor(
         connector_id="{{ var.value.fivetran_import_1_connector_id }}",
         task_id="fivetran_import_1_sensor",
-<<<<<<< HEAD
         poke_interval=30,
         xcom="{{ task_instance.xcom_pull('fivetran_import_1_task') }}",
         on_retry_callback=retry_tasks_callback,
-        params={'retry_tasks': ['fivetran_import_1_task']},
-=======
-        poke_interval=5,
-        xcom="{{ task_instance.xcom_pull('fivetran_import_1_task') }}",
-        on_retry_callback=retry_tasks_callback,
         params={"retry_tasks": ["fivetran_import_1_task"]},
->>>>>>> d76408b3
     )
 
     fivetran_import_1_sync_wait.set_upstream(fivetran_import_1_sync_start)
@@ -90,17 +83,10 @@
     fivetran_import_2_sync_wait = FivetranSensor(
         connector_id="{{ var.value.fivetran_import_2_connector_id }}",
         task_id="fivetran_import_2_sensor",
-<<<<<<< HEAD
         poke_interval=30,
         xcom="{{ task_instance.xcom_pull('fivetran_import_2_task') }}",
         on_retry_callback=retry_tasks_callback,
-        params={'retry_tasks': ['fivetran_import_2_task']},
-=======
-        poke_interval=5,
-        xcom="{{ task_instance.xcom_pull('fivetran_import_2_task') }}",
-        on_retry_callback=retry_tasks_callback,
         params={"retry_tasks": ["fivetran_import_2_task"]},
->>>>>>> d76408b3
     )
 
     fivetran_import_2_sync_wait.set_upstream(fivetran_import_2_sync_start)
