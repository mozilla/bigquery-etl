<<<<<<< HEAD
WITH unioned AS
(
    SELECT
=======
WITH clients_last_seen_unioned AS (
  SELECT
>>>>>>> eece4211
    *,
     CAST(NULL AS string) AS distribution_id,
    'Fenix' AS normalized_app_name
  FROM
    fenix.clients_last_seen_joined
  WHERE
    submission_date = @submission_date
  UNION ALL
  SELECT
    *,
    CAST(NULL AS string) AS distribution_id,
    'Firefox iOS' AS normalized_app_name
  FROM
    firefox_ios.clients_last_seen_joined
  WHERE
    submission_date = @submission_date
  UNION ALL
  SELECT
    *,
    CAST(NULL AS string) AS distribution_id,
    'Focus iOS' AS normalized_app_name
  FROM
    focus_ios.clients_last_seen_joined
  WHERE
    submission_date = @submission_date
  UNION ALL
  SELECT
    submission_date,
    normalized_channel,
    client_id,
    udf_js.sample_id(client_id) AS sample_id,
    days_since_seen,
    days_since_created_profile,
    NULL AS days_since_seen_session_start,
    NULL AS days_since_seen_session_end,
    days_seen_bits,
    days_created_profile_bits,
    first_seen_date AS first_run_date,
    durations,
    NULL AS days_seen_session_start_bits,
    NULL AS days_seen_session_end_bits,
    os AS normalized_os,
    osversion AS normalized_os_version,
    NULL AS android_sdk_version,
    locale,
    city,
    country,
    app_build_id AS app_build,
    NULL AS app_channel,
    metadata_app_version AS app_display_version,
    NULL AS architecture,
    NULL AS device_manufacturer,
    device AS device_model,
    NULL AS telemetry_sdk_build,
    first_seen_date,
    submission_date = first_seen_date AS is_new_profile,
    NULL AS n_metrics_ping,
    NULL AS days_sent_metrics_ping_bits,
    NULL AS uri_count,
    default_browser AS is_default_browser,
    distribution_id AS distribution_id,
    'Focus Android' AS normalized_app_name
  FROM
    telemetry.core_clients_last_seen
  WHERE
    submission_date = @submission_date
    AND app_name = 'Focus'
    AND os = 'Android'
),
unioned AS (
  SELECT
    *
  FROM
    clients_last_seen_unioned
  WHERE
    days_since_seen = 0
),
search_clients AS (
  SELECT
    *
  FROM
    search_derived.mobile_search_clients_daily_v1
  WHERE
    submission_date = DATE_ADD(@submission_date, INTERVAL 1 DAY)
),
search_metrics AS (
  SELECT
    unioned.client_id,
    unioned.submission_date,
        -- the table is more than one row per client (one row per engine, looks like), so we have to aggregate.
    SUM(ad_click) AS ad_click,
    SUM(organic) AS organic_search_count,
    SUM(search_count) AS search_count,
    SUM(search_with_ads) AS search_with_ads,
  FROM
    unioned
  LEFT JOIN
    search_clients m
  ON
    unioned.client_id = m.client_id
    AND DATE_ADD(unioned.submission_date, INTERVAL 1 DAY) = m.submission_date
  GROUP BY
    1,
    2
),
mobile_with_searches AS (
  SELECT
    unioned.client_id,
    unioned.sample_id,
    CASE
    WHEN
      BIT_COUNT(days_seen_bits)
      BETWEEN 1
      AND 6
    THEN
      'infrequent_user'
    WHEN
      BIT_COUNT(days_seen_bits)
      BETWEEN 7
      AND 13
    THEN
      'casual_user'
    WHEN
      BIT_COUNT(days_seen_bits)
      BETWEEN 14
      AND 20
    THEN
      'regular_user'
    WHEN
      BIT_COUNT(days_seen_bits) >= 21
    THEN
      'core_user'
    ELSE
      'other'
    END
    AS activity_segment,
    unioned.normalized_app_name,
    unioned.app_display_version,
    CAST(NULL AS string) AS app_version,
    unioned.normalized_channel,
    unioned.country,
    unioned.city,
    unioned.days_seen_bits,
    DATE_DIFF(unioned.submission_date, unioned.first_seen_date, DAY) AS days_since_first_seen,
    unioned.device_model,
    unioned.is_new_profile,
    unioned.locale,
    unioned.first_seen_date,
    unioned.normalized_os,
    unioned.normalized_os_version,
    unioned.durations,
    unioned.submission_date,
    unioned.uri_count,
    unioned.is_default_browser,
    SPLIT(unioned.normalized_os_version, '.')[SAFE_OFFSET(0)] AS os_version_major,
    CONCAT(SPLIT(unioned.normalized_os_version, '.')[SAFE_OFFSET(0)] , '.', SPLIT(unioned.normalized_os_version, '.')[SAFE_OFFSET(1)]) AS os_version_minor,
    unioned.distribution_id AS distribution_id,
    CAST(NULL AS string) AS attribution_content,
    CAST(NULL AS string) AS attribution_source,
    CAST(NULL AS string) AS attribution_medium,
    CAST(NULL AS string) AS attribution_campaign,
    CAST(NULL AS string) AS attribution_experiment,
    CAST(NULL AS string) AS attribution_variation,
    search.* EXCEPT (submission_date, client_id),
    NULL AS active_hours_sum
  FROM
    unioned
  LEFT JOIN
    search_metrics search
  ON
    search.client_id = unioned.client_id
    AND search.submission_date = DATE_ADD(unioned.submission_date, INTERVAL 1 DAY)
),
desktop AS (
  SELECT
    client_id,
    sample_id,
    activity_segments_v1 AS activity_segment,
    'Firefox Desktop' AS normalized_app_name,
    app_display_version,
    app_version AS app_version,
    normalized_channel,
    country,
    city,
    days_visited_1_uri_bits AS days_seen_bits,
    days_since_first_seen,
    CAST(NULL AS string) AS device_model,
    submission_date = first_seen_date AS is_new_profile,
    locale,
    first_seen_date,
    os AS normalized_os,
    normalized_os_version,
    subsession_hours_sum AS durations,
    submission_date,
    COALESCE(
      scalar_parent_browser_engagement_total_uri_count_normal_and_private_mode_sum,
      scalar_parent_browser_engagement_total_uri_count_sum
    ) AS uri_count,
    is_default_browser,
    SPLIT(normalized_os_version, '.')[SAFE_OFFSET(0)] AS os_version_major,
    CONCAT(SPLIT(normalized_os_version, '.')[SAFE_OFFSET(0)] , '.', SPLIT(normalized_os_version, '.')[SAFE_OFFSET(1)]) AS os_version_minor,
    distribution_id AS distribution_id,
    attribution.content AS attribution_content,
    attribution.source AS attribution_source,
    attribution.medium AS attribution_medium,
    attribution.campaign AS attribution_campaign,
    attribution.experiment AS attribution_experiment,
    attribution.variation AS attribution_variation,
    ad_clicks_count_all AS ad_clicks,
    search_count_organic AS organic_search_count,
    search_count_all AS search_count,
    search_with_ads_count_all AS search_with_ads,
    active_hours_sum
  FROM
    telemetry.clients_last_seen
  WHERE
    days_since_seen = 0
    AND submission_date = @submission_date
)
SELECT
  *
FROM
  mobile_with_searches
UNION ALL
SELECT
  *
FROM
  desktop<|MERGE_RESOLUTION|>--- conflicted
+++ resolved
@@ -1,11 +1,5 @@
-<<<<<<< HEAD
-WITH unioned AS
-(
-    SELECT
-=======
 WITH clients_last_seen_unioned AS (
   SELECT
->>>>>>> eece4211
     *,
      CAST(NULL AS string) AS distribution_id,
     'Fenix' AS normalized_app_name
