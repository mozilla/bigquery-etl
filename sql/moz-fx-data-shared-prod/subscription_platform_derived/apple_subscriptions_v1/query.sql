--- conflicted
+++ resolved
@@ -153,8 +153,7 @@
     apple_iap_trial_events AS trial_events
   JOIN
     apple_iap_periods AS periods
-  ON
-    trial_events.original_transaction_id = periods.original_transaction_id
+    ON trial_events.original_transaction_id = periods.original_transaction_id
     AND trial_events.user_id = periods.user_id
     AND trial_events.purchase_date >= periods.start_time
     AND trial_events.purchase_date < periods.end_time
@@ -236,9 +235,4 @@
   apple_iap_enhanced_period_aggregates AS periods
 LEFT JOIN
   apple_iap_trial_periods AS trial_periods
-<<<<<<< HEAD
-  USING (original_transaction_id, user_id)
-=======
-USING
-  (original_transaction_id, user_id, period_offset)
->>>>>>> 5ce1f9ae
+  USING (original_transaction_id, user_id, period_offset)