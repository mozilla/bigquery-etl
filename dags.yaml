---
bqetl_error_aggregates:
  schedule_interval: 3h
  default_args:
    owner: wkahngreene@mozilla.com
    email:
      [
        "telemetry-alerts@mozilla.com",
        "wkahngreene@mozilla.com",
      ]
    start_date: "2019-11-01"
    retries: 1
    retry_delay: 20m
    depends_on_past: false
  tags:
    - impact/tier_1

bqetl_ssl_ratios:
  schedule_interval: 0 2 * * *
  description: The DAG schedules SSL ratios queries.
  default_args:
    owner: chutten@mozilla.com
    start_date: "2019-07-20"
    email: ["telemetry-alerts@mozilla.com", "chutten@mozilla.com"]
    retries: 2
    retry_delay: 30m
  tags:
    - impact/tier_3

bqetl_amo_stats:
  schedule_interval: 0 3 * * *
  # yamllint disable rule:line-length
  description: |
    Add-on download and install statistics to power the
    [addons.mozilla.org](https://addons.mozilla.org) (AMO) stats pages.

    See the [post on the Add-Ons Blog](https://blog.mozilla.org/addons/2020/06/10/improvements-to-statistics-processing-on-amo/).
  # yamllint enable rule:line-length
  default_args:
    owner: kik@mozilla.com
    start_date: "2020-06-01"
    email: ["telemetry-alerts@mozilla.com", "kik@mozilla.com"]
    retries: 2
    retry_delay: 30m
  tags:
    - impact/tier_1

bqetl_core:
  schedule_interval: 0 2 * * *
  description:
    Tables derived from the legacy telemetry `core` ping sent by various
    mobile applications.
  default_args:
    owner: ascholtz@mozilla.com
    start_date: "2019-07-25"
    email: ["telemetry-alerts@mozilla.com", "ascholtz@mozilla.com"]
    retries: 1
    retry_delay: 5m
  tags:
    - impact/tier_1

bqetl_nondesktop:
  schedule_interval: 0 3 * * *
  default_args:
    owner: "ascholtz@mozilla.com"
    start_date: "2019-07-25"
    email: [
      "telemetry-alerts@mozilla.com",
    ]
    retries: 1
    retry_delay: 5m
  tags:
    - impact/tier_1

bqetl_mobile_search:
  schedule_interval: 0 2 * * *
  default_args:
    owner: akomar@mozilla.com
    start_date: "2019-07-25"
    email:
      - "telemetry-alerts@mozilla.com"
      - "akomar@mozilla.com"
      - "cmorales@mozilla.com"
    retries: 1
    retry_delay: 5m
  tags:
    - impact/tier_1

bqetl_google_play_store:
  default_args:
    depends_on_past: false
    email:
      - kwindau@mozilla.com
    email_on_failure: true
    email_on_retry: false
    end_date: null
    owner: kwindau@mozilla.com
    retries: 4
    retry_delay: 360m
    start_date: '2025-03-18'
  description: Schedules daily level google play store export data
  schedule_interval: 10 18 * * *
  tags:
    - impact/tier_2

bqetl_fxa_events:
  schedule_interval: 30 1 * * *
  description: |
    Copies data from a Firefox Accounts (FxA) project. Those source tables
    are populated via Cloud Logging (Stackdriver). We hash various fields
    as part of the import.

    The DAG also provides daily aggregations on top of the raw log data,
    which eventually power high-level reporting about FxA usage.

    Tasks here have occasionally failed due to incompatible schema changes
    in the tables populated by Cloud Logging.
    See https://github.com/mozilla/bigquery-etl/issues/1684 for an example
    mitigation.
  default_args:
    owner: kik@mozilla.com
    start_date: "2019-03-01"
    email: ["telemetry-alerts@mozilla.com", "kik@mozilla.com"]
    retries: 1
    retry_delay: 10m
  tags:
    - impact/tier_1

bqetl_accounts_backend_external:
  schedule_interval: 30 1 * * *
  description: |
    Copies data from Firefox Accounts (FxA) CloudSQL databases.

    This DAG is under active development.
  default_args:
    owner: akomar@mozilla.com
    start_date: "2023-09-19"
    email: ["akomar@mozilla.com", "telemetry-alerts@mozilla.com"]
    retries: 1
    retry_delay: 10m
  tags:
    - impact/tier_3
    - repo/bigquery-etl

bqetl_accounts_derived:
  schedule_interval: 30 2 * * *
  description: |
    Derived tables for analyzing data from Mozilla Accounts (`accounts_backend` and
    `accounts_frontend` Glean applications).

    This DAG is under active development.
  default_args:
    owner: akomar@mozilla.com
    start_date: "2024-01-01"
    email: ["akomar@mozilla.com", "ksiegler@mozilla.com"]
    retries: 1
    retry_delay: 10m
  tags:
    - impact/tier_3
    - repo/bigquery-etl

bqetl_subplat:
  schedule_interval: 30 1 * * *
  description: |
    Daily imports for Subscription Platform data from Stripe, Firestore, and the Mozilla VPN
    operational DB as well as derived tables based on that data.

    Stripe data retrieved by stripe_external__itemized_payout_reconciliation__v5
    task has highly viariable availability timing, so it is possible for it to
    fail with the following type of error:
    `Report 'frr_...' did not succeed, status was 'pending'`
    In such cases the failure is expected, the task will continue to retry every
    30 minutes until the data becomes available. If failure observed looks
    different then it should be reported using the Airflow triage process.
  default_args:
    owner: srose@mozilla.com
    start_date: "2025-06-10"
    email: ["telemetry-alerts@mozilla.com", "srose@mozilla.com"]
    retries: 2
    retry_delay: 30m
  tags:
    - impact/tier_1

bqetl_subplat_hourly:
  schedule_interval: 30 * * * *
  description: |
    Hourly imports for Subscription Platform data from Stripe and Firestore,
    as well as derived tables based on that data.

    This DAG is scheduled with consideration for its ETLs that write to date-partitioned tables,
    so the last run targeting a particular date partition will happen at 00:30 the following day,
    allowing time for all of the data for that date to be ready from external systems like Stripe.
  default_args:
    owner: srose@mozilla.com
    start_date: "2025-06-10"
    email: ["telemetry-alerts@mozilla.com", "srose@mozilla.com"]
    retries: 1
    retry_delay: 5m
  tags:
    - impact/tier_1

bqetl_mozilla_vpn_site_metrics:
  schedule_interval: 0 15 * * *
  description: |
    Daily extracts from the Google Analytics tables for Mozilla VPN as well as
    derived tables based on that data.

    Depends on Google Analytics exports, which have highly variable timing, so
    queries depend on site_metrics_empty_check_v1, which retries every 30
    minutes to wait for data to be available.
  default_args:
    owner: srose@mozilla.com
    start_date: "2021-04-22"
    email: ["telemetry-alerts@mozilla.com", "srose@mozilla.com"]
    retries: 2
    retry_delay: 30m
  tags:
    - impact/tier_2

bqetl_gud:
  schedule_interval: 0 3 * * *
  description: Optimized tables that power the
    [Mozilla Growth and Usage Dashboard](https://gud.telemetry.mozilla.org).
  default_args:
    owner: jklukas@mozilla.com
    start_date: "2019-07-25"
    email: ["telemetry-alerts@mozilla.com", "jklukas@mozilla.com"]
    retries: 1
    retry_delay: 5m
  tags:
    - impact/tier_1

bqetl_messaging_system:
  schedule_interval: 0 2 * * *
  description: |
    Daily aggregations on top of pings sent for the `messaging_system`
    namespace by desktop Firefox.
  default_args:
    owner: najiang@mozilla.com
    start_date: "2019-07-25"
    email: ["telemetry-alerts@mozilla.com", "najiang@mozilla.com"]
    retries: 1
    retry_delay: 5m
  tags:
    - impact/tier_3

bqetl_activity_stream:
  schedule_interval: 0 2 * * *
  description: |
    Daily aggregations on top of pings sent for the `activity_stream`
    namespace by desktop Firefox. These are largely related to activity
    on the newtab page and engagement with Pocket content.
  default_args:
    owner: mbowerman@mozilla.com
    start_date: "2019-07-25"
    email: ["telemetry-alerts@mozilla.com", "mbowerman@mozilla.com"]
    retries: 1
    retry_delay: 5m
  tags:
    - impact/tier_2

bqetl_search:
  schedule_interval: 0 3 * * *
  default_args:
    owner: akomar@mozilla.com
    start_date: "2018-11-27"
    email:
      - "telemetry-alerts@mozilla.com"
      - "akomar@mozilla.com"
      - "cmorales@mozilla.com"
    retries: 2
    retry_delay: 30m
  tags:
    - impact/tier_1

bqetl_addons:
  schedule_interval: 0 4 * * *
  description: |
    Daily rollups of addon data from `main` pings.

    Depends on `bqetl_search`, so is scheduled after that DAG.
  default_args:
    owner: kik@mozilla.com
    start_date: "2018-11-27"
    email:
      - "telemetry-alerts@mozilla.com"
      - "kik@mozilla.com"
    retries: 2
    retry_delay: 30m
  tags:
    - impact/tier_2

bqetl_devtools:
  schedule_interval: 0 3 * * *
  description: |
    Summarizes usage of the Dev Tools component of desktop Firefox.
  default_args:
    owner: ascholtz@mozilla.com
    start_date: "2018-11-27"
    email: ["telemetry-alerts@mozilla.com", "ascholtz@mozilla.com"]
    retries: 2
    retry_delay: 30m
  tags:
    - impact/tier_3

bqetl_main_summary:
  schedule_interval: 0 2 * * *
  description: |
    General-purpose derived tables for analyzing usage of desktop Firefox.
    This is one of our highest-impact DAGs and should be handled carefully.
  default_args:
    owner: ascholtz@mozilla.com
    start_date: "2018-11-27"
    email:
      [
        "telemetry-alerts@mozilla.com",
        "ascholtz@mozilla.com",
      ]
    retries: 2
    retry_delay: 30m
  tags:
    - impact/tier_1

bqetl_experiments_daily:
  schedule_interval: 0 3 * * *
  description: |
    The DAG schedules queries that query experimentation related
    metrics (enrollments, search, ...) from stable tables to finalize
    numbers of experiment monitoring datasets for a specific date.
  default_args:
    owner: ascholtz@mozilla.com
    start_date: "2018-11-27"
    email: ["telemetry-alerts@mozilla.com", "ascholtz@mozilla.com"]
    retries: 2
    retry_delay: 30m
  tags:
    - impact/tier_1

# DAG for exporting query data marked as public to GCS
# queries should not be explicitly assigned to this DAG (done automatically)
bqetl_public_data_json:
  schedule_interval: 0 5 * * *
  description: |
    Daily exports of query data marked as public to GCS.

    Depends on the results of several upstream DAGs, the latest of which
    runs at 04:00 UTC.

    As long as the most recent DAG run is successful this job can be considered healthy.
    In such case, past DAG failures can be ignored.
  default_args:
    owner: ascholtz@mozilla.com
    start_date: "2020-04-14"
    email: ["telemetry-alerts@mozilla.com", "ascholtz@mozilla.com"]
    retries: 2
    retry_delay: 30m
  tags:
    - impact/tier_3

bqetl_internet_outages:
  schedule_interval: 0 7 * * *
  description: |
    DAG for building the internet outages datasets.
    See [bug 1640204](https://bugzilla.mozilla.org/show_bug.cgi?id=1640204).
  default_args:
    owner: aplacitelli@mozilla.com
    start_date: "2020-01-01"
    email: ["aplacitelli@mozilla.com"]
    retries: 2
    retry_delay: 30m
  tags:
    - impact/tier_3

bqetl_deletion_request_volume:
  schedule_interval: 0 1 * * *
  default_args:
    owner: akomar@mozilla.com
    start_date: "2020-06-29"
    email: ["telemetry-alerts@mozilla.com", "akomar@mozilla.com"]
    retries: 2
    retry_delay: 30m
  tags:
    - impact/tier_3

bqetl_fenix_event_rollup:
  schedule_interval: 0 2 * * *
  default_args:
    owner: wlachance@mozilla.com
    start_date: "2020-09-09"
    email: ["wlachance@mozilla.com"]
    retries: 2
    retry_delay: 30m
  tags:
    - impact/tier_1

bqetl_org_mozilla_fenix_derived:
  schedule_interval: 0 2 * * *
  default_args:
    depends_on_past: false
    email:
      - amiyaguchi@mozilla.com
      - telemetry-alerts@mozilla.com
    email_on_failure: true
    email_on_retry: true
    owner: amiyaguchi@mozilla.com
    retries: 2
    retry_delay: 30m
    start_date: "2020-10-18"
  tags:
    - impact/tier_1

bqetl_org_mozilla_firefox_derived:
  schedule_interval: 0 2 * * *
  default_args:
    depends_on_past: false
    email:
      - frank@mozilla.com
      - telemetry-alerts@mozilla.com
    email_on_failure: true
    email_on_retry: true
    owner: frank@mozilla.com
    retries: 2
    retry_delay: 30m
    start_date: "2022-11-30"
  tags:
    - impact/tier_1

bqetl_org_mozilla_focus_derived:
  schedule_interval: 0 2 * * *
  default_args:
    depends_on_past: false
    email:
      - akomar@mozilla.com
      - telemetry-alerts@mozilla.com
    email_on_failure: true
    email_on_retry: true
    owner: akomar@mozilla.com
    retries: 2
    retry_delay: 30m
    start_date: "2023-02-22"
  tags:
    - impact/tier_1

bqetl_monitoring:
  schedule_interval: 0 2 * * *
  description: |
    This DAG schedules queries and scripts for populating datasets
    used for monitoring of the data platform.
  default_args:
    owner: ascholtz@mozilla.com
    email: ["ascholtz@mozilla.com", "kwindau@mozilla.com"]
    start_date: "2018-10-30"
    retries: 2
    retry_delay: 30m
  tags:
    - impact/tier_1

bqetl_monitoring_airflow:
  schedule_interval: 0 10 * * *
  description: |
    This DAG schedules queries and scripts for populating datasets
    used for monitoring of Airflow DAGs.
  default_args:
    owner: kik@mozilla.com
    email: ["kik@mozilla.com"]
    start_date: "2022-09-01"
    retries: 2
    retry_delay: 30m
  tags:
    - impact/tier_2

bqetl_event_rollup:
  schedule_interval: 0 3 * * *
  description: |
    Desktop tables (`telemetry_derived.events_daily_v1` and upstream) are deprecated and paused
    (have their scheduling metadata commented out) per https://bugzilla.mozilla.org/show_bug.cgi?id=1805722#c10
  default_args:
    owner: wlachance@mozilla.com
    start_date: "2020-11-03"
    email: ["wlachance@mozilla.com"]
    retries: 2
    retry_delay: 30m
  tags:
    - impact/tier_1

bqetl_search_dashboard:
  default_args:
    depends_on_past: false
    email:
      - telemetry-alerts@mozilla.com
      - akomar@mozilla.com
    email_on_failure: true
    email_on_retry: true
    owner: akomar@mozilla.com
    retries: 2
    retry_delay: 30m
    start_date: "2020-12-14"
  schedule_interval: 30 5 * * *
  tags:
    - impact/tier_2

bqetl_desktop_platform:
  schedule_interval: 0 3 * * *
  default_args:
    owner: ascholtz@mozilla.com
    start_date: "2018-11-01"
    email:
      [
        "telemetry-alerts@mozilla.com",
        "ascholtz@mozilla.com",
        "yzenevich@mozilla.com",
      ]
    retries: 2
    retry_delay: 30m
  tags:
    - impact/tier_3

bqetl_internal_tooling:
  description: |
    This DAG schedules queries for populating tables related to Mozilla's
    internal developer tooling (e.g. mozregression).
  default_args:
    depends_on_past: false
    email:
      - ahalberstadt@mozilla.com
      - telemetry-alerts@mozilla.com
    email_on_failure: true
    email_on_retry: true
    end_date: null
    owner: ahalberstadt@mozilla.com
    retries: 2
    retry_delay: 30m
    start_date: "2020-06-01"
  schedule_interval: 0 4 * * *
  tags:
    - impact/tier_3

bqetl_release_criteria:
  schedule_interval: daily
  default_args:
    owner: perf-pmo@mozilla.com
    start_date: "2020-12-03"
    email:
      - telemetry-alerts@mozilla.com
      - esmyth@mozilla.com
    retries: 2
    retry_delay: 30m
  tags:
    - impact/tier_1

bqetl_pocket:
  default_args:
    depends_on_past: false
    email:
      - kik@mozilla.com
      - telemetry-alerts@mozilla.com
    email_on_failure: true
    email_on_retry: true
    owner: kik@mozilla.com
    # Retry more than normal because the files from Pocket may not always be available on time.
    retries: 10
    retry_delay: 60m
    start_date: "2021-03-10"
  description: |
    Import of data from Pocket's Snowflake warehouse.

    Originally created for [Bug 1695336](
    https://bugzilla.mozilla.org/show_bug.cgi?id=1695336).

    *Triage notes*

    As long as the most recent DAG run is successful this job can be considered healthy.
    In such case, past DAG failures can be ignored.
  schedule_interval: 0 12 * * *
  tags:
    - impact/tier_2

bqetl_desktop_funnel:
  description: |
    This DAG schedules desktop funnel queries used to power the
    [Numbers that Matter dashboard](https://protosaur.dev/numbers-that-matter/)
  schedule_interval: 0 4 * * *
  default_args:
    owner: ascholtz@mozilla.com
    start_date: "2021-01-01"
    email:
      [
        "telemetry-alerts@mozilla.com",
        "ascholtz@mozilla.com",
      ]
    retries: 2
    retry_delay: 30m
  tags:
    - impact/tier_1

bqetl_firefox_ios:
  default_args:
    depends_on_past: false
    email:
      - kik@mozilla.com
      - frank@mozilla.com
      - telemetry-alerts@mozilla.com
    email_on_failure: true
    email_on_retry: true
    end_date: null
    owner: kik@mozilla.com
    retries: 2
    retry_delay: 30m
    start_date: "2021-03-18"
  description: Schedule daily ios firefox ETL
  schedule_interval: 0 4 * * *
  tags:
    - impact/tier_1

bqetl_releases:
  default_args:
    depends_on_past: false
    email:
      - ascholtz@mozilla.com
      - telemetry-alerts@mozilla.com
    email_on_failure: true
    email_on_retry: true
    end_date: null
    owner: ascholtz@mozilla.com
    retries: 2
    retry_delay: 30m
    start_date: "2021-04-14"
  description: |
    Schedule release data import from https://product-details.mozilla.org/1.0

    For more context, see
    https://wiki.mozilla.org/Release_Management/Product_details
  schedule_interval: 0 4 * * *
  tags:
    - impact/tier_2

bqetl_ctxsvc_derived:
  default_args:
    depends_on_past: false
    email:
      - ctroy@mozilla.com
      - wstuckey@mozilla.com
      - telemetry-alerts@mozilla.com
    email_on_failure: true
    email_on_retry: true
    end_date: null
    owner: ctroy@mozilla.com
    retries: 2
    retry_delay: 30m
    start_date: '2021-05-01'
  description: Contextual services derived tables
  schedule_interval: 0 3 * * *
  tags:
    - impact/tier_2

bqetl_search_terms_daily:
  default_args:
    depends_on_past: false
    email:
      - ctroy@mozilla.com
      - wstuckey@mozilla.com
      - rburwei@mozilla.com
      - telemetry-alerts@mozilla.com
    email_on_failure: true
    email_on_retry: true
    end_date: null
    owner: ctroy@mozilla.com
    retries: 2
    retry_delay: 30m
    start_date: '2021-09-20'
  description: |
    Derived tables on top of search terms data.

    Note that the tasks for populating `suggest_impression_sanitized_v*` are
    particularly important because the source unsanitized dataset has only
    a 2-day retention period, so errors fairly quickly become unrecoverable
    and can impact reporting to partners. If this task errors out, it could
    indicate trouble with an upstream task that runs in a restricted project
    outside of Airflow. Contact `ctroy`, `wstuckey`, `whd`, and `jbuck`.
  schedule_interval: 0 3 * * *
  tags:
    - impact/tier_1

bqetl_experimenter_experiments_import:
  schedule_interval: "*/10 * * * *"
  description: |
    Imports experiments from the Experimenter V4 and V6 API.

    Imported experiment data is used for experiment monitoring in
    [Grafana](https://grafana.telemetry.mozilla.org/d/XspgvdxZz/experiment-enrollment).

    *Triage notes*

    As long as the most recent DAG run is successful this job can be considered healthy.
    In such case, past DAG failures can be ignored.
  default_args:
    owner: ascholtz@mozilla.com
    start_date: "2020-10-09"
    retries: 0
    email:
      - ascholtz@mozilla.com
  tags:
    - impact/tier_2

bqetl_feature_usage:
  schedule_interval: 0 5 * * *
  description: |
    Daily aggregation of browser features usages from `main` pings,
    `event` pings and addon data.

    Depends on `bqetl_addons` and `bqetl_main_summary`, so is scheduled after.
  default_args:
    owner: ascholtz@mozilla.com
    start_date: "2021-01-01"
    email:
      - "telemetry-alerts@mozilla.com"
      - "ascholtz@mozilla.com"
      - "loines@mozilla.com"
    retries: 2
    retry_delay: 30m
  tags:
    - impact/tier_1

bqetl_urlbar:
  schedule_interval: 0 3 * * *
  description: |
    Daily aggregation of metrics related to urlbar usage.
  default_args:
    owner: akommasani@mozilla.com
    start_date: "2021-08-01"
    email:
      - "telemetry-alerts@mozilla.com"
      - "akommasani@mozilla.com"
      - "akomar@mozilla.com"
    retries: 2
    retry_delay: 30m
  tags:
    - impact/tier_2

bqetl_unified:
  schedule_interval: 0 3 * * *
  description: |
    Schedule queries that unify metrics across all products.
  default_args:
    owner: ascholtz@mozilla.com
    start_date: "2021-10-12"
    email:
      - "telemetry-alerts@mozilla.com"
      - "ascholtz@mozilla.com"
      - "loines@mozilla.com"
      - "lvargas@mozilla.com"
    retries: 2
    retry_delay: 30m
  tags:
    - impact/tier_1

bqetl_regrets_reporter_summary:
  default_args:
    depends_on_past: false
    email:
      - telemetry-alerts@mozilla.com
      - kik@mozilla.com
    email_on_failure: true
    email_on_retry: true
    end_date: null
    owner: kik@mozilla.com
    retries: 2
    retry_delay: 30m
    start_date: '2021-12-12'
  description: Measure usage of the regrets reporter addon
  schedule_interval: 0 4 * * *
  tags:
    - impact/tier_1

bqetl_cjms_nonprod:
  schedule_interval: 0 * * * *
  description: |
    Hourly ETL for cjms nonprod.
  default_args:
    owner: srose@mozilla.com
    start_date: "2022-03-24"
    email: ["telemetry-alerts@mozilla.com", "srose@mozilla.com"]
    retries: 2
    retry_delay: 5m
  tags:
    - impact/tier_3

bqetl_analytics_aggregations:
  default_args:
    depends_on_past: false
    email:
      - "telemetry-alerts@mozilla.com"
      - "lvargas@mozilla.com"
      - "gkaberere@mozilla.com"
    email_on_failure: true
    email_on_retry: true
    end_date: null
    owner: lvargas@mozilla.com
    retries: 2
    retry_delay: 30m
    start_date: '2022-05-12'
  description: Scheduler to populate the aggregations required for
    analytics engineering and reports optimization.
    It provides data to build growth, search and usage metrics, as well
    as acquisition and retention KPIs, in a model that facilitates
    reporting in Looker.
  schedule_interval: 15 4 * * *
  tags:
    - impact/tier_1

bqetl_fog_decision_support:
  default_args:
    depends_on_past: false
    email:
      - telemetry-alerts@mozilla.com
      - pmcmanis@mozilla.com
    email_on_failure: true
    email_on_retry: true
    end_date: null
    owner: pmcmanis@mozilla.com
    retries: 2
    retry_delay: 30m
    start_date: '2022-05-25'
  description: This DAG schedules queries for calculating FOG decision
   support metrics
  schedule_interval: 0 4 * * *
  tags:
    - impact/tier_3
    - repo/bigquery-etl

bqetl_newtab:
  default_args:
    depends_on_past: false
    email:
      - telemetry-alerts@mozilla.com
      - mbowerman@mozilla.com
    email_on_failure: true
    email_on_retry: true
    end_date: null
    owner: mbowerman@mozilla.com
    retries: 2
    retry_delay: 30m
    start_date: '2022-07-01'
  description: Schedules newtab related queries.
  schedule_interval: daily
  tags:
    - impact/tier_1

bqetl_desktop_mobile_search_monthly:
  default_args:
    depends_on_past: false
    email:
      - telemetry-alerts@mozilla.com
      - akommasani@mozilla.com
    email_on_failure: true
    email_on_retry: true
    end_date: null
    owner: akommasani@mozilla.com
    retries: 2
    retry_delay: 30m
    start_date: '2019-01-01'
  description: Generate mnthly client data from daily search table
  schedule_interval: "0 5 2 * *"
  tags:
    - impact/tier_1
    - repo/bigquery-etl

bqetl_domain_meta:
  default_args:
    depends_on_past: false
    email:
      - wstuckey@mozilla.com
    email_on_failure: true
    email_on_retry: true
    end_date: null
    owner: wstuckey@mozilla.com
    retries: 2
    retry_delay: 30m
    start_date: '2022-10-13'
  description: Domain metadata
  schedule_interval: monthly
  tags:
    - impact/tier_3
    - triage/no_triage
    - repo/bigquery-etl

bqetl_mobile_activation:
  default_args:
    depends_on_past: false
    email:
      - telemetry-alerts@mozilla.com
      - kik@mozilla.com
    email_on_failure: true
    email_on_retry: true
    end_date: null
    owner: kik@mozilla.com
    retries: 2
    retry_delay: 30m
    start_date: '2021-01-01'
  description: Queries related to the mobile activation metric used by Marketing
  schedule_interval: daily
  tags:
    - impact/tier_1
    - repo/bigquery-etl

bqetl_analytics_tables:
  default_args:
    depends_on_past: false
    email:
      - telemetry-alerts@mozilla.com
      - lvargas@mozilla.com
      - gkaberere@mozilla.com
    email_on_failure: true
    email_on_retry: true
    end_date: null
    owner: lvargas@mozilla.com
    retries: 2
    retry_delay: 30m
    start_date: '2022-12-01'
  description: Scheduled queries for analytics tables.
    engineering.
  schedule_interval: 0 2 * * *
  tags:
    - impact/tier_1
    - repo/bigquery-etl
bqetl_fivetran_google_ads:
  default_args:
    depends_on_past: false
    email:
      - telemetry-alerts@mozilla.com
      - kwindau@mozilla.com
    email_on_failure: true
    email_on_retry: false
    end_date: null
    owner: kwindau@mozilla.com
    retries: 2
    retry_delay: 30m
    start_date: '2023-01-01'
  description: Queries for Google Ads data
      coming from Fivetran. Fivetran
      updates these tables every hour.
  schedule_interval: 0 2 * * *
  tags:
    - impact/tier_2
    - repo/bigquery-etl
bqetl_campaign_cost_breakdowns:
  default_args:
    depends_on_past: false
    email:
      - ctroy@mozilla.com
      - frank@mozilla.com
      - telemetry-alerts@mozilla.com
    email_on_failure: true
    email_on_retry: true
    end_date: null
    owner: ctroy@mozilla.com
    retries: 2
    retry_delay: 30m
    start_date: '2021-09-20'
  description: |
    Derived tables on top of fenix installation and DOU metrics,
    as well as Google ads campaign data.
  schedule_interval: 0 3 * * *
  tags:
    - impact/tier_2
    - repo/bigquery-etl
bqetl_fivetran_costs:
  default_args:
    depends_on_past: false
    email:
      - telemetry-alerts@mozilla.com
      - srose@mozilla.com
    email_on_failure: true
    email_on_retry: true
    end_date: null
    owner: srose@mozilla.com
    retries: 2
    retry_delay: 30m
    start_date: '2023-01-18'
  description: |
    Derived tables for analyzing the Fivetran Costs. Data coming from Fivetran.
  repo: bigquery-etl
  schedule_interval: 0 5 * * *
  tags:
    - impact/tier_3

bqetl_mdn_yari:
  default_args:
    depends_on_past: false
    email:
      - telemetry-alerts@mozilla.com
      - mdn-infra@mozilla.com
      - fmerz@mozilla.com
      - kik@mozilla.com
    email_on_failure: true
    email_on_retry: false
    end_date: null
    owner: fmerz@mozilla.com
    retries: 1
    retry_delay: 5m
    start_date: '2023-02-01'
  description: |
    Monthly data exports of MDN 'Popularities'. This aggregates and counts total
    page visits and normalizes them agains the max.
  schedule_interval: 0 0 1 * *
  tags:
    - impact/tier_3
    - triage/record_only

bqetl_status_check:
  default_args:
    depends_on_past: false
    email:
      - telemetry-alerts@mozilla.com
    email_on_failure: true
    email_on_retry: false
    end_date: null
    owner: ascholtz@mozilla.com
    retries: 0
    start_date: '2023-04-01'
  description: |
    This DAG checks if bigquery-etl is working properly. Dummy ETL tasks are executed to detect
    breakages as soon as possible.

    *Triage notes*

    None of these tasks should fail. If they do it is very likely that other/all ETL tasks will
    subsequently fail as well. Any failures should be communicated to the Data Infra Working Group
    as soon as possible.
  schedule_interval: "1h"
  tags:
    - impact/tier_1


bqetl_adjust:
  default_args:
    depends_on_past: false
    email:
      - telemetry-alerts@mozilla.com
      - mhirose@mozilla.com
    email_on_failure: true
    email_on_retry: true
    end_date: null
    owner: mhirose@mozilla.com
    retries: 2
    retry_delay: 30m
    start_date: '2023-07-06'
  description: |
    Derived tables built on Adjust data downloaded from https://api.adjust.com/kpis/v1/<app_token>
    Using mhirose's API token - no Adjust API token for service accounts, just users.
  repo: bigquery-etl
  schedule_interval: 0 4 * * *
  tags:
    - impact/tier_2
    - repo/bigquery-etl

bqetl_fenix_external:
  schedule_interval: 0 2 * * *
  default_args:
    depends_on_past: false
    email:
      - frank@mozilla.com
      - telemetry-alerts@mozilla.com
    email_on_failure: true
    email_on_retry: true
    owner: frank@mozilla.com
    retries: 2
    retry_delay: 30m
    start_date: "2023-05-07"
  tags:
    - impact/tier_1
    - repo/bigquery-etl
bqetl_fivetran_apple_ads:
  default_args:
    depends_on_past: false
    email:
      - telemetry-alerts@mozilla.com
      - frank@mozilla.com
      - kik@mozilla.com
    email_on_failure: true
    email_on_retry: true
    end_date: null
    owner: kik@mozilla.com
    retries: 2
    retry_delay: 30m
    start_date: '2023-05-25'
  description: |
    Copies over apple_ads data coming from Fivetran
    into our data BQ project. Fivetran syncs this data
    every hour. We copy the data every 3 hours to our project.
  schedule_interval: 0 3 * * *
  tags:
    - impact/tier_2
bqetl_fivetran_copied_tables:
  default_args:
    depends_on_past: false
    email:
      - telemetry-alerts@mozilla.com
      - frank@mozilla.com
    email_on_failure: true
    email_on_retry: true
    end_date: null
    owner: frank@mozilla.com
    retries: 2
    retry_delay: 30m
    start_date: '2023-07-04'
  description: |
    Copy over Fivetran data to shared-prod.
  schedule_interval: 0 3 * * *
  tags:
    - impact/tier_2

bqetl_default:
  default_args:
    depends_on_past: false
    email:
      - telemetry-alerts@mozilla.com
    email_on_failure: true
    email_on_retry: false
    end_date: null
    owner: telemetry-alerts@mozilla.com
    retries: 2
    retry_delay: 30m
    start_date: '2023-09-01'
  description: This is a default DAG to schedule tasks with lower business impact
    or that don't require a new or existing DAG. Queries are automatically scheduled
    in this DAG during creation when no dag name is specified using option --dag.
    See [related documentation in the cookbooks](https://mozilla.github.io/bigquery-etl/cookbooks/creating_a_derived_dataset/)
  repo: bigquery-etl
  schedule_interval: 0 4 * * *
  tags:
    - impact/tier_3
    - triage/no_triage

bqetl_reference:
  default_args:
    depends_on_past: false
    email:
      - telemetry-alerts@mozilla.com
      - cmorales@mozilla.com
    email_on_failure: true
    email_on_retry: true
    end_date: null
    owner: cmorales@mozilla.com
    retries: 2
    retry_delay: 30m
    start_date: '2023-09-18'
  description: DAG to build reference data
  repo: bigquery-etl
  schedule_interval: daily
  tags:
    - impact/tier_1
    - repo/bigquery-etl

bqetl_generated_funnels:
  default_args:
    depends_on_past: false
    email:
      - telemetry-alerts@mozilla.com
      - ascholtz@mozilla.com
    email_on_failure: true
    email_on_retry: true
    owner: ascholtz@mozilla.com
    retries: 2
    retry_delay: 30m
    start_date: '2023-10-14'
  description: DAG scheduling funnels defined in sql_generators/funnels
  repo: bigquery-etl
  schedule_interval: 0 5 * * *
  tags:
    - impact/tier_3
    - triage/no_triage

bqetl_serp:
  default_args:
    depends_on_past: false
    email:
      - telemetry-alerts@mozilla.com
      - akommasani@mozilla.com
    email_on_failure: true
    email_on_retry: true
    end_date: null
    owner: akommasani@mozilla.com
    retries: 2
    retry_delay: 30m
    start_date: '2023-10-01'
  description: DAG to build serp events data
  repo: bigquery-etl
  schedule_interval: daily
  tags:
    - impact/tier_1
    - repo/bigquery-etl

bqetl_review_checker:
  default_args:
    depends_on_past: false
    email:
      - telemetry-alerts@mozilla.com
      - akommasani@mozilla.com
    email_on_failure: true
    email_on_retry: true
    end_date: null
    owner: akommasani@mozilla.com
    retries: 2
    retry_delay: 30m
    start_date: '2023-10-01'
  description: DAG to build review checker data
  repo: bigquery-etl
  schedule_interval: daily
  tags:
    - impact/tier_1
    - repo/bigquery-etl

bqetl_ads:
  default_args:
    depends_on_past: false
    email:
      - telemetry-alerts@mozilla.com
      - cmorales@mozilla.com
      - cbeck@mozilla.com
      - lvargas@mozilla.com
      - sbetancourt@mozilla.com
    email_on_failure: true
    email_on_retry: true
    end_date: null
    owner: cbeck@mozilla.com
    retries: 2
    retry_delay: 30m
    start_date: '2023-10-10'
  description: Tables related to ads
  repo: bigquery-etl
  schedule_interval: daily
  tags:
    - impact/tier_1
    - repo/bigquery-etl

bqetl_mozilla_org_derived:
  schedule_interval: 0 2 * * *
  default_args:
    depends_on_past: false
    email:
      - frank@mozilla.com
      - telemetry-alerts@mozilla.com
    email_on_failure: true
    email_on_retry: true
    owner: frank@mozilla.com
    retries: 2
    retry_delay: 30m
    start_date: "2023-11-13"
  tags:
    - impact/tier_1

bqetl_glean_usage:
  schedule_interval: 0 2 * * *
  default_args:
    depends_on_past: false
    email:
      - ascholtz@mozilla.com
      - telemetry-alerts@mozilla.com
    email_on_failure: true
    email_on_retry: true
    owner: ascholtz@mozilla.com
    retries: 2
    retry_delay: 30m
    start_date: "2023-11-20"
  tags:
    - impact/tier_1

bqetl_glam_export:
  schedule_interval: 0 22 * * *
  default_args:
    depends_on_past: false
    email:
      - ascholtz@mozilla.com
      - efilho@mozilla.com
    email_on_failure: true
    email_on_retry: true
    owner: ascholtz@mozilla.com
    retries: 2
    retry_delay: 30m
    start_date: "2023-11-28"
  tags:
    - impact/tier_2
  description: DAG to prepare GLAM data for public export.


bqetl_use_counter_analysis:
  schedule_interval: 0 8 * * *
  default_args:
    depends_on_past: false
    email:
      - kwindau@mozilla.com
      - telemetry-alerts@mozilla.com
    email_on_failure: true
    email_on_retry: false
    owner: kwindau@mozilla.com
    retries: 2
    retry_delay: 30m
    start_date: "2023-12-13"
  tags:
    - impact/tier_2
  description: DAG to prepare use counter data for Firefox Desktop & Fenix for visualization

bqetl_mobile_feature_usage:
  default_args:
    depends_on_past: false
    email:
      - telemetry-alerts@mozilla.com
      - rzhao@mozilla.com
    email_on_failure: true
    email_on_retry: false
    end_date: null
    owner: rzhao@mozilla.com
    retries: 2
    retry_delay: 30m
    start_date: '2023-10-24'
  description: Schedule run for mobile feature usage tables
  schedule_interval: 0 12 * * *
  tags:
    - impact/tier_3

bqetl_telemetry_dev_cycle:
  default_args:
    depends_on_past: false
    email:
      - telemetry-alerts@mozilla.com
      - ascholtz@mozilla.com
    email_on_failure: true
    email_on_retry: false
    end_date: null
    owner: ascholtz@mozilla.com
    retries: 2
    retry_delay: 30m
    start_date: '2023-12-19'
  description: |
    DAG for Telemetry Dev Cycle Dashboard
    Airflow Triage Note:
    The tables are build every day so only the last run needs to be successful.
  repo: bigquery-etl
  schedule_interval: 0 18 * * *
  tags:
    - impact/tier_3
    - repo/bigquery-etl

bqetl_desktop_installs_v1:
  schedule_interval: 55 23 * * *
  default_args:
    depends_on_past: false
    email:
      - kwindau@mozilla.com
      - telemetry-alerts@mozilla.com
    email_on_failure: true
    email_on_retry: false
    owner: kwindau@mozilla.com
    retries: 2
    retry_delay: 30m
    start_date: "2023-12-28"
  tags:
    - impact/tier_2
  description: DAG to build mozdata-fx-data-shared-prod.firefox_desktop_derived.desktop_installs_v1 table

bqetl_google_analytics_derived_ga4:
  schedule_interval: 0 12 * * *
  description: Daily aggregations of data exported from Google Analytics 4
  default_args:
    depends_on_past: false
    owner: kwindau@mozilla.com
    email:
      - kwindau@mozilla.com
      - telemetry-alerts@mozilla.com
    email_on_failure: true
    email_on_retry: false
    start_date: "2024-01-03"
    retries: 2
    retry_delay: 30m
  tags:
    - impact/tier_2

bqetl_ga4_firefoxdotcom:
  schedule_interval: 0 14 * * *
  description: Daily aggregations of data exported from Google Analytics 4
  default_args:
    depends_on_past: false
    owner: kwindau@mozilla.com
    email:
      - kwindau@mozilla.com
      - telemetry-alerts@mozilla.com
    email_on_failure: true
    email_on_retry: false
    start_date: "2025-05-27"
    retries: 2
    retry_delay: 30m
  tags:
    - impact/tier_2

bqetl_glam_refresh_aggregates:
  default_args:
    depends_on_past: false
    email:
      - efilho@mozilla.com
    email_on_failure: true
    email_on_retry: false
    owner: efilho@mozilla.com
    retries: 2
    retry_delay: 30m
    start_date: '2024-01-10'
  description: Refresh GLAM tables that are serving data.
  repo: bigquery-etl
  schedule_interval: 0 8 * * *
  tags:
    - impact/tier_2
    - repo/bigquery-etl

bqetl_glam_refresh_aggregates_release:
  default_args:
    depends_on_past: false
    email:
      - efilho@mozilla.com
    email_on_failure: true
    email_on_retry: false
    owner: efilho@mozilla.com
    retries: 2
    retry_delay: 30m
    start_date: '2024-12-10'
  description: Update GLAM FOG and Fenix release tables that serve aggregated data.
  repo: bigquery-etl
  schedule_interval: 0 18 * * 6
  tags:
    - impact/tier_2
    - repo/bigquery-etl

bqetl_google_search_console:
  schedule_interval: 0 8 * * *
  description: |
    ETLs using data exported from Google Search Console.

    The Google Search Console exports for a date typically complete by 08:00 UTC two days after that date,
    so these ETLs should generally specify `date_partition_offset: -1` in their scheduling metadata.
  default_args:
    owner: srose@mozilla.com
    email:
      - srose@mozilla.com
      - telemetry-alerts@mozilla.com
    start_date: '2024-01-26'
    retries: 2
    retry_delay: 30m
  tags:
    - impact/tier_1

bqetl_braze:
  schedule_interval: 0 5,13,21 * * *
  description: |
    ETL for Braze workflows.
    ## Triage notes:
    Don't rerun this DAG!
    Ping Chelsey Beck.
    If Chelsey is out, follow the [workbook](https://mozilla-hub.atlassian.net/wiki/spaces/DATA/pages/730234942/bqetl+braze+DAG+workbook) in confluence.
  default_args:
    owner: cbeck@mozilla.com
    email:
      - cbeck@mozilla.com
    start_date: '2024-04-15'
    retries: 3
    retry_delay: 5m
  tags:
    - impact/tier_2
    - triage/record_only

bqetl_braze_currents:
  schedule_interval: 0 2 * * *
  description: |
    Load Braze current data from GCS into BigQuery
  default_args:
    owner: cbeck@mozilla.com
    email:
      - cbeck@mozilla.com
    start_date: '2024-04-15'
    retries: 1
    retry_delay: 30m
  tags:
    - impact/tier_2

bqetl_marketing_suppression_list:
  schedule_interval: 0 3 * * *
  description: |
    Ingest marketing suppression lists into BigQuery
  default_args:
    owner: cbeck@mozilla.com
    email:
      - cbeck@mozilla.com
    start_date: '2024-04-21'
    retries: 1
    retry_delay: 30m
  tags:
    - impact/tier_2

bqetl_pageload_v1:
  default_args:
    depends_on_past: false
    email:
      - telemetry-alerts@mozilla.com
      - wichan@mozilla.com
    email_on_failure: true
    email_on_retry: true
    end_date: null
    owner: wichan@mozilla.com
    retries: 2
    retry_delay: 30m
    start_date: '2024-04-01'
  description: DAG to build pageload tables
  repo: bigquery-etl
  schedule_interval: daily
  tags:
    - impact/tier_1
    - repo/bigquery-etl

bqetl_desktop_engagement_model:
  schedule_interval: 0 12 * * *
  description: Loads the desktop engagement model tables
  default_args:
    depends_on_past: false
    owner: kwindau@mozilla.com
    email:
      - kwindau@mozilla.com
      - telemetry-alerts@mozilla.com
    email_on_failure: true
    email_on_retry: false
    start_date: "2024-04-24"
    retries: 2
    retry_delay: 30m
  tags:
    - impact/tier_2

bqetl_desktop_retention_model:
  schedule_interval: 0 12 * * *
  description: Loads the desktop retention model tables
  default_args:
    depends_on_past: false
    owner: mhirose@mozilla.com
    email:
      - mhirose@mozilla.com
      - telemetry-alerts@mozilla.com
    email_on_failure: true
    email_on_retry: false
    start_date: "2024-05-14"
    retries: 2
    retry_delay: 30m
  tags:
    - impact/tier_2

bqetl_mobile_kpi_metrics:
  schedule_interval: 0 12 * * *
  description: Generates support metrics for mobile KPI's
  default_args:
    depends_on_past: false
    owner: kik@mozilla.com
    email:
      - kik@mozilla.com
      - telemetry-alerts@mozilla.com
    email_on_failure: true
    email_on_retry: false
    start_date: '2024-06-03'
    retries: 1
    retry_delay: 30m
  tags:
    - impact/tier_1

bqetl_desktop_conv_evnt_categorization:
  schedule_interval: 0 12 * * *
  description: Loads the desktop conversion event tables
  default_args:
    depends_on_past: false
    owner: kwindau@mozilla.com
    email:
      - kwindau@mozilla.com
      - telemetry-alerts@mozilla.com
    email_on_failure: true
    email_on_retry: false
    start_date: "2024-06-04"
    retries: 2
    retry_delay: 30m
  tags:
    - impact/tier_2

bqetl_census_feed:
  schedule_interval: 0 17 * * *
  description: Loads the desktop conversion event tables
  default_args:
    depends_on_past: false
    owner: kwindau@mozilla.com
    email:
      - kwindau@mozilla.com
      - telemetry-alerts@mozilla.com
    email_on_failure: true
    email_on_retry: false
    start_date: "2024-06-10"
    retries: 2
    retry_delay: 30m
  tags:
    - impact/tier_2

bqetl_cloudflare_os_market_share:
  default_args:
    depends_on_past: false
    email:
      - kwindau@mozilla.com
    email_on_failure: true
    email_on_retry: true
    end_date: null
    owner: kwindau@mozilla.com
    retries: 2
    retry_delay: 30m
    start_date: '2024-06-16'
  description: |
    Pulls OS market share data from Cloudflare API
  repo: bigquery-etl
  schedule_interval: 0 4 * * *
  tags:
    - repo/bigquery-etl
    - impact/tier_3

bqetl_cloudflare_browser_market_share:
  default_args:
    depends_on_past: false
    email:
      - kwindau@mozilla.com
    email_on_failure: true
    email_on_retry: true
    end_date: null
    owner: kwindau@mozilla.com
    retries: 2
    retry_delay: 30m
    start_date: '2024-06-16'
  description: |
    Pulls browser market share data from Cloudflare API
  repo: bigquery-etl
  schedule_interval: 0 10 * * *
  tags:
    - repo/bigquery-etl
    - impact/tier_3

bqetl_cloudflare_device_market_share:
  default_args:
    depends_on_past: false
    email:
      - kwindau@mozilla.com
    email_on_failure: true
    email_on_retry: true
    end_date: null
    owner: kwindau@mozilla.com
    retries: 2
    retry_delay: 30m
    start_date: '2024-06-16'
  description: |
    Pulls device usage market share data from Cloudflare API
  repo: bigquery-etl
  schedule_interval: 0 16 * * *
  tags:
    - repo/bigquery-etl
    - impact/tier_3

bqetl_firefox_desktop_ad_click_history:
  default_args:
    depends_on_past: false
    email:
      - kwindau@mozilla.com
      - telemetry-alerts@mozilla.com
    email_on_failure: true
    email_on_retry: false
    end_date: null
    owner: kwindau@mozilla.com
    retries: 2
    retry_delay: 30m
    start_date: '2024-07-16'
  description: |
    Calculates # of historical ad clicks for Firefox Desktop clients
  repo: bigquery-etl
  schedule_interval: 0 16 * * *
  tags:
    - repo/bigquery-etl
    - impact/tier_2

bqetl_firefox_desktop_new_profiles_aggregates:
  default_args:
    depends_on_past: false
    email:
      - lmcfall@mozilla.com
      - telemetry-alerts@mozilla.com
    email_on_failure: true
    email_on_retry: false
    end_date: null
    owner: lmcfall@mozilla.com
    retries: 2
    retry_delay: 30m
    start_date: '2025-06-02'
  description: |
    This table aggregates the number of new profiles on a given day.
  repo: bigquery-etl
  schedule_interval: 0 16 * * *
  tags:
    - repo/bigquery-etl
    - impact/tier_2

bqetl_merino_newtab_extract_to_gcs:
  default_args:
    depends_on_past: false
    email:
      - cbeck@mozilla.com
      - gkatre@mozilla.com
    email_on_failure: true
    email_on_retry: false
    end_date: null
    owner: cbeck@mozilla.com
    retries: 2
    retry_delay: 5m
    start_date: '2024-08-14'
  description: |
    Aggregates Newtab engagement data that lands in a GCS bucket for Merino recommendations.
  repo: bigquery-etl
  schedule_interval: "*/20 * * * *"
  tags:
    - repo/bigquery-etl
    - impact/tier_1

bqetl_broken_reports_agg:
  default_args:
    depends_on_past: false
    email:
      - telemetry-alerts@mozilla.com
      - gkatre@mozilla.com
    email_on_failure: true
    email_on_retry: true
    end_date: null
    owner: gkatre@mozilla.com
    retries: 2
    retry_delay: 30m
    start_date: '2024-12-18'
  description: Tables associated with broken site reports.
  repo: bigquery-etl
  schedule_interval: 0 6 * * *
  tags:
    - impact/tier_3
    - repo/bigquery-etl

bqetl_merino_newtab_priors_to_gcs:
  default_args:
    depends_on_past: false
    email:
      - cbeck@mozilla.com
      - gkatre@mozilla.com
    email_on_failure: true
    email_on_retry: false
    end_date: null
    owner: cbeck@mozilla.com
    retries: 2
    retry_delay: 5m
    start_date: '2024-10-08'
  description: |
    Aggregates Newtab stats that land in a GCS bucket for Merino to derive Thompson sampling priors.
  repo: bigquery-etl
  schedule_interval: "0 2 * * *"
  tags:
    - repo/bigquery-etl
    - impact/tier_1

bqetl_dynamic_dau:
  default_args:
    depends_on_past: false
    email:
      - kwindau@mozilla.com
      - telemetry-alerts@mozilla.com
    email_on_failure: true
    email_on_retry: false
    end_date: null
    owner: kwindau@mozilla.com
    retries: 2
    retry_delay: 30m
    start_date: '2024-09-26'
  description: |
    Calculates rolling 28 day DAU for different populations
  repo: bigquery-etl
  schedule_interval: 0 14 * * *
  tags:
    - repo/bigquery-etl
    - impact/tier_2

bqetl_shredder_monitoring:
  default_args:
    depends_on_past: false
    email:
      - bewu@mozilla.com
    email_on_failure: true
    email_on_retry: False
    end_date: null
    owner: bewu@mozilla.com
    retries: 2
    retry_delay: 30m
    start_date: '2024-10-01'
  description: '[EXPERIMENTAL] Monitoring queries for shredder operation'
  repo: bigquery-etl
  schedule_interval: 0 12 * * *
  tags:
    - repo/bigquery-etl
    - impact/tier_3
    - triage/no_triage

bqetl_fxci:
  description: |
    This DAG schedules queries for populating tables related to the
    Firefox-CI Taskcluster instance.
  default_args:
    depends_on_past: false
    email:
      - ahalberstadt@mozilla.com
      - telemetry-alerts@mozilla.com
    email_on_failure: true
    email_on_retry: true
    end_date: null
    owner: ahalberstadt@mozilla.com
    retries: 2
    retry_delay: 30m
    start_date: "2020-10-11"
  # This DAG needs to run late as it depends on the GCP billing export which
  # often isn't finalized until the afternoon of the following day.
  schedule_interval: 0 18 * * *
  tags:
    - impact/tier_3

bqetl_monitoring_weekly:
  schedule_interval: 40 12 * * 7
  description: |
    This DAG populates monitoring datasets that only need to be updated weekly
  default_args:
    owner: kwindau@mozilla.com
    email: ["kwindau@mozilla.com"]
    start_date: "2024-10-25"
    retries: 2
    retry_delay: 30m
  tags:
    - impact/tier_3

bqetl_shredder_impact_measurement:
  schedule_interval: 40 12 * * 7
  description: |
    This DAG populates a table that measures the impact of shredder that only runs weekly
  default_args:
    owner: kwindau@mozilla.com
    email: ["kwindau@mozilla.com"]
    start_date: "2025-05-01"
    retries: 2
    retry_delay: 30m
  tags:
    - impact/tier_2

bqetl_cohort_daily_churn:
  schedule_interval: 50 14 * * 7
  description: |
    This DAG populates a table that measures churn of new users
    Currently set to run weekly since it's an intensive query
  default_args:
    owner: kwindau@mozilla.com
    email: ["kwindau@mozilla.com"]
    start_date: "2025-07-01"
    email_on_failure: true
    email_on_retry: false
    retries: 2
    retry_delay: 30m
  tags:
    - impact/tier_2

bqetl_addons_moderations:
  default_args:
    depends_on_past: false
    email:
      - telemetry-alerts@mozilla.com
      - mhirose@mozilla.com
    email_on_failure: true
    email_on_retry: true
    end_date: null
    owner: mhirose@mozilla.com
    retries: 2
    retry_delay: 30m
    start_date: '2024-12-02'
  description: This DAG schedules queries for moderations of addons data ex. from
    the external API Cinder.
  repo: bigquery-etl
  schedule_interval: 0 4 * * *
  tags:
    - impact/tier_3

bqetl_firefox_installer_aggregates:
  default_args:
    depends_on_past: false
    email:
      - telemetry-alerts@mozilla.com
      - kwindau@mozilla.com
    email_on_failure: true
    email_on_retry: false
    end_date: null
    owner: kwindau@mozilla.com
    retries: 2
    retry_delay: 30m
    start_date: '2024-12-05'
  description: This DAG schedules the build of a new aggregate table about Firefox Installs
  repo: bigquery-etl
  schedule_interval: 0 15 * * *
  tags:
    - impact/tier_3


bqetl_jira_service_desk:
  default_args:
    depends_on_past: false
    email:
      - telemetry-alerts@mozilla.com
      - jmoscon@mozilla.com
    email_on_failure: true
    email_on_retry: false
    end_date: null
    owner: jmoscon@mozilla.com
    retries: 2
    retry_delay: 30m
    start_date: '2024-12-16'
  description: This DAG schedules some tasks that fetch data from the Jira API for service desk tickets
  repo: bigquery-etl
  schedule_interval: 0 4 * * *
  tags:
    - impact/tier_2

bqetl_newtab_interactions_hourly:
  schedule_interval: hourly
  description: |
    This DAG aggregates Newtab engagement data - on an hourly cadence
  default_args:
    owner: cbeck@mozilla.com
    email: ["cbeck@mozilla.com"]
    start_date: "2024-12-17"
    retries: 2
    retry_delay: 5m
  tags:
    - impact/tier_1

bqetl_fx_health_ind_dashboard:
  description: |
    This DAG builds aggregate tables used in the Firefox Health dashboard
  default_args:
    depends_on_past: false
    owner: kwindau@mozilla.com
    email:
      - telemetry-alerts@mozilla.com
      - kwindau@mozilla.com
    email_on_failure: true
    email_on_retry: false
    start_date: "2024-12-13"
    retries: 2
    retry_delay: 5m
  tags:
    - impact/tier_2
  repo: bigquery-etl
  schedule_interval: 0 16 * * *

bqetl_event_aggregates:
  description: |
    This DAG builds the event_aggregates table
  default_args:
    depends_on_past: false
    owner: kwindau@mozilla.com
    email:
      - telemetry-alerts@mozilla.com
      - kwindau@mozilla.com
    email_on_failure: true
    email_on_retry: false
    start_date: "2024-12-19"
    retries: 2
    retry_delay: 5m
  tags:
    - impact/tier_3
  repo: bigquery-etl
  schedule_interval: 40 16 * * *

bqetl_fx_cert_error_privacy_dashboard:
  description: |
    This DAG builds the desktop event_aggregates table for unique users count
  default_args:
    depends_on_past: false
    owner: akommasani@mozilla.com
    email:
      - telemetry-alerts@mozilla.com
      - akommasani@mozilla.com
    email_on_failure: true
    email_on_retry: false
    start_date: "2024-12-19"
    retries: 2
    retry_delay: 5m
  tags:
    - impact/tier_3
  repo: bigquery-etl
  schedule_interval: 40 16 * * *

bqetl_default_browser_aggregates:
  default_args:
    depends_on_past: false
    email:
      - telemetry-alerts@mozilla.com
      - wichan@mozilla.com
    email_on_failure: true
    email_on_retry: false
    owner: wichan@mozilla.com
    retries: 2
    retry_delay: 30m
    start_date: '2024-12-20'
  description: |
    This DAG builds daily aggregate tables for default browser tables
  repo: bigquery-etl
  schedule_interval: 0 22 * * *
  tags:
    - impact/tier_3

bqetl_dsktp_acqstn_fnnl:
  description: |
    This DAG builds the Desktop Acquisiton Funnel aggregate table
  default_args:
    depends_on_past: false
    owner: kwindau@mozilla.com
    email:
      - telemetry-alerts@mozilla.com
      - kwindau@mozilla.com
    email_on_failure: true
    email_on_retry: false
    start_date: "2025-01-08"
    retries: 2
    retry_delay: 5m
  tags:
    - impact/tier_2
  repo: bigquery-etl
  schedule_interval: 30 11 * * *

bqetl_ltv:
  default_args:
    depends_on_past: false
    email:
      - telemetry-alerts@mozilla.com
      - mbowerman@mozilla.com
    email_on_failure: true
    email_on_retry: true
    end_date: null
    owner: mbowerman@mozilla.com
    retries: 2
    retry_delay: 30m
    start_date: '2025-01-15'
  description: Schedules ltv related queries.
  schedule_interval: daily
  tags:
    - impact/tier_1

bqetl_imf_exchange_rates:
  description: |
    This DAG pulls exchange rate data from the International Monetary Fund API
  default_args:
    depends_on_past: false
    owner: kwindau@mozilla.com
    email:
      - kwindau@mozilla.com
    email_on_failure: true
    email_on_retry: false
    start_date: "2025-01-01"
    retries: 2
    retry_delay: 25m
  tags:
    - impact/tier_3
  repo: bigquery-etl
  schedule_interval: 23 0 18 * *

bqetl_imf_cpi_data:
  description: |
    This DAG pulls inflation data from the International Monetary Fund CPI API
  default_args:
    depends_on_past: false
    owner: kwindau@mozilla.com
    email:
      - kwindau@mozilla.com
    email_on_failure: true
    email_on_retry: false
    start_date: "2025-01-01"
    retries: 2
    retry_delay: 25m
  tags:
    - impact/tier_3
  repo: bigquery-etl
  schedule_interval: 23 0 15 * *


bqetl_us_bls_unemployment_data:
  description: |
    This DAG pulls US unemployment data from the BLS API
  default_args:
    depends_on_past: false
    owner: kwindau@mozilla.com
    email:
      - kwindau@mozilla.com
    email_on_failure: true
    email_on_retry: false
    start_date: "2025-04-01"
    retries: 2
    retry_delay: 25m
  tags:
    - impact/tier_3
  repo: bigquery-etl
  schedule_interval: 17 0 15 * *


bqetl_marketing_analysis:
  description: |
    DAG for scheduling marketing queries used for marketing campaign analysis.
  default_args:
    depends_on_past: false
    owner: kik@mozilla.com
    email:
      - kik@mozilla.com
      - shong@mozilla.com
    email_on_failure: true
    email_on_retry: false
    start_date: "2025-02-01"
    retries: 1
    retry_delay: 25m
  tags:
    - impact/tier_3
  repo: bigquery-etl
  schedule_interval: 0 12 * * *

bqetl_alchemer:
  description: |
    DAG for scheduling queries pulling survey data from Alchemer.
  default_args:
    depends_on_past: false
    owner: ago@mozilla.com
    email:
      - ago@mozilla.com
      - eshallal@mozilla.com
    email_on_failure: true
    email_on_retry: false
    start_date: "2023-06-01"
    retries: 1
    retry_delay: 1h
  tags:
    - impact/tier_3
  repo: bigquery-etl
  schedule_interval: 0 12 * * *
  catchup: true

bqetl_cohort_retention:
  default_args:
    depends_on_past: false
    email:
      - telemetry-alerts@mozilla.com
      - kwindau@mozilla.com
    email_on_failure: true
    email_on_retry: false
    end_date: null
    owner: kwindau@mozilla.com
    retries: 2
    retry_delay: 30m
    start_date: '2025-02-12'
  description: Schedules daily level retention queries
  schedule_interval: 40 19 * * *
  tags:
    - impact/tier_2

bqetl_glean_dictionary:
  default_args:
    depends_on_past: false
    email:
      - efilho@mozilla.com
    email_on_failure: true
    email_on_retry: true
    end_date: null
    owner: efilho@mozilla.com
    retries: 2
    retry_delay: 30m
    start_date: '2025-02-05'
  description: Extracts Glean auto-event metadata used by Glean Dictionary
  repo: bigquery-etl
  schedule_interval: 0 2 * * *
  tags:
    - impact/tier_3
    - repo/bigquery-etl

bqetl_client_attributes:
  default_args:
    depends_on_past: false
    email:
      - telemetry-alerts@mozilla.com
      - kwindau@mozilla.com
    email_on_failure: true
    email_on_retry: false
    end_date: null
    owner: kwindau@mozilla.com
    retries: 2
    retry_delay: 30m
    start_date: '2025-02-20'
  description: Schedules daily level retention queries
  schedule_interval: 40 19 * * *
  tags:
    - impact/tier_2

bqetl_un_population:
  default_args:
    depends_on_past: false
    email:
      - kwindau@mozilla.com
    email_on_failure: true
    email_on_retry: false
    end_date: null
    owner: kwindau@mozilla.com
    retries: 2
    retry_delay: 30m
    start_date: '2024-01-01'
  description: Pulls world population data from United Nations API
  schedule_interval: 0 13 15 2 *
  tags:
    - impact/tier_3

bqetl_usage_reporting:
  default_args:
    depends_on_past: false
    email:
      - kik@mozilla.com
      - telemetry-alerts@mozilla.com
    email_on_failure: true
    email_on_retry: false
    end_date: null
    owner: kik@mozilla.com
    retries: 1
    retry_delay: 30m
    start_date: '2025-03-19'
  description: DAG for updating usage_reporting related datasets.
  schedule_interval: 0 4 * * *
  tags:
    - impact/tier_1

bqetl_materialized_view_refresh:
  catchup: false
  default_args:
    depends_on_past: false
    email:
      - telemetry-alerts@mozilla.com
      - bewu@mozilla.com
    email_on_failure: true
    email_on_retry: true
    end_date: null
    # prevent concurrent refreshes of the same view
    max_active_tis_per_dag: 1
    owner: bewu@mozilla.com
    retries: 1
    retry_delay: 5m
    start_date: '2025-03-21'
  description: |
    Manual refreshes of materialized views.  See https://mozilla-hub.atlassian.net/browse/DENG-6990

    *Triage notes*

    Transient errors may occur.  The DAG is fine long as the latest run worked.
  repo: bigquery-etl
  schedule_interval: 45 * * * *
  tags:
    - impact/tier_1
    - repo/bigquery-etl

bqetl_monitoring_hourly:
  catchup: false
  default_args:
    depends_on_past: false
    email:
      - telemetry-alerts@mozilla.com
      - bewu@mozilla.com
    email_on_failure: true
    email_on_retry: true
    end_date: null
    owner: bewu@mozilla.com
    retries: 2
    retry_delay: 10m
    start_date: '2025-04-11'
  description: Data platform monitoring queries running hourly
  repo: bigquery-etl
  schedule_interval: hourly
  tags:
    - impact/tier_1
    - repo/bigquery-etl

bqetl_content_ml_hourly:
  schedule_interval: 30 * * * *
  description: |
    Hourly extracts for corpus item data to be evaluated for new tab presentation.
  default_args:
    owner: jpetto@mozilla.com
    # Converted to an hourly DAG on 2025-06-24
    start_date: "2025-06-24"
    email: ["jpetto@mozilla.com", "rrando@mozilla.com"]
    # if the hourly task fails, retry once after a 10 minute wait
    retries: 1
    retry_delay: 10m
  tags:
    - impact/tier_2

bqetl_ech_adoption_rate:
  default_args:
    depends_on_past: false
    email:
      - telemetry-alerts@mozilla.com
      - efilho@mozilla.com
    email_on_failure: true
    email_on_retry: true
    end_date: '2025-10-31'
    owner: efilho@mozilla.com
    retries: 2
    retry_delay: 30m
    start_date: '2025-04-28'
  description: |
    Tracks ECH adoption across countries and ISPs over time.
    To be disabled after 2025-10-31.
    bug 1957082
  repo: bigquery-etl
  schedule_interval: daily
  tags:
    - impact/tier_2
    - repo/bigquery-etl

bqetl_newtab_historical:
  schedule_interval: once
  description: |
    Load Newtab historical data from GCS into BigQuery
  default_args:
    owner: cbeck@mozilla.com
    email:
      - cbeck@mozilla.com
    start_date: '2025-05-13'
    retries: 1
    retry_delay: 5m
  tags:
    - impact/tier_3

bqetl_pocket_users_historical:
  schedule_interval: once
  description: |
    Load Pocket Users historical data from GCS into BigQuery
  default_args:
    owner: lmcfall@mozilla.com
    email:
      - lmcfall@mozilla.com
    start_date: '2025-06-12'
    retries: 1
    retry_delay: 5m
  tags:
    - impact/tier_3

bqetl_pocket_user_engagement_historical:
  schedule_interval: once
  description: |
    Load Pocket User Engagement historical data from GCS into BigQuery
  default_args:
    owner: lmcfall@mozilla.com
    email:
      - lmcfall@mozilla.com
    start_date: '2025-06-12'
    retries: 1
    retry_delay: 5m
  tags:
    - impact/tier_3

bqetl_braze_add_ons_devs_users:
  schedule_interval: once
  description: |
    Load Add-ons Developers data into BigQuery for one-time send.
  default_args:
    owner: cbeck@mozilla.com
    email:
      - cbeck@mozilla.com
    start_date: '2025-07-02'
    retries: 1
    retry_delay: 5m
  tags:
    - impact/tier_3

bqetl_braze_add_ons_sync:
  schedule_interval: once
  description: |
    Create Add-ons sync table to sync to Braze.
  default_args:
    owner: cbeck@mozilla.com
    email:
      - cbeck@mozilla.com
    start_date: '2025-07-03'
    retries: 1
    retry_delay: 5m
  tags:
    - impact/tier_3

bqetl_crashes:
  catchup: false
  default_args:
    depends_on_past: false
    email:
      - telemetry-alerts@mozilla.com
      - benwu@mozilla.com
    email_on_failure: true
    email_on_retry: true
    owner: benwu@mozilla.com
    retries: 2
    retry_delay: 30m
    start_date: '2025-06-01'
  description: Crash ping-related ETL
  repo: bigquery-etl
  schedule_interval: 0 4 * * *
  tags:
    - impact/tier_1
    - repo/bigquery-etl

<<<<<<< HEAD
=======
bqetl_ads_hourly:
  default_args:
    depends_on_past: false
    email:
      - cbeck@mozilla.com
    email_on_failure: true
    email_on_retry: true
    end_date: null
    owner: cbeck@mozilla.com
    retries: 2
    retry_delay: 10m
    start_date: '2025-07-10'
  description: Hourly tables for ad reporting
  repo: bigquery-etl
  schedule_interval: hourly
  catchup: false
  tags:
    - impact/tier_3
    - repo/bigquery-etl
    - triage/confidential

>>>>>>> 0e0a51f8
bqetl_bigeye_derived:
  schedule_interval: 0 3 * * *
  description: |
    Pulls metadata from BigEye API
  default_args:
    depends_on_past: false
    email_on_failure: true
    email_on_retry: false
    owner: phlee@mozilla.com
    email:
      - phlee@mozilla.com
    start_date: '2025-07-14'
    retries: 2
    retry_delay: 30m
  tags:
    - impact/tier_3<|MERGE_RESOLUTION|>--- conflicted
+++ resolved
@@ -2415,30 +2415,6 @@
     - impact/tier_1
     - repo/bigquery-etl
 
-<<<<<<< HEAD
-=======
-bqetl_ads_hourly:
-  default_args:
-    depends_on_past: false
-    email:
-      - cbeck@mozilla.com
-    email_on_failure: true
-    email_on_retry: true
-    end_date: null
-    owner: cbeck@mozilla.com
-    retries: 2
-    retry_delay: 10m
-    start_date: '2025-07-10'
-  description: Hourly tables for ad reporting
-  repo: bigquery-etl
-  schedule_interval: hourly
-  catchup: false
-  tags:
-    - impact/tier_3
-    - repo/bigquery-etl
-    - triage/confidential
-
->>>>>>> 0e0a51f8
 bqetl_bigeye_derived:
   schedule_interval: 0 3 * * *
   description: |
