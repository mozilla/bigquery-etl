---
bqetl_error_aggregates:
  schedule_interval: 3h
  default_args:
    owner: wkahngreene@mozilla.com
    email:
      [
        "telemetry-alerts@mozilla.com",
        "wkahngreene@mozilla.com",
      ]
    start_date: "2019-11-01"
    retries: 1
    retry_delay: 20m
    depends_on_past: false
  tags:
    - impact/tier_1

bqetl_ssl_ratios:
  schedule_interval: 0 2 * * *
  description: The DAG schedules SSL ratios queries.
  default_args:
    owner: chutten@mozilla.com
    start_date: "2019-07-20"
    email: ["telemetry-alerts@mozilla.com", "chutten@mozilla.com"]
    retries: 2
    retry_delay: 30m
  tags:
    - impact/tier_3

bqetl_amo_stats:
  schedule_interval: 0 3 * * *
  # yamllint disable rule:line-length
  description: |
    Add-on download and install statistics to power the
    [addons.mozilla.org](https://addons.mozilla.org) (AMO) stats pages.

    See the [post on the Add-Ons Blog](https://blog.mozilla.org/addons/2020/06/10/improvements-to-statistics-processing-on-amo/).
  # yamllint enable rule:line-length
  default_args:
    owner: kik@mozilla.com
    start_date: "2020-06-01"
    email: ["telemetry-alerts@mozilla.com", "kik@mozilla.com"]
    retries: 2
    retry_delay: 30m
  tags:
    - impact/tier_1

bqetl_core:
  schedule_interval: 0 2 * * *
  description:
    Tables derived from the legacy telemetry `core` ping sent by various
    mobile applications.
  default_args:
    owner: ascholtz@mozilla.com
    start_date: "2019-07-25"
    email: ["telemetry-alerts@mozilla.com", "ascholtz@mozilla.com"]
    retries: 1
    retry_delay: 5m
  tags:
    - impact/tier_1

bqetl_nondesktop:
  schedule_interval: 0 3 * * *
  default_args:
    owner: "ascholtz@mozilla.com"
    start_date: "2019-07-25"
    email: [
      "telemetry-alerts@mozilla.com",
    ]
    retries: 1
    retry_delay: 5m
  tags:
    - impact/tier_1

bqetl_mobile_search:
  schedule_interval: 0 2 * * *
  default_args:
    owner: akomar@mozilla.com
    start_date: "2019-07-25"
    email:
      - "telemetry-alerts@mozilla.com"
      - "akomar@mozilla.com"
      - "cmorales@mozilla.com"
    retries: 1
    retry_delay: 5m
  tags:
    - impact/tier_1

bqetl_fxa_events:
  schedule_interval: 30 1 * * *
  description: |
    Copies data from a Firefox Accounts (FxA) project. Those source tables
    are populated via Cloud Logging (Stackdriver). We hash various fields
    as part of the import.

    The DAG also provides daily aggregations on top of the raw log data,
    which eventually power high-level reporting about FxA usage.

    Tasks here have occasionally failed due to incompatible schema changes
    in the tables populated by Cloud Logging.
    See https://github.com/mozilla/bigquery-etl/issues/1684 for an example
    mitigation.
  default_args:
    owner: kik@mozilla.com
    start_date: "2019-03-01"
    email: ["telemetry-alerts@mozilla.com", "kik@mozilla.com"]
    retries: 1
    retry_delay: 10m
  tags:
    - impact/tier_1

bqetl_accounts_backend_external:
  schedule_interval: 30 1 * * *
  description: |
    Copies data from Firefox Accounts (FxA) CloudSQL databases.

    This DAG is under active development.
  default_args:
    owner: akomar@mozilla.com
    start_date: "2023-09-19"
    email: ["akomar@mozilla.com", "telemetry-alerts@mozilla.com"]
    retries: 1
    retry_delay: 10m
  tags:
    - impact/tier_3
    - repo/bigquery-etl

bqetl_accounts_derived:
  schedule_interval: 30 2 * * *
  description: |
    Derived tables for analyzing data from Mozilla Accounts (`accounts_backend` and
    `accounts_frontend` Glean applications).

    This DAG is under active development.
  default_args:
    owner: akomar@mozilla.com
    start_date: "2024-01-01"
    email: ["akomar@mozilla.com", "ksiegler@mozilla.com"]
    retries: 1
    retry_delay: 10m
  tags:
    - impact/tier_3
    - repo/bigquery-etl

bqetl_subplat:
  schedule_interval: 45 1 * * *
  description: |
    Daily imports for Subscription Platform data from Stripe and the Mozilla VPN
    operational DB as well as derived tables based on that data.

    Depends on `bqetl_fxa_events`, so is scheduled to run a bit after that.

    Stripe data retrieved by stripe_external__itemized_payout_reconciliation__v5
    task has highly viariable availability timing, so it is possible for it to
    fail with the following type of error:
    `Report 'frr_...' did not succeed, status was 'pending'`
    In such cases the failure is expected, the task will continue to retry every
    30 minutes until the data becomes available. If failure observed looks
    different then it should be reported using the Airflow triage process.

  default_args:
    owner: srose@mozilla.com
    start_date: "2021-07-20"
    email: ["telemetry-alerts@mozilla.com", "srose@mozilla.com"]
    retries: 2
    retry_delay: 30m
  tags:
    - impact/tier_1

bqetl_mozilla_vpn_site_metrics:
  schedule_interval: 0 15 * * *
  description: |
    Daily extracts from the Google Analytics tables for Mozilla VPN as well as
    derived tables based on that data.

    Depends on Google Analytics exports, which have highly variable timing, so
    queries depend on site_metrics_empty_check_v1, which retries every 30
    minutes to wait for data to be available.
  default_args:
    owner: srose@mozilla.com
    start_date: "2021-04-22"
    email: ["telemetry-alerts@mozilla.com", "srose@mozilla.com"]
    retries: 2
    retry_delay: 30m
  tags:
    - impact/tier_2

bqetl_gud:
  schedule_interval: 0 3 * * *
  description: Optimized tables that power the
    [Mozilla Growth and Usage Dashboard](https://gud.telemetry.mozilla.org).
  default_args:
    owner: jklukas@mozilla.com
    start_date: "2019-07-25"
    email: ["telemetry-alerts@mozilla.com", "jklukas@mozilla.com"]
    retries: 1
    retry_delay: 5m
  tags:
    - impact/tier_1

bqetl_messaging_system:
  schedule_interval: 0 2 * * *
  description: |
    Daily aggregations on top of pings sent for the `messaging_system`
    namespace by desktop Firefox.
  default_args:
    owner: najiang@mozilla.com
    start_date: "2019-07-25"
    email: ["telemetry-alerts@mozilla.com", "najiang@mozilla.com"]
    retries: 1
    retry_delay: 5m
  tags:
    - impact/tier_3

bqetl_activity_stream:
  schedule_interval: 0 2 * * *
  description: |
    Daily aggregations on top of pings sent for the `activity_stream`
    namespace by desktop Firefox. These are largely related to activity
    on the newtab page and engagement with Pocket content.
  default_args:
    owner: mbowerman@mozilla.com
    start_date: "2019-07-25"
    email: ["telemetry-alerts@mozilla.com", "mbowerman@mozilla.com"]
    retries: 1
    retry_delay: 5m
  tags:
    - impact/tier_2

bqetl_search:
  schedule_interval: 0 3 * * *
  default_args:
    owner: akomar@mozilla.com
    start_date: "2018-11-27"
    email:
      - "telemetry-alerts@mozilla.com"
      - "akomar@mozilla.com"
      - "cmorales@mozilla.com"
    retries: 2
    retry_delay: 30m
  tags:
    - impact/tier_1

bqetl_addons:
  schedule_interval: 0 4 * * *
  description: |
    Daily rollups of addon data from `main` pings.

    Depends on `bqetl_search`, so is scheduled after that DAG.
  default_args:
    owner: kik@mozilla.com
    start_date: "2018-11-27"
    email:
      - "telemetry-alerts@mozilla.com"
      - "kik@mozilla.com"
    retries: 2
    retry_delay: 30m
  tags:
    - impact/tier_2

bqetl_devtools:
  schedule_interval: 0 3 * * *
  description: |
    Summarizes usage of the Dev Tools component of desktop Firefox.
  default_args:
    owner: ascholtz@mozilla.com
    start_date: "2018-11-27"
    email: ["telemetry-alerts@mozilla.com", "ascholtz@mozilla.com"]
    retries: 2
    retry_delay: 30m
  tags:
    - impact/tier_3

bqetl_main_summary:
  schedule_interval: 0 2 * * *
  description: |
    General-purpose derived tables for analyzing usage of desktop Firefox.
    This is one of our highest-impact DAGs and should be handled carefully.
  default_args:
    owner: ascholtz@mozilla.com
    start_date: "2018-11-27"
    email:
      [
        "telemetry-alerts@mozilla.com",
        "ascholtz@mozilla.com",
      ]
    retries: 2
    retry_delay: 30m
  tags:
    - impact/tier_1

bqetl_experiments_daily:
  schedule_interval: 0 3 * * *
  description: |
    The DAG schedules queries that query experimentation related
    metrics (enrollments, search, ...) from stable tables to finalize
    numbers of experiment monitoring datasets for a specific date.
  default_args:
    owner: ascholtz@mozilla.com
    start_date: "2018-11-27"
    email: ["telemetry-alerts@mozilla.com", "ascholtz@mozilla.com"]
    retries: 2
    retry_delay: 30m
  tags:
    - impact/tier_1

# DAG for exporting query data marked as public to GCS
# queries should not be explicitly assigned to this DAG (done automatically)
bqetl_public_data_json:
  schedule_interval: 0 5 * * *
  description: |
    Daily exports of query data marked as public to GCS.

    Depends on the results of several upstream DAGs, the latest of which
    runs at 04:00 UTC.
  default_args:
    owner: ascholtz@mozilla.com
    start_date: "2020-04-14"
    email: ["telemetry-alerts@mozilla.com", "ascholtz@mozilla.com"]
    retries: 2
    retry_delay: 30m
  tags:
    - impact/tier_3

bqetl_internet_outages:
  schedule_interval: 0 7 * * *
  description: |
    DAG for building the internet outages datasets.
    See [bug 1640204](https://bugzilla.mozilla.org/show_bug.cgi?id=1640204).
  default_args:
    owner: aplacitelli@mozilla.com
    start_date: "2020-01-01"
    email: ["aplacitelli@mozilla.com"]
    retries: 2
    retry_delay: 30m
  tags:
    - impact/tier_3

bqetl_deletion_request_volume:
  schedule_interval: 0 1 * * *
  default_args:
    owner: akomar@mozilla.com
    start_date: "2020-06-29"
    email: ["telemetry-alerts@mozilla.com", "akomar@mozilla.com"]
    retries: 2
    retry_delay: 30m
  tags:
    - impact/tier_3

bqetl_fenix_event_rollup:
  schedule_interval: 0 2 * * *
  default_args:
    owner: wlachance@mozilla.com
    start_date: "2020-09-09"
    email: ["wlachance@mozilla.com"]
    retries: 2
    retry_delay: 30m
  tags:
    - impact/tier_1

bqetl_org_mozilla_fenix_derived:
  schedule_interval: 0 2 * * *
  default_args:
    depends_on_past: false
    email:
      - amiyaguchi@mozilla.com
      - telemetry-alerts@mozilla.com
    email_on_failure: true
    email_on_retry: true
    owner: amiyaguchi@mozilla.com
    retries: 2
    retry_delay: 30m
    start_date: "2020-10-18"
  tags:
    - impact/tier_1

bqetl_org_mozilla_firefox_derived:
  schedule_interval: 0 2 * * *
  default_args:
    depends_on_past: false
    email:
      - frank@mozilla.com
      - telemetry-alerts@mozilla.com
    email_on_failure: true
    email_on_retry: true
    owner: frank@mozilla.com
    retries: 2
    retry_delay: 30m
    start_date: "2022-11-30"
  tags:
    - impact/tier_1

bqetl_org_mozilla_focus_derived:
  schedule_interval: 0 2 * * *
  default_args:
    depends_on_past: false
    email:
      - akomar@mozilla.com
      - telemetry-alerts@mozilla.com
    email_on_failure: true
    email_on_retry: true
    owner: akomar@mozilla.com
    retries: 2
    retry_delay: 30m
    start_date: "2023-02-22"
  tags:
    - impact/tier_1

bqetl_google_analytics_derived:
  schedule_interval: 0 23 * * *
  description: |
    Daily aggregations of data exported from Google Analytics.

    The GA export runs at 15:00 UTC, so there's an effective 2-day delay
    for user activity to appear in these tables.
  default_args:
    owner: kwindau@mozilla.com
    email:
      - kwindau@mozilla.com
      - telemetry-alerts@mozilla.com
    start_date: "2020-10-31"
    retries: 2
    retry_delay: 30m
  tags:
    - impact/tier_1

bqetl_monitoring:
  schedule_interval: 0 2 * * *
  description: |
    This DAG schedules queries and scripts for populating datasets
    used for monitoring of the data platform.
  default_args:
    owner: ascholtz@mozilla.com
    email: ["ascholtz@mozilla.com"]
    start_date: "2018-10-30"
    retries: 2
    retry_delay: 30m
  tags:
    - impact/tier_1

bqetl_monitoring_airflow:
  schedule_interval: 0 10 * * *
  description: |
    This DAG schedules queries and scripts for populating datasets
    used for monitoring of Airflow DAGs.
  default_args:
    owner: kik@mozilla.com
    email: ["kik@mozilla.com"]
    start_date: "2022-09-01"
    retries: 2
    retry_delay: 30m
  tags:
    - impact/tier_2

bqetl_event_rollup:
  schedule_interval: 0 3 * * *
  description: |
    Desktop tables (`telemetry_derived.events_daily_v1` and upstream) are deprecated and paused
    (have their scheduling metadata commented out) per https://bugzilla.mozilla.org/show_bug.cgi?id=1805722#c10
  default_args:
    owner: wlachance@mozilla.com
    start_date: "2020-11-03"
    email: ["wlachance@mozilla.com"]
    retries: 2
    retry_delay: 30m
  tags:
    - impact/tier_1

bqetl_iprospect:
  schedule_interval: 0 4 * * *
  description: |
    This DAG imports iProspect data from moz-fx-data-marketing-prod-iprospect.
  depends_on_past: false
  default_args:
    owner: ascholtz@mozilla.com
    email:
      [
        "ascholtz@mozilla.com",
        "echo@mozilla.com",
        "shong@mozilla.com"
      ]
    start_date: "2021-04-19"
    retries: 2
    retry_delay: 30m
  tags:
    - impact/tier_1

bqetl_search_dashboard:
  default_args:
    depends_on_past: false
    email:
      - telemetry-alerts@mozilla.com
      - akomar@mozilla.com
    email_on_failure: true
    email_on_retry: true
    owner: akomar@mozilla.com
    retries: 2
    retry_delay: 30m
    start_date: "2020-12-14"
  schedule_interval: 30 5 * * *
  tags:
    - impact/tier_2

bqetl_desktop_platform:
  schedule_interval: 0 3 * * *
  default_args:
    owner: ascholtz@mozilla.com
    start_date: "2018-11-01"
    email:
      [
        "telemetry-alerts@mozilla.com",
        "ascholtz@mozilla.com",
        "yzenevich@mozilla.com",
      ]
    retries: 2
    retry_delay: 30m
  tags:
    - impact/tier_3

bqetl_internal_tooling:
  description: |
    This DAG schedules queries for populating tables related to Mozilla's
    internal developer tooling (e.g. mozregression).
  default_args:
    depends_on_past: false
    email:
      - ahalberstadt@mozilla.com
      - telemetry-alerts@mozilla.com
    email_on_failure: true
    email_on_retry: true
    end_date: null
    owner: ahalberstadt@mozilla.com
    retries: 2
    retry_delay: 30m
    start_date: "2020-06-01"
  schedule_interval: 0 4 * * *
  tags:
    - impact/tier_3

bqetl_release_criteria:
  schedule_interval: daily
  default_args:
    owner: perf-pmo@mozilla.com
    start_date: "2020-12-03"
    email:
      - telemetry-alerts@mozilla.com
      - esmyth@mozilla.com
    retries: 2
    retry_delay: 30m
  tags:
    - impact/tier_1

bqetl_pocket:
  default_args:
    depends_on_past: false
    email:
      - kik@mozilla.com
      - telemetry-alerts@mozilla.com
    email_on_failure: true
    email_on_retry: true
    owner: kik@mozilla.com
    # Retry more than normal because the files from Pocket may not always be available on time.
    retries: 10
    retry_delay: 60m
    start_date: "2021-03-10"
  description: |
    Import of data from Pocket's Snowflake warehouse.

    Originally created for [Bug 1695336](
    https://bugzilla.mozilla.org/show_bug.cgi?id=1695336).

    *Triage notes*

    As long as the most recent DAG run is successful this job can be considered healthy.
    In such case, past DAG failures can be ignored.
  schedule_interval: 0 12 * * *
  tags:
    - impact/tier_2

bqetl_desktop_funnel:
  description: |
    This DAG schedules desktop funnel queries used to power the
    [Numbers that Matter dashboard](https://protosaur.dev/numbers-that-matter/)
  schedule_interval: 0 4 * * *
  default_args:
    owner: ascholtz@mozilla.com
    start_date: "2021-01-01"
    email:
      [
        "telemetry-alerts@mozilla.com",
        "ascholtz@mozilla.com",
      ]
    retries: 2
    retry_delay: 30m
  tags:
    - impact/tier_1

bqetl_firefox_ios:
  default_args:
    depends_on_past: false
    email:
      - kik@mozilla.com
      - frank@mozilla.com
      - telemetry-alerts@mozilla.com
    email_on_failure: true
    email_on_retry: true
    end_date: null
    owner: kik@mozilla.com
    retries: 2
    retry_delay: 30m
    start_date: "2021-03-18"
  description: Schedule daily ios firefox ETL
  schedule_interval: 0 4 * * *
  tags:
    - impact/tier_1

bqetl_releases:
  default_args:
    depends_on_past: false
    email:
      - ascholtz@mozilla.com
      - telemetry-alerts@mozilla.com
    email_on_failure: true
    email_on_retry: true
    end_date: null
    owner: ascholtz@mozilla.com
    retries: 2
    retry_delay: 30m
    start_date: "2021-04-14"
  description: |
    Schedule release data import from https://product-details.mozilla.org/1.0

    For more context, see
    https://wiki.mozilla.org/Release_Management/Product_details
  schedule_interval: 0 4 * * *
  tags:
    - impact/tier_2

bqetl_ctxsvc_derived:
  default_args:
    depends_on_past: false
    email:
      - ctroy@mozilla.com
      - wstuckey@mozilla.com
      - telemetry-alerts@mozilla.com
    email_on_failure: true
    email_on_retry: true
    end_date: null
    owner: ctroy@mozilla.com
    retries: 2
    retry_delay: 30m
    start_date: '2021-05-01'
  description: Contextual services derived tables
  schedule_interval: 0 3 * * *
  tags:
    - impact/tier_2

bqetl_search_terms_daily:
  default_args:
    depends_on_past: false
    email:
      - ctroy@mozilla.com
      - wstuckey@mozilla.com
      - rburwei@mozilla.com
      - telemetry-alerts@mozilla.com
    email_on_failure: true
    email_on_retry: true
    end_date: null
    owner: ctroy@mozilla.com
    retries: 2
    retry_delay: 30m
    start_date: '2021-09-20'
  description: |
    Derived tables on top of search terms data.

    Note that the tasks for populating `suggest_impression_sanitized_v*` are
    particularly important because the source unsanitized dataset has only
    a 2-day retention period, so errors fairly quickly become unrecoverable
    and can impact reporting to partners. If this task errors out, it could
    indicate trouble with an upstream task that runs in a restricted project
    outside of Airflow. Contact `ctroy`, `wstuckey`, `whd`, and `jbuck`.
  schedule_interval: 0 3 * * *
  tags:
    - impact/tier_1

bqetl_experimenter_experiments_import:
  schedule_interval: "*/10 * * * *"
  description: |
    Imports experiments from the Experimenter V4 and V6 API.

    Imported experiment data is used for experiment monitoring in
    [Grafana](https://grafana.telemetry.mozilla.org/d/XspgvdxZz/experiment-enrollment).
  default_args:
    owner: ascholtz@mozilla.com
    start_date: "2020-10-09"
    retries: 0
    email:
      - ascholtz@mozilla.com
  tags:
    - impact/tier_2

bqetl_feature_usage:
  schedule_interval: 0 5 * * *
  description: |
    Daily aggregation of browser features usages from `main` pings,
    `event` pings and addon data.

    Depends on `bqetl_addons` and `bqetl_main_summary`, so is scheduled after.
  default_args:
    owner: ascholtz@mozilla.com
    start_date: "2021-01-01"
    email:
      - "telemetry-alerts@mozilla.com"
      - "ascholtz@mozilla.com"
      - "loines@mozilla.com"
    retries: 2
    retry_delay: 30m
  tags:
    - impact/tier_1

bqetl_urlbar:
  schedule_interval: 0 3 * * *
  description: |
    Daily aggregation of metrics related to urlbar usage.
  default_args:
    owner: akommasani@mozilla.com
    start_date: "2021-08-01"
    email:
      - "telemetry-alerts@mozilla.com"
      - "akommasani@mozilla.com"
      - "akomar@mozilla.com"
    retries: 2
    retry_delay: 30m
  tags:
    - impact/tier_2

bqetl_unified:
  schedule_interval: 0 3 * * *
  description: |
    Schedule queries that unify metrics across all products.
  default_args:
    owner: ascholtz@mozilla.com
    start_date: "2021-10-12"
    email:
      - "telemetry-alerts@mozilla.com"
      - "ascholtz@mozilla.com"
      - "loines@mozilla.com"
      - "lvargas@mozilla.com"
    retries: 2
    retry_delay: 30m
  tags:
    - impact/tier_1

bqetl_regrets_reporter_summary:
  default_args:
    depends_on_past: false
    email:
      - telemetry-alerts@mozilla.com
      - kik@mozilla.com
    email_on_failure: true
    email_on_retry: true
    end_date: null
    owner: kik@mozilla.com
    retries: 2
    retry_delay: 30m
    start_date: '2021-12-12'
  description: Measure usage of the regrets reporter addon
  schedule_interval: 0 4 * * *
  tags:
    - impact/tier_1

bqetl_cjms_nonprod:
  schedule_interval: 0 * * * *
  description: |
    Hourly ETL for cjms nonprod.
  default_args:
    owner: srose@mozilla.com
    start_date: "2022-03-24"
    email: ["telemetry-alerts@mozilla.com", "srose@mozilla.com"]
    retries: 2
    retry_delay: 5m
  tags:
    - impact/tier_3

bqetl_acoustic_contact_export:
  schedule_interval: 0 9 * * *
  description: |
    Processing data loaded by
    fivetran_acoustic_contact_export
    DAG to clean up the data loaded from Acoustic.
  default_args:
    owner: cbeck@mozilla.com
    start_date: "2024-04-03"
    email: ["telemetry-alerts@mozilla.com", "cbeck@mozilla.com"]
    retries: 1
    retry_delay: 5m
  tags:
    - impact/tier_3

bqetl_acoustic_raw_recipient_export:
  schedule_interval: 0 9 * * *
  description: |
    Processing data loaded by
    fivetran_acoustic_raw_recipient_export
    DAG to clean up the data loaded from Acoustic.
  default_args:
    owner: cbeck@mozilla.com
    start_date: "2024-04-03"
    email: ["telemetry-alerts@mozilla.com", "cbeck@mozilla.com"]
    retries: 1
    retry_delay: 5m
  tags:
    - impact/tier_3

bqetl_analytics_aggregations:
  default_args:
    depends_on_past: false
    email:
      - "telemetry-alerts@mozilla.com"
      - "lvargas@mozilla.com"
      - "gkaberere@mozilla.com"
    email_on_failure: true
    email_on_retry: true
    end_date: null
    owner: lvargas@mozilla.com
    retries: 2
    retry_delay: 30m
    start_date: '2022-05-12'
  description: Scheduler to populate the aggregations required for
    analytics engineering and reports optimization.
    It provides data to build growth, search and usage metrics, as well
    as acquisition and retention KPIs, in a model that facilitates
    reporting in Looker.
  schedule_interval: 15 4 * * *
  tags:
    - impact/tier_1

bqetl_fog_decision_support:
  default_args:
    depends_on_past: false
    email:
      - telemetry-alerts@mozilla.com
      - pmcmanis@mozilla.com
    email_on_failure: true
    email_on_retry: true
    end_date: null
    owner: pmcmanis@mozilla.com
    retries: 2
    retry_delay: 30m
    start_date: '2022-05-25'
  description: This DAG schedules queries for calculating FOG decision
   support metrics
  schedule_interval: 0 4 * * *
  tags:
    - impact/tier_3
    - repo/bigquery-etl

bqetl_newtab:
  default_args:
    depends_on_past: false
    email:
      - telemetry-alerts@mozilla.com
      - mbowerman@mozilla.com
    email_on_failure: true
    email_on_retry: true
    end_date: null
    owner: mbowerman@mozilla.com
    retries: 2
    retry_delay: 30m
    start_date: '2022-07-01'
  description: Schedules newtab related queries.
  schedule_interval: daily
  tags:
    - impact/tier_1

bqetl_desktop_mobile_search_monthly:
  default_args:
    depends_on_past: false
    email:
      - telemetry-alerts@mozilla.com
      - akommasani@mozilla.com
    email_on_failure: true
    email_on_retry: true
    end_date: null
    owner: akommasani@mozilla.com
    retries: 2
    retry_delay: 30m
    start_date: '2019-01-01'
  description: Generate mnthly client data from daily search table
  schedule_interval: "0 5 2 * *"
  tags:
    - impact/tier_1
    - repo/bigquery-etl

bqetl_domain_meta:
  default_args:
    depends_on_past: false
    email:
      - wstuckey@mozilla.com
    email_on_failure: true
    email_on_retry: true
    end_date: null
    owner: wstuckey@mozilla.com
    retries: 2
    retry_delay: 30m
    start_date: '2022-10-13'
  description: Domain metadata
  schedule_interval: monthly
  tags:
    - impact/tier_3
    - triage/no_triage
    - repo/bigquery-etl

bqetl_sponsored_tiles_clients_daily:
  default_args:
    depends_on_past: false
    email:
      - telemetry-alerts@mozilla.com
      - skahmann@mozilla.com
    email_on_failure: true
    email_on_retry: true
    end_date: null
    owner: skahmann@mozilla.com
    retries: 2
    retry_delay: 30m
    start_date: '2022-09-13'
  description: daily run of sponsored tiles related fields
  schedule_interval: 0 4 * * *
  tags:
    - impact/tier_3
    - repo/bigquery-etl

bqetl_mobile_activation:
  default_args:
    depends_on_past: false
    email:
      - telemetry-alerts@mozilla.com
      - vsabino@mozilla.com
    email_on_failure: true
    email_on_retry: true
    end_date: null
    owner: vsabino@mozilla.com
    retries: 2
    retry_delay: 30m
    start_date: '2021-01-01'
  description: Queries related to the mobile activation metric used by Marketing
  schedule_interval: daily
  tags:
    - impact/tier_1
    - repo/bigquery-etl

bqetl_analytics_tables:
  default_args:
    depends_on_past: false
    email:
      - telemetry-alerts@mozilla.com
      - lvargas@mozilla.com
      - gkaberere@mozilla.com
    email_on_failure: true
    email_on_retry: true
    end_date: null
    owner: lvargas@mozilla.com
    retries: 2
    retry_delay: 30m
    start_date: '2022-12-01'
  description: Scheduled queries for analytics tables.
    engineering.
  schedule_interval: 0 2 * * *
  tags:
    - impact/tier_1
    - repo/bigquery-etl
bqetl_fivetran_google_ads:
  default_args:
    depends_on_past: false
    email:
      - telemetry-alerts@mozilla.com
      - kwindau@mozilla.com
    email_on_failure: true
    email_on_retry: false
    end_date: null
    owner: kwindau@mozilla.com
    retries: 2
    retry_delay: 30m
    start_date: '2023-01-01'
  description: Queries for Google Ads data
      coming from Fivetran. Fivetran
      updates these tables every hour.
  schedule_interval: 0 2 * * *
  tags:
    - impact/tier_2
    - repo/bigquery-etl
bqetl_campaign_cost_breakdowns:
  default_args:
    depends_on_past: false
    email:
      - ctroy@mozilla.com
      - frank@mozilla.com
      - telemetry-alerts@mozilla.com
    email_on_failure: true
    email_on_retry: true
    end_date: null
    owner: ctroy@mozilla.com
    retries: 2
    retry_delay: 30m
    start_date: '2021-09-20'
  description: |
    Derived tables on top of fenix installation and DOU metrics,
    as well as Google ads campaign data.
  schedule_interval: 0 3 * * *
  tags:
    - impact/tier_2
    - repo/bigquery-etl
bqetl_fivetran_costs:
  default_args:
    depends_on_past: false
    email:
      - telemetry-alerts@mozilla.com
      - srose@mozilla.com
    email_on_failure: true
    email_on_retry: true
    end_date: null
    owner: srose@mozilla.com
    retries: 2
    retry_delay: 30m
    start_date: '2023-01-18'
  description: |
    Derived tables for analyzing the Fivetran Costs. Data coming from Fivetran.
  repo: bigquery-etl
  schedule_interval: 0 5 * * *
  tags:
    - impact/tier_3

bqetl_mdn_yari:
  default_args:
    depends_on_past: false
    email:
      - telemetry-alerts@mozilla.com
      - mdn-infra@mozilla.com
      - fmerz@mozilla.com
      - kik@mozilla.com
    email_on_failure: true
    email_on_retry: false
    end_date: null
    owner: fmerz@mozilla.com
    retries: 1
    retry_delay: 5m
    start_date: '2023-02-01'
  description: |
    Monthly data exports of MDN 'Popularities'. This aggregates and counts total
    page visits and normalizes them agains the max.
  schedule_interval: 0 0 1 * *
  tags:
    - impact/tier_3
    - triage/record_only

bqetl_status_check:
  default_args:
    depends_on_past: false
    email:
      - telemetry-alerts@mozilla.com
    email_on_failure: true
    email_on_retry: false
    end_date: null
    owner: ascholtz@mozilla.com
    retries: 0
    start_date: '2023-04-01'
  description: |
    This DAG checks if bigquery-etl is working properly. Dummy ETL tasks are executed to detect
    breakages as soon as possible.

    *Triage notes*

    None of these tasks should fail. If they do it is very likely that other/all ETL tasks will
    subsequently fail as well. Any failures should be communicated to the Data Infra Working Group
    as soon as possible.
  schedule_interval: "1h"
  tags:
    - impact/tier_1


bqetl_adjust:
  default_args:
    depends_on_past: false
    email:
      - telemetry-alerts@mozilla.com
      - mhirose@mozilla.com
    email_on_failure: true
    email_on_retry: true
    end_date: null
    owner: mhirose@mozilla.com
    retries: 2
    retry_delay: 30m
    start_date: '2023-07-06'
  description: |
    Derived tables built on Adjust data downloaded from https://api.adjust.com/kpis/v1/<app_token>
    Using mhirose's API token - no Adjust API token for service accounts, just users.
  repo: bigquery-etl
  schedule_interval: 0 4 * * *
  tags:
    - impact/tier_2
    - repo/bigquery-etl

bqetl_download_funnel_attribution:
  description: Daily aggregations of data exported from Google Analytics joined with Firefox download data.
  default_args:
    depends_on_past: false
    email:
      - gleonard@mozilla.com
      - telemetry-alerts@mozilla.com
    end_date: null
    owner: gleonard@mozilla.com
    retries: 2
    retry_delay: 30m
    start_date: '2023-04-10'
  schedule_interval: 0 23 * * *
  tags:
    - impact/tier_1

bqetl_fenix_external:
  schedule_interval: 0 2 * * *
  default_args:
    depends_on_past: false
    email:
      - frank@mozilla.com
      - telemetry-alerts@mozilla.com
    email_on_failure: true
    email_on_retry: true
    owner: frank@mozilla.com
    retries: 2
    retry_delay: 30m
    start_date: "2023-05-07"
  tags:
    - impact/tier_1
    - repo/bigquery-etl
bqetl_fivetran_apple_ads:
  default_args:
    depends_on_past: false
    email:
      - telemetry-alerts@mozilla.com
      - frank@mozilla.com
      - kik@mozilla.com
    email_on_failure: true
    email_on_retry: true
    end_date: null
    owner: kik@mozilla.com
    retries: 2
    retry_delay: 30m
    start_date: '2023-05-25'
  description: |
    Copies over apple_ads data coming from Fivetran
    into our data BQ project. Fivetran syncs this data
    every hour. We copy the data every 3 hours to our project.
  schedule_interval: 0 3 * * *
  tags:
    - impact/tier_2
bqetl_fivetran_copied_tables:
  default_args:
    depends_on_past: false
    email:
      - telemetry-alerts@mozilla.com
      - frank@mozilla.com
    email_on_failure: true
    email_on_retry: true
    end_date: null
    owner: frank@mozilla.com
    retries: 2
    retry_delay: 30m
    start_date: '2023-07-04'
  description: |
    Copy over Fivetran data to shared-prod.
  schedule_interval: 0 3 * * *
  tags:
    - impact/tier_2
bqetl_kpis_shredder:
  default_args:
    depends_on_past: false
    email:
      - telemetry-alerts@mozilla.com
      - lvargas@mozilla.com
    email_on_failure: true
    email_on_retry: true
    end_date: null
    owner: lvargas@mozilla.com
    retries: 2
    retry_delay: 30m
    start_date: '2023-05-16'
  description: |
    This DAG calculates KPIs for shredder client_ids
  repo: bigquery-etl
  schedule_interval: 0 2 */28 * *
  tags:
    - impact/tier_3
    - repo/bigquery-etl
bqetl_default:
  default_args:
    depends_on_past: false
    email:
      - telemetry-alerts@mozilla.com
    email_on_failure: true
    email_on_retry: false
    end_date: null
    owner: telemetry-alerts@mozilla.com
    retries: 2
    retry_delay: 30m
    start_date: '2023-09-01'
  description: This is a default DAG to schedule tasks with lower business impact
    or that don't require a new or existing DAG. Queries are automatically scheduled
    in this DAG during creation when no dag name is specified using option --dag.
    See [related documentation in the cookbooks](https://mozilla.github.io/bigquery-etl/cookbooks/creating_a_derived_dataset/)
  repo: bigquery-etl
  schedule_interval: 0 4 * * *
  tags:
    - impact/tier_3
    - triage/no_triage

bqetl_reference:
  default_args:
    depends_on_past: false
    email:
      - telemetry-alerts@mozilla.com
      - cmorales@mozilla.com
    email_on_failure: true
    email_on_retry: true
    end_date: null
    owner: cmorales@mozilla.com
    retries: 2
    retry_delay: 30m
    start_date: '2023-09-18'
  description: DAG to build reference data
  repo: bigquery-etl
  schedule_interval: daily
  tags:
    - impact/tier_1
    - repo/bigquery-etl

bqetl_generated_funnels:
  default_args:
    depends_on_past: false
    email:
      - telemetry-alerts@mozilla.com
      - ascholtz@mozilla.com
    email_on_failure: true
    email_on_retry: true
    owner: ascholtz@mozilla.com
    retries: 2
    retry_delay: 30m
    start_date: '2023-10-14'
  description: DAG scheduling funnels defined in sql_generators/funnels
  repo: bigquery-etl
  schedule_interval: 0 5 * * *
  tags:
    - impact/tier_3
    - triage/no_triage

bqetl_serp:
  default_args:
    depends_on_past: false
    email:
      - telemetry-alerts@mozilla.com
      - akommasani@mozilla.com
    email_on_failure: true
    email_on_retry: true
    end_date: null
    owner: akommasani@mozilla.com
    retries: 2
    retry_delay: 30m
    start_date: '2023-10-01'
  description: DAG to build serp events data
  repo: bigquery-etl
  schedule_interval: daily
  tags:
    - impact/tier_1
    - repo/bigquery-etl

bqetl_review_checker:
  default_args:
    depends_on_past: false
    email:
      - telemetry-alerts@mozilla.com
      - akommasani@mozilla.com
    email_on_failure: true
    email_on_retry: true
    end_date: null
    owner: akommasani@mozilla.com
    retries: 2
    retry_delay: 30m
    start_date: '2023-10-01'
  description: DAG to build review checker data
  repo: bigquery-etl
  schedule_interval: daily
  tags:
    - impact/tier_1
    - repo/bigquery-etl

bqetl_ads:
  default_args:
    depends_on_past: false
    email:
      - telemetry-alerts@mozilla.com
      - cmorales@mozilla.com
      - cbeck@mozilla.com
      - lvargas@mozilla.com
      - sbetancourt@mozilla.com
    email_on_failure: true
    email_on_retry: true
    end_date: null
    owner: cbeck@mozilla.com
    retries: 2
    retry_delay: 30m
    start_date: '2023-10-10'
  description: Tables related to ads
  repo: bigquery-etl
  schedule_interval: daily
  tags:
    - impact/tier_1
    - repo/bigquery-etl

bqetl_mozilla_org_derived:
  schedule_interval: 0 2 * * *
  default_args:
    depends_on_past: false
    email:
      - frank@mozilla.com
      - telemetry-alerts@mozilla.com
    email_on_failure: true
    email_on_retry: true
    owner: frank@mozilla.com
    retries: 2
    retry_delay: 30m
    start_date: "2023-11-13"
  tags:
    - impact/tier_1

bqetl_glean_usage:
  schedule_interval: 0 2 * * *
  default_args:
    depends_on_past: false
    email:
      - ascholtz@mozilla.com
      - telemetry-alerts@mozilla.com
    email_on_failure: true
    email_on_retry: true
    owner: ascholtz@mozilla.com
    retries: 2
    retry_delay: 30m
    start_date: "2023-11-20"
  tags:
    - impact/tier_1

bqetl_glam_export:
  schedule_interval: 0 22 * * *
  default_args:
    depends_on_past: false
    email:
      - ascholtz@mozilla.com
      - efilho@mozilla.com
    email_on_failure: true
    email_on_retry: true
    owner: ascholtz@mozilla.com
    retries: 2
    retry_delay: 30m
    start_date: "2023-11-28"
  tags:
    - impact/tier_2
  description: DAG to prepare GLAM data for public export.

bqetl_crash:
  schedule_interval: 0 2 * * *
  default_args:
    depends_on_past: false
    email:
      - dthorn@mozilla.com
      - telemetry-alerts@mozilla.com
    email_on_failure: true
    email_on_retry: false
    owner: dthorn@mozilla.com
    retries: 2
    retry_delay: 30m
    start_date: "2023-12-10"
  tags:
    - impact/tier_2

bqetl_use_counter_analysis:
  schedule_interval: 0 8 * * *
  default_args:
    depends_on_past: false
    email:
      - kwindau@mozilla.com
      - telemetry-alerts@mozilla.com
    email_on_failure: true
    email_on_retry: false
    owner: kwindau@mozilla.com
    retries: 2
    retry_delay: 30m
    start_date: "2023-12-13"
  tags:
    - impact/tier_2
  description: DAG to prepare use counter data for Firefox Desktop & Fenix for visualization

bqetl_mobile_feature_usage:
  default_args:
    depends_on_past: false
    email:
      - telemetry-alerts@mozilla.com
      - rzhao@mozilla.com
    email_on_failure: true
    email_on_retry: false
    end_date: null
    owner: rzhao@mozilla.com
    retries: 2
    retry_delay: 30m
    start_date: '2023-10-24'
  description: Schedule run for mobile feature usage tables
  schedule_interval: 0 12 * * *
  tags:
    - impact/tier_3

bqetl_telemetry_dev_cycle:
  default_args:
    depends_on_past: false
    email:
      - telemetry-alerts@mozilla.com
      - ascholtz@mozilla.com
    email_on_failure: true
    email_on_retry: false
    end_date: null
    owner: ascholtz@mozilla.com
    retries: 2
    retry_delay: 30m
    start_date: '2023-12-19'
  description: |
    DAG for Telemetry Dev Cycle Dashboard
    Airflow Triage Note:
    The tables are build every day so only the last run needs to be successful.
  repo: bigquery-etl
  schedule_interval: 0 18 * * *
  tags:
    - impact/tier_3
    - repo/bigquery-etl

bqetl_desktop_installs_v1:
  schedule_interval: 55 23 * * *
  default_args:
    depends_on_past: false
    email:
      - kwindau@mozilla.com
      - telemetry-alerts@mozilla.com
    email_on_failure: true
    email_on_retry: false
    owner: kwindau@mozilla.com
    retries: 2
    retry_delay: 30m
    start_date: "2023-12-28"
  tags:
    - impact/tier_2
  description: DAG to build mozdata-fx-data-shared-prod.firefox_desktop_derived.desktop_installs_v1 table

bqetl_google_analytics_derived_ga4:
  schedule_interval: 0 12 * * *
  description: Daily aggregations of data exported from Google Analytics 4
  default_args:
    depends_on_past: false
    owner: kwindau@mozilla.com
    email:
      - kwindau@mozilla.com
      - telemetry-alerts@mozilla.com
    email_on_failure: true
    email_on_retry: false
    start_date: "2024-01-03"
    retries: 2
    retry_delay: 30m
  tags:
    - impact/tier_2

bqetl_glam_refresh_aggregates:
  default_args:
    depends_on_past: false
    email:
      - efilho@mozilla.com
    email_on_failure: true
    email_on_retry: false
    owner: efilho@mozilla.com
    retries: 2
    retry_delay: 30m
    start_date: '2024-01-10'
  description: Refresh GLAM tables that are serving data.
  repo: bigquery-etl
  schedule_interval: 0 8 * * *
  tags:
    - impact/tier_2
    - repo/bigquery-etl

bqetl_glam_refresh_aggregates_fog_release:
  default_args:
    depends_on_past: false
    email:
      - efilho@mozilla.com
    email_on_failure: true
    email_on_retry: false
    owner: efilho@mozilla.com
    retries: 2
    retry_delay: 30m
    start_date: '2024-12-10'
  description: Update GLAM FOG release tables that serve aggregated data.
  repo: bigquery-etl
  schedule_interval: 0 18 * * 6
  tags:
    - impact/tier_2
    - repo/bigquery-etl

bqetl_google_search_console:
  schedule_interval: 0 8 * * *
  description: |
    ETLs using data exported from Google Search Console.

    The Google Search Console exports for a date typically complete by 08:00 UTC two days after that date,
    so these ETLs should generally specify `date_partition_offset: -1` in their scheduling metadata.
  default_args:
    owner: srose@mozilla.com
    email:
      - srose@mozilla.com
      - telemetry-alerts@mozilla.com
    start_date: '2024-01-26'
    retries: 2
    retry_delay: 30m
  tags:
    - impact/tier_1

bqetl_acoustic_suppression_list:
  schedule_interval: 0 9 * * *
  description: |
    ETL for Acoustic suppression list.
  default_args:
    owner: cbeck@mozilla.com
    email:
      - cbeck@mozilla.com
    start_date: '2024-04-03'
    retries: 1
    retry_delay: 30m
  tags:
    - impact/tier_3

bqetl_braze:
  schedule_interval: 0 5,13,21 * * *
  description: |
    ETL for Braze workflows.
    ## Triage notes:
    Don't rerun this DAG!
    Ping Chelsey Beck.
    If Chelsey is out, follow the [workbook](https://mozilla-hub.atlassian.net/wiki/spaces/DATA/pages/730234942/bqetl+braze+DAG+workbook) in confluence.
  default_args:
    owner: cbeck@mozilla.com
    email:
      - cbeck@mozilla.com
    start_date: '2024-04-15'
    retries: 3
    retry_delay: 5m
  tags:
    - impact/tier_2
    - triage/record_only

bqetl_braze_currents:
  schedule_interval: 0 2 * * *
  description: |
    Load Braze current data from GCS into BigQuery
  default_args:
    owner: cbeck@mozilla.com
    email:
      - cbeck@mozilla.com
    start_date: '2024-04-15'
    retries: 1
    retry_delay: 30m
  tags:
    - impact/tier_2

bqetl_marketing_suppression_list:
  schedule_interval: 0 3 * * *
  description: |
    Ingest marketing suppression lists into BigQuery
  default_args:
    owner: cbeck@mozilla.com
    email:
      - cbeck@mozilla.com
    start_date: '2024-04-21'
    retries: 1
    retry_delay: 30m
  tags:
    - impact/tier_2

bqetl_pageload_v1:
  default_args:
    depends_on_past: false
    email:
      - telemetry-alerts@mozilla.com
      - wichan@mozilla.com
    email_on_failure: true
    email_on_retry: true
    end_date: null
    owner: wichan@mozilla.com
    retries: 2
    retry_delay: 30m
    start_date: '2024-04-01'
  description: DAG to build pageload tables
  repo: bigquery-etl
  schedule_interval: daily
  tags:
    - impact/tier_1
    - repo/bigquery-etl

bqetl_desktop_engagement_model:
  schedule_interval: 0 12 * * *
  description: Loads the desktop engagement model tables
  default_args:
    depends_on_past: false
    owner: kwindau@mozilla.com
    email:
      - kwindau@mozilla.com
      - telemetry-alerts@mozilla.com
    email_on_failure: true
    email_on_retry: false
    start_date: "2024-04-24"
    retries: 2
    retry_delay: 30m
  tags:
    - impact/tier_2

bqetl_desktop_retention_model:
  schedule_interval: 0 12 * * *
  description: Loads the desktop retention model tables
  default_args:
    depends_on_past: false
    owner: mhirose@mozilla.com
    email:
      - mhirose@mozilla.com
      - telemetry-alerts@mozilla.com
    email_on_failure: true
    email_on_retry: false
    start_date: "2024-05-14"
    retries: 2
    retry_delay: 30m
  tags:
    - impact/tier_2

bqetl_ios_campaign_reporting:
  schedule_interval: 0 12 * * *
  description: Loads the apple ads ios_app_campaign_stats table
  default_args:
    depends_on_past: false
    owner: kwindau@mozilla.com
    email:
      - kwindau@mozilla.com
      - telemetry-alerts@mozilla.com
    email_on_failure: true
    email_on_retry: false
    start_date: "2024-05-08"
    retries: 2
    retry_delay: 30m
  tags:
    - impact/tier_2

bqetl_mobile_kpi_metrics:
  schedule_interval: 0 12 * * *
  description: Generates support metrics for mobile KPI's
  default_args:
    depends_on_past: false
    owner: kik@mozilla.com
    email:
      - kik@mozilla.com
      - telemetry-alerts@mozilla.com
    email_on_failure: true
    email_on_retry: false
    start_date: '2024-06-03'
    retries: 1
    retry_delay: 30m
  tags:
    - impact/tier_1

bqetl_desktop_conv_evnt_categorization:
  schedule_interval: 0 12 * * *
  description: Loads the desktop conversion event tables
  default_args:
    depends_on_past: false
    owner: kwindau@mozilla.com
    email:
      - kwindau@mozilla.com
      - telemetry-alerts@mozilla.com
    email_on_failure: true
    email_on_retry: false
    start_date: "2024-06-04"
    retries: 2
    retry_delay: 30m
  tags:
    - impact/tier_2

bqetl_census_feed:
  schedule_interval: 0 17 * * *
  description: Loads the desktop conversion event tables
  default_args:
    depends_on_past: false
    owner: kwindau@mozilla.com
    email:
      - kwindau@mozilla.com
      - telemetry-alerts@mozilla.com
    email_on_failure: true
    email_on_retry: false
    start_date: "2024-06-10"
    retries: 2
    retry_delay: 30m
  tags:
    - impact/tier_2

bqetl_cloudflare_os_market_share:
  default_args:
    depends_on_past: false
    email:
      - kwindau@mozilla.com
    email_on_failure: true
    email_on_retry: true
    end_date: null
    owner: kwindau@mozilla.com
    retries: 2
    retry_delay: 30m
    start_date: '2024-06-16'
  description: |
    Pulls OS market share data from Cloudflare API
  repo: bigquery-etl
  schedule_interval: 0 4 * * *
  tags:
    - repo/bigquery-etl
    - impact/tier_3

bqetl_cloudflare_browser_market_share:
  default_args:
    depends_on_past: false
    email:
      - kwindau@mozilla.com
    email_on_failure: true
    email_on_retry: true
    end_date: null
    owner: kwindau@mozilla.com
    retries: 2
    retry_delay: 30m
    start_date: '2024-06-16'
  description: |
    Pulls browser market share data from Cloudflare API
  repo: bigquery-etl
  schedule_interval: 0 10 * * *
  tags:
    - repo/bigquery-etl
    - impact/tier_3

bqetl_cloudflare_device_market_share:
  default_args:
    depends_on_past: false
    email:
      - kwindau@mozilla.com
    email_on_failure: true
    email_on_retry: true
    end_date: null
    owner: kwindau@mozilla.com
    retries: 2
    retry_delay: 30m
    start_date: '2024-06-16'
  description: |
    Pulls device usage market share data from Cloudflare API
  repo: bigquery-etl
  schedule_interval: 0 16 * * *
  tags:
    - repo/bigquery-etl
    - impact/tier_3

bqetl_firefox_desktop_ad_click_history:
  default_args:
    depends_on_past: false
    email:
      - kwindau@mozilla.com
      - telemetry-alerts@mozilla.com
    email_on_failure: true
    email_on_retry: false
    end_date: null
    owner: kwindau@mozilla.com
    retries: 2
    retry_delay: 30m
    start_date: '2024-07-16'
  description: |
    Calculates # of historical ad clicks for Firefox Desktop clients
  repo: bigquery-etl
  schedule_interval: 0 16 * * *
  tags:
    - repo/bigquery-etl
    - impact/tier_2

bqetl_merino_newtab_extract_to_gcs:
  default_args:
    depends_on_past: false
    email:
      - cbeck@mozilla.com
      - gkatre@mozilla.com
    email_on_failure: true
    email_on_retry: false
    end_date: null
    owner: cbeck@mozilla.com
    retries: 2
    retry_delay: 5m
    start_date: '2024-08-14'
  description: |
    Aggregates Newtab engagement data that lands in a GCS bucket for Merino recommendations.
  repo: bigquery-etl
  schedule_interval: "*/20 * * * *"
  tags:
    - repo/bigquery-etl
    - impact/tier_1

bqetl_merino_newtab_priors_to_gcs:
  default_args:
    depends_on_past: false
    email:
      - cbeck@mozilla.com
      - gkatre@mozilla.com
    email_on_failure: true
    email_on_retry: false
    end_date: null
    owner: cbeck@mozilla.com
    retries: 2
    retry_delay: 5m
    start_date: '2024-10-08'
  description: |
    Aggregates Newtab stats that land in a GCS bucket for Merino to derive Thompson sampling priors.
  repo: bigquery-etl
  schedule_interval: "0 2 * * *"
  tags:
    - repo/bigquery-etl
    - impact/tier_1

bqetl_dynamic_dau:
  default_args:
    depends_on_past: false
    email:
      - kwindau@mozilla.com
      - telemetry-alerts@mozilla.com
    email_on_failure: true
    email_on_retry: false
    end_date: null
    owner: kwindau@mozilla.com
    retries: 2
    retry_delay: 30m
    start_date: '2024-09-26'
  description: |
    Calculates rolling 28 day DAU for different populations
  repo: bigquery-etl
  schedule_interval: 0 14 * * *
  tags:
    - repo/bigquery-etl
    - impact/tier_2

bqetl_shredder_monitoring:
  default_args:
    depends_on_past: false
    email:
      - bewu@mozilla.com
    email_on_failure: true
    email_on_retry: False
    end_date: null
    owner: bewu@mozilla.com
    retries: 2
    retry_delay: 30m
    start_date: '2024-10-01'
  description: '[EXPERIMENTAL] Monitoring queries for shredder operation'
  repo: bigquery-etl
  schedule_interval: 0 12 * * *
  tags:
    - repo/bigquery-etl
    - impact/tier_3
    - triage/no_triage

bqetl_fxci:
  description: |
    This DAG schedules queries for populating tables related to the
    Firefox-CI Taskcluster instance.
  default_args:
    depends_on_past: false
    email:
      - ahalberstadt@mozilla.com
      - telemetry-alerts@mozilla.com
    email_on_failure: true
    email_on_retry: true
    end_date: null
    owner: ahalberstadt@mozilla.com
    retries: 2
    retry_delay: 30m
    start_date: "2020-10-11"
  # This DAG needs to run late as it depends on the GCP billing export which
  # often isn't finalized until the afternoon of the following day.
  schedule_interval: 0 18 * * *
  tags:
    - impact/tier_3

bqetl_monitoring_weekly:
  schedule_interval: 40 12 * * 7
  description: |
    This DAG populates monitoring datasets that only need to be updated weekly
  default_args:
    owner: kwindau@mozilla.com
    email: ["kwindau@mozilla.com"]
    start_date: "2024-10-25"
    retries: 2
    retry_delay: 30m
  tags:
    - impact/tier_3

bqetl_addons_moderations:
  default_args:
    depends_on_past: false
    email:
      - telemetry-alerts@mozilla.com
      - mhirose@mozilla.com
    email_on_failure: true
    email_on_retry: true
    end_date: null
    owner: mhirose@mozilla.com
    retries: 2
    retry_delay: 30m
    start_date: '2024-12-02'
  description: This DAG schedules queries for moderations of addons data ex. from
    the external API Cinder.
  repo: bigquery-etl
  schedule_interval: 0 4 * * *
  tags:
    - impact/tier_3

bqetl_firefox_installer_aggregates:
  default_args:
    depends_on_past: false
    email:
      - telemetry-alerts@mozilla.com
      - kwindau@mozilla.com
    email_on_failure: true
    email_on_retry: false
    end_date: null
    owner: kwindau@mozilla.com
    retries: 2
    retry_delay: 30m
    start_date: '2024-12-05'
  description: This DAG schedules the build of a new aggregate table about Firefox Installs
  repo: bigquery-etl
  schedule_interval: 0 15 * * *
  tags:
    - impact/tier_3

<<<<<<< HEAD
bqetl_jira_service_desk:
  default_args:
    depends_on_past: false
    email:
      - telemetry-alerts@mozilla.com
      - jmoscon@mozilla.com
    email_on_failure: true
    email_on_retry: false
    end_date: null
    owner: jmoscon@mozilla.com
    retries: 2
    retry_delay: 30m
    start_date: '2024-12-16'
  description: This DAG schedules some tasks that fetch data from the Jira API for service desk tickets
  repo: bigquery-etl
  schedule_interval: 0 4 * * *
  tags:
    - impact/tier_2

bqetl_newtab_engagement_hourly:
=======
bqetl_newtab_interactions_hourly:
>>>>>>> b26d5334
  schedule_interval: hourly
  description: |
    This DAG aggregates Newtab engagement data - on an hourly cadence
  default_args:
    owner: cbeck@mozilla.com
    email: ["cbeck@mozilla.com"]
    start_date: "2024-12-17"
    retries: 2
    retry_delay: 5m
  tags:
    - impact/tier_1

bqetl_fx_health_ind_dashboard:
  description: |
    This DAG builds aggregate tables used in the Firefox Health dashboard
  default_args:
    depends_on_past: false
    owner: kwindau@mozilla.com
    email:
      - telemetry-alerts@mozilla.com
      - kwindau@mozilla.com
    email_on_failure: true
    email_on_retry: false
    start_date: "2024-12-13"
    retries: 2
    retry_delay: 5m
  tags:
    - impact/tier_2
  repo: bigquery-etl
  schedule_interval: 0 16 * * *<|MERGE_RESOLUTION|>--- conflicted
+++ resolved
@@ -1947,7 +1947,7 @@
   tags:
     - impact/tier_3
 
-<<<<<<< HEAD
+
 bqetl_jira_service_desk:
   default_args:
     depends_on_past: false
@@ -1967,10 +1967,7 @@
   tags:
     - impact/tier_2
 
-bqetl_newtab_engagement_hourly:
-=======
 bqetl_newtab_interactions_hourly:
->>>>>>> b26d5334
   schedule_interval: hourly
   description: |
     This DAG aggregates Newtab engagement data - on an hourly cadence
