---
bqetl_error_aggregates:
  schedule_interval: 3h
  default_args:
    owner: wkahngreene@mozilla.com
    email:
      [
        "telemetry-alerts@mozilla.com",
        "wkahngreene@mozilla.com",
      ]
    start_date: "2019-11-01"
    retries: 1
    retry_delay: 20m
    depends_on_past: false
  tags:
    - impact/tier_1

bqetl_ssl_ratios:
  schedule_interval: 0 2 * * *
  description: The DAG schedules SSL ratios queries.
  default_args:
    owner: chutten@mozilla.com
    start_date: "2019-07-20"
    email: ["telemetry-alerts@mozilla.com", "chutten@mozilla.com"]
    retries: 2
    retry_delay: 30m
  tags:
    - impact/tier_3

bqetl_amo_stats:
  schedule_interval: 0 3 * * *
  # yamllint disable rule:line-length
  description: |
    Add-on download and install statistics to power the
    [addons.mozilla.org](https://addons.mozilla.org) (AMO) stats pages.

    See the [post on the Add-Ons Blog](https://blog.mozilla.org/addons/2020/06/10/improvements-to-statistics-processing-on-amo/).
  # yamllint enable rule:line-length
  default_args:
    owner: kik@mozilla.com
    start_date: "2020-06-01"
    email: ["telemetry-alerts@mozilla.com", "kik@mozilla.com"]
    retries: 2
    retry_delay: 30m
  tags:
    - impact/tier_1

bqetl_core:
  schedule_interval: 0 2 * * *
  description:
    Tables derived from the legacy telemetry `core` ping sent by various
    mobile applications.
  default_args:
    owner: ascholtz@mozilla.com
    start_date: "2019-07-25"
    email: ["telemetry-alerts@mozilla.com", "ascholtz@mozilla.com"]
    retries: 1
    retry_delay: 5m
  tags:
    - impact/tier_1

bqetl_nondesktop:
  schedule_interval: 0 3 * * *
  default_args:
    owner: "ascholtz@mozilla.com"
    start_date: "2019-07-25"
    email: [
      "telemetry-alerts@mozilla.com",
    ]
    retries: 1
    retry_delay: 5m
  tags:
    - impact/tier_1

bqetl_mobile_search:
  schedule_interval: 0 2 * * *
  default_args:
    owner: akomar@mozilla.com
    start_date: "2019-07-25"
    email:
      - "telemetry-alerts@mozilla.com"
      - "akomar@mozilla.com"
      - "cmorales@mozilla.com"
    retries: 1
    retry_delay: 5m
  tags:
    - impact/tier_1

bqetl_fxa_events:
  schedule_interval: 30 1 * * *
  description: |
    Copies data from a Firefox Accounts (FxA) project. Those source tables
    are populated via Cloud Logging (Stackdriver). We hash various fields
    as part of the import.

    The DAG also provides daily aggregations on top of the raw log data,
    which eventually power high-level reporting about FxA usage.

    Tasks here have occasionally failed due to incompatible schema changes
    in the tables populated by Cloud Logging.
    See https://github.com/mozilla/bigquery-etl/issues/1684 for an example
    mitigation.
  default_args:
    owner: kik@mozilla.com
    start_date: "2019-03-01"
    email: ["telemetry-alerts@mozilla.com", "kik@mozilla.com"]
    retries: 1
    retry_delay: 10m
  tags:
    - impact/tier_1

bqetl_accounts_backend_external:
  schedule_interval: 30 1 * * *
  description: |
    Copies data from Firefox Accounts (FxA) CloudSQL databases.

    This DAG is under active development.
  default_args:
    owner: akomar@mozilla.com
    start_date: "2023-09-19"
    email: ["akomar@mozilla.com", "telemetry-alerts@mozilla.com"]
    retries: 1
    retry_delay: 10m
  tags:
    - impact/tier_3
    - repo/bigquery-etl

bqetl_accounts_derived:
  schedule_interval: 30 2 * * *
  description: |
    Derived tables for analyzing data from Mozilla Accounts (`accounts_backend` and
    `accounts_frontend` Glean applications).

    This DAG is under active development.
  default_args:
    owner: akomar@mozilla.com
    start_date: "2024-01-01"
    email: ["akomar@mozilla.com", "ksiegler@mozilla.com"]
    retries: 1
    retry_delay: 10m
  tags:
    - impact/tier_3
    - repo/bigquery-etl

bqetl_subplat:
  schedule_interval: 45 1 * * *
  description: |
    Daily imports for Subscription Platform data from Stripe and the Mozilla VPN
    operational DB as well as derived tables based on that data.

    Depends on `bqetl_fxa_events`, so is scheduled to run a bit after that.

    Stripe data retrieved by stripe_external__itemized_payout_reconciliation__v5
    task has highly viariable availability timing, so it is possible for it to
    fail with the following type of error:
    `Report 'frr_...' did not succeed, status was 'pending'`
    In such cases the failure is expected, the task will continue to retry every
    30 minutes until the data becomes available. If failure observed looks
    different then it should be reported using the Airflow triage process.

  default_args:
    owner: srose@mozilla.com
    start_date: "2021-07-20"
    email: ["telemetry-alerts@mozilla.com", "srose@mozilla.com"]
    retries: 2
    retry_delay: 30m
  tags:
    - impact/tier_1

bqetl_mozilla_vpn_site_metrics:
  schedule_interval: 0 15 * * *
  description: |
    Daily extracts from the Google Analytics tables for Mozilla VPN as well as
    derived tables based on that data.

    Depends on Google Analytics exports, which have highly variable timing, so
    queries depend on site_metrics_empty_check_v1, which retries every 30
    minutes to wait for data to be available.
  default_args:
    owner: srose@mozilla.com
    start_date: "2021-04-22"
    email: ["telemetry-alerts@mozilla.com", "srose@mozilla.com"]
    retries: 2
    retry_delay: 30m
  tags:
    - impact/tier_2

bqetl_gud:
  schedule_interval: 0 3 * * *
  description: Optimized tables that power the
    [Mozilla Growth and Usage Dashboard](https://gud.telemetry.mozilla.org).
  default_args:
    owner: jklukas@mozilla.com
    start_date: "2019-07-25"
    email: ["telemetry-alerts@mozilla.com", "jklukas@mozilla.com"]
    retries: 1
    retry_delay: 5m
  tags:
    - impact/tier_1

bqetl_messaging_system:
  schedule_interval: 0 2 * * *
  description: |
    Daily aggregations on top of pings sent for the `messaging_system`
    namespace by desktop Firefox.
  default_args:
    owner: najiang@mozilla.com
    start_date: "2019-07-25"
    email: ["telemetry-alerts@mozilla.com", "najiang@mozilla.com"]
    retries: 1
    retry_delay: 5m
  tags:
    - impact/tier_3

bqetl_activity_stream:
  schedule_interval: 0 2 * * *
  description: |
    Daily aggregations on top of pings sent for the `activity_stream`
    namespace by desktop Firefox. These are largely related to activity
    on the newtab page and engagement with Pocket content.
  default_args:
    owner: mbowerman@mozilla.com
    start_date: "2019-07-25"
    email: ["telemetry-alerts@mozilla.com", "mbowerman@mozilla.com"]
    retries: 1
    retry_delay: 5m
  tags:
    - impact/tier_2

bqetl_search:
  schedule_interval: 0 3 * * *
  default_args:
    owner: akomar@mozilla.com
    start_date: "2018-11-27"
    email:
      - "telemetry-alerts@mozilla.com"
      - "akomar@mozilla.com"
      - "cmorales@mozilla.com"
    retries: 2
    retry_delay: 30m
  tags:
    - impact/tier_1

bqetl_addons:
  schedule_interval: 0 4 * * *
  description: |
    Daily rollups of addon data from `main` pings.

    Depends on `bqetl_search`, so is scheduled after that DAG.
  default_args:
    owner: kik@mozilla.com
    start_date: "2018-11-27"
    email:
      - "telemetry-alerts@mozilla.com"
      - "kik@mozilla.com"
    retries: 2
    retry_delay: 30m
  tags:
    - impact/tier_2

bqetl_devtools:
  schedule_interval: 0 3 * * *
  description: |
    Summarizes usage of the Dev Tools component of desktop Firefox.
  default_args:
    owner: ascholtz@mozilla.com
    start_date: "2018-11-27"
    email: ["telemetry-alerts@mozilla.com", "ascholtz@mozilla.com"]
    retries: 2
    retry_delay: 30m
  tags:
    - impact/tier_3

bqetl_main_summary:
  schedule_interval: 0 2 * * *
  description: |
    General-purpose derived tables for analyzing usage of desktop Firefox.
    This is one of our highest-impact DAGs and should be handled carefully.
  default_args:
    owner: ascholtz@mozilla.com
    start_date: "2018-11-27"
    email:
      [
        "telemetry-alerts@mozilla.com",
        "ascholtz@mozilla.com",
      ]
    retries: 2
    retry_delay: 30m
  tags:
    - impact/tier_1

bqetl_experiments_daily:
  schedule_interval: 0 3 * * *
  description: |
    The DAG schedules queries that query experimentation related
    metrics (enrollments, search, ...) from stable tables to finalize
    numbers of experiment monitoring datasets for a specific date.
  default_args:
    owner: ascholtz@mozilla.com
    start_date: "2018-11-27"
    email: ["telemetry-alerts@mozilla.com", "ascholtz@mozilla.com"]
    retries: 2
    retry_delay: 30m
  tags:
    - impact/tier_1

# DAG for exporting query data marked as public to GCS
# queries should not be explicitly assigned to this DAG (done automatically)
bqetl_public_data_json:
  schedule_interval: 0 5 * * *
  description: |
    Daily exports of query data marked as public to GCS.

    Depends on the results of several upstream DAGs, the latest of which
    runs at 04:00 UTC.
  default_args:
    owner: ascholtz@mozilla.com
    start_date: "2020-04-14"
    email: ["telemetry-alerts@mozilla.com", "ascholtz@mozilla.com"]
    retries: 2
    retry_delay: 30m
  tags:
    - impact/tier_3

bqetl_internet_outages:
  schedule_interval: 0 7 * * *
  description: |
    DAG for building the internet outages datasets.
    See [bug 1640204](https://bugzilla.mozilla.org/show_bug.cgi?id=1640204).
  default_args:
    owner: aplacitelli@mozilla.com
    start_date: "2020-01-01"
    email: ["aplacitelli@mozilla.com"]
    retries: 2
    retry_delay: 30m
  tags:
    - impact/tier_3

bqetl_deletion_request_volume:
  schedule_interval: 0 1 * * *
  default_args:
    owner: akomar@mozilla.com
    start_date: "2020-06-29"
    email: ["telemetry-alerts@mozilla.com", "akomar@mozilla.com"]
    retries: 2
    retry_delay: 30m
  tags:
    - impact/tier_3

bqetl_fenix_event_rollup:
  schedule_interval: 0 2 * * *
  default_args:
    owner: wlachance@mozilla.com
    start_date: "2020-09-09"
    email: ["wlachance@mozilla.com"]
    retries: 2
    retry_delay: 30m
  tags:
    - impact/tier_1

bqetl_org_mozilla_fenix_derived:
  schedule_interval: 0 2 * * *
  default_args:
    depends_on_past: false
    email:
      - amiyaguchi@mozilla.com
      - telemetry-alerts@mozilla.com
    email_on_failure: true
    email_on_retry: true
    owner: amiyaguchi@mozilla.com
    retries: 2
    retry_delay: 30m
    start_date: "2020-10-18"
  tags:
    - impact/tier_1

bqetl_org_mozilla_firefox_derived:
  schedule_interval: 0 2 * * *
  default_args:
    depends_on_past: false
    email:
      - frank@mozilla.com
      - telemetry-alerts@mozilla.com
    email_on_failure: true
    email_on_retry: true
    owner: frank@mozilla.com
    retries: 2
    retry_delay: 30m
    start_date: "2022-11-30"
  tags:
    - impact/tier_1

bqetl_org_mozilla_focus_derived:
  schedule_interval: 0 2 * * *
  default_args:
    depends_on_past: false
    email:
      - akomar@mozilla.com
      - telemetry-alerts@mozilla.com
    email_on_failure: true
    email_on_retry: true
    owner: akomar@mozilla.com
    retries: 2
    retry_delay: 30m
    start_date: "2023-02-22"
  tags:
    - impact/tier_1

bqetl_google_analytics_derived:
  schedule_interval: 0 23 * * *
  description: |
    Daily aggregations of data exported from Google Analytics.

    The GA export runs at 15:00 UTC, so there's an effective 2-day delay
    for user activity to appear in these tables.
  default_args:
    owner: kwindau@mozilla.com
    email:
      - kwindau@mozilla.com
      - telemetry-alerts@mozilla.com
    start_date: "2020-10-31"
    retries: 2
    retry_delay: 30m
  tags:
    - impact/tier_1

bqetl_monitoring:
  schedule_interval: 0 2 * * *
  description: |
    This DAG schedules queries and scripts for populating datasets
    used for monitoring of the data platform.
  default_args:
    owner: ascholtz@mozilla.com
    email: ["ascholtz@mozilla.com", "kwindau@mozilla.com"]
    start_date: "2018-10-30"
    retries: 2
    retry_delay: 30m
  tags:
    - impact/tier_1

bqetl_monitoring_airflow:
  schedule_interval: 0 10 * * *
  description: |
    This DAG schedules queries and scripts for populating datasets
    used for monitoring of Airflow DAGs.
  default_args:
    owner: kik@mozilla.com
    email: ["kik@mozilla.com"]
    start_date: "2022-09-01"
    retries: 2
    retry_delay: 30m
  tags:
    - impact/tier_2

bqetl_event_rollup:
  schedule_interval: 0 3 * * *
  description: |
    Desktop tables (`telemetry_derived.events_daily_v1` and upstream) are deprecated and paused
    (have their scheduling metadata commented out) per https://bugzilla.mozilla.org/show_bug.cgi?id=1805722#c10
  default_args:
    owner: wlachance@mozilla.com
    start_date: "2020-11-03"
    email: ["wlachance@mozilla.com"]
    retries: 2
    retry_delay: 30m
  tags:
    - impact/tier_1

bqetl_iprospect:
  schedule_interval: 0 4 * * *
  description: |
    This DAG imports iProspect data from moz-fx-data-marketing-prod-iprospect.
  depends_on_past: false
  default_args:
    owner: ascholtz@mozilla.com
    email:
      [
        "ascholtz@mozilla.com",
        "echo@mozilla.com",
        "shong@mozilla.com"
      ]
    start_date: "2021-04-19"
    retries: 2
    retry_delay: 30m
  tags:
    - impact/tier_1

bqetl_search_dashboard:
  default_args:
    depends_on_past: false
    email:
      - telemetry-alerts@mozilla.com
      - akomar@mozilla.com
    email_on_failure: true
    email_on_retry: true
    owner: akomar@mozilla.com
    retries: 2
    retry_delay: 30m
    start_date: "2020-12-14"
  schedule_interval: 30 5 * * *
  tags:
    - impact/tier_2

bqetl_desktop_platform:
  schedule_interval: 0 3 * * *
  default_args:
    owner: ascholtz@mozilla.com
    start_date: "2018-11-01"
    email:
      [
        "telemetry-alerts@mozilla.com",
        "ascholtz@mozilla.com",
        "yzenevich@mozilla.com",
      ]
    retries: 2
    retry_delay: 30m
  tags:
    - impact/tier_3

bqetl_internal_tooling:
  description: |
    This DAG schedules queries for populating tables related to Mozilla's
    internal developer tooling (e.g. mozregression).
  default_args:
    depends_on_past: false
    email:
      - ahalberstadt@mozilla.com
      - telemetry-alerts@mozilla.com
    email_on_failure: true
    email_on_retry: true
    end_date: null
    owner: ahalberstadt@mozilla.com
    retries: 2
    retry_delay: 30m
    start_date: "2020-06-01"
  schedule_interval: 0 4 * * *
  tags:
    - impact/tier_3

bqetl_release_criteria:
  schedule_interval: daily
  default_args:
    owner: perf-pmo@mozilla.com
    start_date: "2020-12-03"
    email:
      - telemetry-alerts@mozilla.com
      - esmyth@mozilla.com
    retries: 2
    retry_delay: 30m
  tags:
    - impact/tier_1

bqetl_pocket:
  default_args:
    depends_on_past: false
    email:
      - kik@mozilla.com
      - telemetry-alerts@mozilla.com
    email_on_failure: true
    email_on_retry: true
    owner: kik@mozilla.com
    # Retry more than normal because the files from Pocket may not always be available on time.
    retries: 10
    retry_delay: 60m
    start_date: "2021-03-10"
  description: |
    Import of data from Pocket's Snowflake warehouse.

    Originally created for [Bug 1695336](
    https://bugzilla.mozilla.org/show_bug.cgi?id=1695336).

    *Triage notes*

    As long as the most recent DAG run is successful this job can be considered healthy.
    In such case, past DAG failures can be ignored.
  schedule_interval: 0 12 * * *
  tags:
    - impact/tier_2

bqetl_desktop_funnel:
  description: |
    This DAG schedules desktop funnel queries used to power the
    [Numbers that Matter dashboard](https://protosaur.dev/numbers-that-matter/)
  schedule_interval: 0 4 * * *
  default_args:
    owner: ascholtz@mozilla.com
    start_date: "2021-01-01"
    email:
      [
        "telemetry-alerts@mozilla.com",
        "ascholtz@mozilla.com",
      ]
    retries: 2
    retry_delay: 30m
  tags:
    - impact/tier_1

bqetl_firefox_ios:
  default_args:
    depends_on_past: false
    email:
      - kik@mozilla.com
      - frank@mozilla.com
      - telemetry-alerts@mozilla.com
    email_on_failure: true
    email_on_retry: true
    end_date: null
    owner: kik@mozilla.com
    retries: 2
    retry_delay: 30m
    start_date: "2021-03-18"
  description: Schedule daily ios firefox ETL
  schedule_interval: 0 4 * * *
  tags:
    - impact/tier_1

bqetl_releases:
  default_args:
    depends_on_past: false
    email:
      - ascholtz@mozilla.com
      - telemetry-alerts@mozilla.com
    email_on_failure: true
    email_on_retry: true
    end_date: null
    owner: ascholtz@mozilla.com
    retries: 2
    retry_delay: 30m
    start_date: "2021-04-14"
  description: |
    Schedule release data import from https://product-details.mozilla.org/1.0

    For more context, see
    https://wiki.mozilla.org/Release_Management/Product_details
  schedule_interval: 0 4 * * *
  tags:
    - impact/tier_2

bqetl_ctxsvc_derived:
  default_args:
    depends_on_past: false
    email:
      - ctroy@mozilla.com
      - wstuckey@mozilla.com
      - telemetry-alerts@mozilla.com
    email_on_failure: true
    email_on_retry: true
    end_date: null
    owner: ctroy@mozilla.com
    retries: 2
    retry_delay: 30m
    start_date: '2021-05-01'
  description: Contextual services derived tables
  schedule_interval: 0 3 * * *
  tags:
    - impact/tier_2

bqetl_search_terms_daily:
  default_args:
    depends_on_past: false
    email:
      - ctroy@mozilla.com
      - wstuckey@mozilla.com
      - rburwei@mozilla.com
      - telemetry-alerts@mozilla.com
    email_on_failure: true
    email_on_retry: true
    end_date: null
    owner: ctroy@mozilla.com
    retries: 2
    retry_delay: 30m
    start_date: '2021-09-20'
  description: |
    Derived tables on top of search terms data.

    Note that the tasks for populating `suggest_impression_sanitized_v*` are
    particularly important because the source unsanitized dataset has only
    a 2-day retention period, so errors fairly quickly become unrecoverable
    and can impact reporting to partners. If this task errors out, it could
    indicate trouble with an upstream task that runs in a restricted project
    outside of Airflow. Contact `ctroy`, `wstuckey`, `whd`, and `jbuck`.
  schedule_interval: 0 3 * * *
  tags:
    - impact/tier_1

bqetl_experimenter_experiments_import:
  schedule_interval: "*/10 * * * *"
  description: |
    Imports experiments from the Experimenter V4 and V6 API.

    Imported experiment data is used for experiment monitoring in
    [Grafana](https://grafana.telemetry.mozilla.org/d/XspgvdxZz/experiment-enrollment).
  default_args:
    owner: ascholtz@mozilla.com
    start_date: "2020-10-09"
    retries: 0
    email:
      - ascholtz@mozilla.com
  tags:
    - impact/tier_2

bqetl_feature_usage:
  schedule_interval: 0 5 * * *
  description: |
    Daily aggregation of browser features usages from `main` pings,
    `event` pings and addon data.

    Depends on `bqetl_addons` and `bqetl_main_summary`, so is scheduled after.
  default_args:
    owner: ascholtz@mozilla.com
    start_date: "2021-01-01"
    email:
      - "telemetry-alerts@mozilla.com"
      - "ascholtz@mozilla.com"
      - "loines@mozilla.com"
    retries: 2
    retry_delay: 30m
  tags:
    - impact/tier_1

bqetl_urlbar:
  schedule_interval: 0 3 * * *
  description: |
    Daily aggregation of metrics related to urlbar usage.
  default_args:
    owner: akommasani@mozilla.com
    start_date: "2021-08-01"
    email:
      - "telemetry-alerts@mozilla.com"
      - "akommasani@mozilla.com"
      - "akomar@mozilla.com"
    retries: 2
    retry_delay: 30m
  tags:
    - impact/tier_2

bqetl_unified:
  schedule_interval: 0 3 * * *
  description: |
    Schedule queries that unify metrics across all products.
  default_args:
    owner: ascholtz@mozilla.com
    start_date: "2021-10-12"
    email:
      - "telemetry-alerts@mozilla.com"
      - "ascholtz@mozilla.com"
      - "loines@mozilla.com"
      - "lvargas@mozilla.com"
    retries: 2
    retry_delay: 30m
  tags:
    - impact/tier_1

bqetl_regrets_reporter_summary:
  default_args:
    depends_on_past: false
    email:
      - telemetry-alerts@mozilla.com
      - kik@mozilla.com
    email_on_failure: true
    email_on_retry: true
    end_date: null
    owner: kik@mozilla.com
    retries: 2
    retry_delay: 30m
    start_date: '2021-12-12'
  description: Measure usage of the regrets reporter addon
  schedule_interval: 0 4 * * *
  tags:
    - impact/tier_1

bqetl_cjms_nonprod:
  schedule_interval: 0 * * * *
  description: |
    Hourly ETL for cjms nonprod.
  default_args:
    owner: srose@mozilla.com
    start_date: "2022-03-24"
    email: ["telemetry-alerts@mozilla.com", "srose@mozilla.com"]
    retries: 2
    retry_delay: 5m
  tags:
    - impact/tier_3

bqetl_acoustic_contact_export:
  schedule_interval: 0 9 * * *
  description: |
    Processing data loaded by
    fivetran_acoustic_contact_export
    DAG to clean up the data loaded from Acoustic.
  default_args:
    owner: cbeck@mozilla.com
    start_date: "2024-04-03"
    email: ["telemetry-alerts@mozilla.com", "cbeck@mozilla.com"]
    retries: 1
    retry_delay: 5m
  tags:
    - impact/tier_3

bqetl_acoustic_raw_recipient_export:
  schedule_interval: 0 9 * * *
  description: |
    Processing data loaded by
    fivetran_acoustic_raw_recipient_export
    DAG to clean up the data loaded from Acoustic.
  default_args:
    owner: cbeck@mozilla.com
    start_date: "2024-04-03"
    email: ["telemetry-alerts@mozilla.com", "cbeck@mozilla.com"]
    retries: 1
    retry_delay: 5m
  tags:
    - impact/tier_3

bqetl_analytics_aggregations:
  default_args:
    depends_on_past: false
    email:
      - "telemetry-alerts@mozilla.com"
      - "lvargas@mozilla.com"
      - "gkaberere@mozilla.com"
    email_on_failure: true
    email_on_retry: true
    end_date: null
    owner: lvargas@mozilla.com
    retries: 2
    retry_delay: 30m
    start_date: '2022-05-12'
  description: Scheduler to populate the aggregations required for
    analytics engineering and reports optimization.
    It provides data to build growth, search and usage metrics, as well
    as acquisition and retention KPIs, in a model that facilitates
    reporting in Looker.
  schedule_interval: 15 4 * * *
  tags:
    - impact/tier_1

bqetl_fog_decision_support:
  default_args:
    depends_on_past: false
    email:
      - telemetry-alerts@mozilla.com
      - pmcmanis@mozilla.com
    email_on_failure: true
    email_on_retry: true
    end_date: null
    owner: pmcmanis@mozilla.com
    retries: 2
    retry_delay: 30m
    start_date: '2022-05-25'
  description: This DAG schedules queries for calculating FOG decision
   support metrics
  schedule_interval: 0 4 * * *
  tags:
    - impact/tier_3
    - repo/bigquery-etl

bqetl_newtab:
  default_args:
    depends_on_past: false
    email:
      - telemetry-alerts@mozilla.com
      - mbowerman@mozilla.com
    email_on_failure: true
    email_on_retry: true
    end_date: null
    owner: mbowerman@mozilla.com
    retries: 2
    retry_delay: 30m
    start_date: '2022-07-01'
  description: Schedules newtab related queries.
  schedule_interval: daily
  tags:
    - impact/tier_1

bqetl_desktop_mobile_search_monthly:
  default_args:
    depends_on_past: false
    email:
      - telemetry-alerts@mozilla.com
      - akommasani@mozilla.com
    email_on_failure: true
    email_on_retry: true
    end_date: null
    owner: akommasani@mozilla.com
    retries: 2
    retry_delay: 30m
    start_date: '2019-01-01'
  description: Generate mnthly client data from daily search table
  schedule_interval: "0 5 2 * *"
  tags:
    - impact/tier_1
    - repo/bigquery-etl

bqetl_domain_meta:
  default_args:
    depends_on_past: false
    email:
      - wstuckey@mozilla.com
    email_on_failure: true
    email_on_retry: true
    end_date: null
    owner: wstuckey@mozilla.com
    retries: 2
    retry_delay: 30m
    start_date: '2022-10-13'
  description: Domain metadata
  schedule_interval: monthly
  tags:
    - impact/tier_3
    - triage/no_triage
    - repo/bigquery-etl

bqetl_sponsored_tiles_clients_daily:
  default_args:
    depends_on_past: false
    email:
      - telemetry-alerts@mozilla.com
      - skahmann@mozilla.com
    email_on_failure: true
    email_on_retry: true
    end_date: null
    owner: skahmann@mozilla.com
    retries: 2
    retry_delay: 30m
    start_date: '2022-09-13'
  description: daily run of sponsored tiles related fields
  schedule_interval: 0 4 * * *
  tags:
    - impact/tier_3
    - repo/bigquery-etl

bqetl_mobile_activation:
  default_args:
    depends_on_past: false
    email:
      - telemetry-alerts@mozilla.com
      - kik@mozilla.com
    email_on_failure: true
    email_on_retry: true
    end_date: null
    owner: kik@mozilla.com
    retries: 2
    retry_delay: 30m
    start_date: '2021-01-01'
  description: Queries related to the mobile activation metric used by Marketing
  schedule_interval: daily
  tags:
    - impact/tier_1
    - repo/bigquery-etl

bqetl_analytics_tables:
  default_args:
    depends_on_past: false
    email:
      - telemetry-alerts@mozilla.com
      - lvargas@mozilla.com
      - gkaberere@mozilla.com
    email_on_failure: true
    email_on_retry: true
    end_date: null
    owner: lvargas@mozilla.com
    retries: 2
    retry_delay: 30m
    start_date: '2022-12-01'
  description: Scheduled queries for analytics tables.
    engineering.
  schedule_interval: 0 2 * * *
  tags:
    - impact/tier_1
    - repo/bigquery-etl
bqetl_fivetran_google_ads:
  default_args:
    depends_on_past: false
    email:
      - telemetry-alerts@mozilla.com
      - kwindau@mozilla.com
    email_on_failure: true
    email_on_retry: false
    end_date: null
    owner: kwindau@mozilla.com
    retries: 2
    retry_delay: 30m
    start_date: '2023-01-01'
  description: Queries for Google Ads data
      coming from Fivetran. Fivetran
      updates these tables every hour.
  schedule_interval: 0 2 * * *
  tags:
    - impact/tier_2
    - repo/bigquery-etl
bqetl_campaign_cost_breakdowns:
  default_args:
    depends_on_past: false
    email:
      - ctroy@mozilla.com
      - frank@mozilla.com
      - telemetry-alerts@mozilla.com
    email_on_failure: true
    email_on_retry: true
    end_date: null
    owner: ctroy@mozilla.com
    retries: 2
    retry_delay: 30m
    start_date: '2021-09-20'
  description: |
    Derived tables on top of fenix installation and DOU metrics,
    as well as Google ads campaign data.
  schedule_interval: 0 3 * * *
  tags:
    - impact/tier_2
    - repo/bigquery-etl
bqetl_fivetran_costs:
  default_args:
    depends_on_past: false
    email:
      - telemetry-alerts@mozilla.com
      - srose@mozilla.com
    email_on_failure: true
    email_on_retry: true
    end_date: null
    owner: srose@mozilla.com
    retries: 2
    retry_delay: 30m
    start_date: '2023-01-18'
  description: |
    Derived tables for analyzing the Fivetran Costs. Data coming from Fivetran.
  repo: bigquery-etl
  schedule_interval: 0 5 * * *
  tags:
    - impact/tier_3

bqetl_mdn_yari:
  default_args:
    depends_on_past: false
    email:
      - telemetry-alerts@mozilla.com
      - mdn-infra@mozilla.com
      - fmerz@mozilla.com
      - kik@mozilla.com
    email_on_failure: true
    email_on_retry: false
    end_date: null
    owner: fmerz@mozilla.com
    retries: 1
    retry_delay: 5m
    start_date: '2023-02-01'
  description: |
    Monthly data exports of MDN 'Popularities'. This aggregates and counts total
    page visits and normalizes them agains the max.
  schedule_interval: 0 0 1 * *
  tags:
    - impact/tier_3
    - triage/record_only

bqetl_status_check:
  default_args:
    depends_on_past: false
    email:
      - telemetry-alerts@mozilla.com
    email_on_failure: true
    email_on_retry: false
    end_date: null
    owner: ascholtz@mozilla.com
    retries: 0
    start_date: '2023-04-01'
  description: |
    This DAG checks if bigquery-etl is working properly. Dummy ETL tasks are executed to detect
    breakages as soon as possible.

    *Triage notes*

    None of these tasks should fail. If they do it is very likely that other/all ETL tasks will
    subsequently fail as well. Any failures should be communicated to the Data Infra Working Group
    as soon as possible.
  schedule_interval: "1h"
  tags:
    - impact/tier_1


bqetl_adjust:
  default_args:
    depends_on_past: false
    email:
      - telemetry-alerts@mozilla.com
      - mhirose@mozilla.com
    email_on_failure: true
    email_on_retry: true
    end_date: null
    owner: mhirose@mozilla.com
    retries: 2
    retry_delay: 30m
    start_date: '2023-07-06'
  description: |
    Derived tables built on Adjust data downloaded from https://api.adjust.com/kpis/v1/<app_token>
    Using mhirose's API token - no Adjust API token for service accounts, just users.
  repo: bigquery-etl
  schedule_interval: 0 4 * * *
  tags:
    - impact/tier_2
    - repo/bigquery-etl

bqetl_download_funnel_attribution:
  description: Daily aggregations of data exported from Google Analytics joined with Firefox download data.
  default_args:
    depends_on_past: false
    email:
      - gleonard@mozilla.com
      - telemetry-alerts@mozilla.com
    end_date: null
    owner: gleonard@mozilla.com
    retries: 2
    retry_delay: 30m
    start_date: '2023-04-10'
  schedule_interval: 0 23 * * *
  tags:
    - impact/tier_1

bqetl_fenix_external:
  schedule_interval: 0 2 * * *
  default_args:
    depends_on_past: false
    email:
      - frank@mozilla.com
      - telemetry-alerts@mozilla.com
    email_on_failure: true
    email_on_retry: true
    owner: frank@mozilla.com
    retries: 2
    retry_delay: 30m
    start_date: "2023-05-07"
  tags:
    - impact/tier_1
    - repo/bigquery-etl
bqetl_fivetran_apple_ads:
  default_args:
    depends_on_past: false
    email:
      - telemetry-alerts@mozilla.com
      - frank@mozilla.com
      - kik@mozilla.com
    email_on_failure: true
    email_on_retry: true
    end_date: null
    owner: kik@mozilla.com
    retries: 2
    retry_delay: 30m
    start_date: '2023-05-25'
  description: |
    Copies over apple_ads data coming from Fivetran
    into our data BQ project. Fivetran syncs this data
    every hour. We copy the data every 3 hours to our project.
  schedule_interval: 0 3 * * *
  tags:
    - impact/tier_2
bqetl_fivetran_copied_tables:
  default_args:
    depends_on_past: false
    email:
      - telemetry-alerts@mozilla.com
      - frank@mozilla.com
    email_on_failure: true
    email_on_retry: true
    end_date: null
    owner: frank@mozilla.com
    retries: 2
    retry_delay: 30m
    start_date: '2023-07-04'
  description: |
    Copy over Fivetran data to shared-prod.
  schedule_interval: 0 3 * * *
  tags:
    - impact/tier_2
bqetl_kpis_shredder:
  default_args:
    depends_on_past: false
    email:
      - telemetry-alerts@mozilla.com
      - lvargas@mozilla.com
    email_on_failure: true
    email_on_retry: true
    end_date: null
    owner: lvargas@mozilla.com
    retries: 2
    retry_delay: 30m
    start_date: '2023-05-16'
  description: |
    This DAG calculates KPIs for shredder client_ids
  repo: bigquery-etl
  schedule_interval: 0 2 */28 * *
  tags:
    - impact/tier_3
    - repo/bigquery-etl
bqetl_default:
  default_args:
    depends_on_past: false
    email:
      - telemetry-alerts@mozilla.com
    email_on_failure: true
    email_on_retry: false
    end_date: null
    owner: telemetry-alerts@mozilla.com
    retries: 2
    retry_delay: 30m
    start_date: '2023-09-01'
  description: This is a default DAG to schedule tasks with lower business impact
    or that don't require a new or existing DAG. Queries are automatically scheduled
    in this DAG during creation when no dag name is specified using option --dag.
    See [related documentation in the cookbooks](https://mozilla.github.io/bigquery-etl/cookbooks/creating_a_derived_dataset/)
  repo: bigquery-etl
  schedule_interval: 0 4 * * *
  tags:
    - impact/tier_3
    - triage/no_triage

bqetl_reference:
  default_args:
    depends_on_past: false
    email:
      - telemetry-alerts@mozilla.com
      - cmorales@mozilla.com
    email_on_failure: true
    email_on_retry: true
    end_date: null
    owner: cmorales@mozilla.com
    retries: 2
    retry_delay: 30m
    start_date: '2023-09-18'
  description: DAG to build reference data
  repo: bigquery-etl
  schedule_interval: daily
  tags:
    - impact/tier_1
    - repo/bigquery-etl

bqetl_generated_funnels:
  default_args:
    depends_on_past: false
    email:
      - telemetry-alerts@mozilla.com
      - ascholtz@mozilla.com
    email_on_failure: true
    email_on_retry: true
    owner: ascholtz@mozilla.com
    retries: 2
    retry_delay: 30m
    start_date: '2023-10-14'
  description: DAG scheduling funnels defined in sql_generators/funnels
  repo: bigquery-etl
  schedule_interval: 0 5 * * *
  tags:
    - impact/tier_3
    - triage/no_triage

bqetl_serp:
  default_args:
    depends_on_past: false
    email:
      - telemetry-alerts@mozilla.com
      - akommasani@mozilla.com
    email_on_failure: true
    email_on_retry: true
    end_date: null
    owner: akommasani@mozilla.com
    retries: 2
    retry_delay: 30m
    start_date: '2023-10-01'
  description: DAG to build serp events data
  repo: bigquery-etl
  schedule_interval: daily
  tags:
    - impact/tier_1
    - repo/bigquery-etl

bqetl_review_checker:
  default_args:
    depends_on_past: false
    email:
      - telemetry-alerts@mozilla.com
      - akommasani@mozilla.com
    email_on_failure: true
    email_on_retry: true
    end_date: null
    owner: akommasani@mozilla.com
    retries: 2
    retry_delay: 30m
    start_date: '2023-10-01'
  description: DAG to build review checker data
  repo: bigquery-etl
  schedule_interval: daily
  tags:
    - impact/tier_1
    - repo/bigquery-etl

bqetl_ads:
  default_args:
    depends_on_past: false
    email:
      - telemetry-alerts@mozilla.com
      - cmorales@mozilla.com
      - cbeck@mozilla.com
      - lvargas@mozilla.com
      - sbetancourt@mozilla.com
    email_on_failure: true
    email_on_retry: true
    end_date: null
    owner: cbeck@mozilla.com
    retries: 2
    retry_delay: 30m
    start_date: '2023-10-10'
  description: Tables related to ads
  repo: bigquery-etl
  schedule_interval: daily
  tags:
    - impact/tier_1
    - repo/bigquery-etl

bqetl_mozilla_org_derived:
  schedule_interval: 0 2 * * *
  default_args:
    depends_on_past: false
    email:
      - frank@mozilla.com
      - telemetry-alerts@mozilla.com
    email_on_failure: true
    email_on_retry: true
    owner: frank@mozilla.com
    retries: 2
    retry_delay: 30m
    start_date: "2023-11-13"
  tags:
    - impact/tier_1

bqetl_glean_usage:
  schedule_interval: 0 2 * * *
  default_args:
    depends_on_past: false
    email:
      - ascholtz@mozilla.com
      - telemetry-alerts@mozilla.com
    email_on_failure: true
    email_on_retry: true
    owner: ascholtz@mozilla.com
    retries: 2
    retry_delay: 30m
    start_date: "2023-11-20"
  tags:
    - impact/tier_1

bqetl_glam_export:
  schedule_interval: 0 22 * * *
  default_args:
    depends_on_past: false
    email:
      - ascholtz@mozilla.com
      - efilho@mozilla.com
    email_on_failure: true
    email_on_retry: true
    owner: ascholtz@mozilla.com
    retries: 2
    retry_delay: 30m
    start_date: "2023-11-28"
  tags:
    - impact/tier_2
  description: DAG to prepare GLAM data for public export.

bqetl_crash:
  schedule_interval: 0 2 * * *
  default_args:
    depends_on_past: false
    email:
      - dthorn@mozilla.com
      - telemetry-alerts@mozilla.com
    email_on_failure: true
    email_on_retry: false
    owner: dthorn@mozilla.com
    retries: 2
    retry_delay: 30m
    start_date: "2023-12-10"
  tags:
    - impact/tier_2

bqetl_use_counter_analysis:
  schedule_interval: 0 8 * * *
  default_args:
    depends_on_past: false
    email:
      - kwindau@mozilla.com
      - telemetry-alerts@mozilla.com
    email_on_failure: true
    email_on_retry: false
    owner: kwindau@mozilla.com
    retries: 2
    retry_delay: 30m
    start_date: "2023-12-13"
  tags:
    - impact/tier_2
  description: DAG to prepare use counter data for Firefox Desktop & Fenix for visualization

bqetl_mobile_feature_usage:
  default_args:
    depends_on_past: false
    email:
      - telemetry-alerts@mozilla.com
      - rzhao@mozilla.com
    email_on_failure: true
    email_on_retry: false
    end_date: null
    owner: rzhao@mozilla.com
    retries: 2
    retry_delay: 30m
    start_date: '2023-10-24'
  description: Schedule run for mobile feature usage tables
  schedule_interval: 0 12 * * *
  tags:
    - impact/tier_3

bqetl_telemetry_dev_cycle:
  default_args:
    depends_on_past: false
    email:
      - telemetry-alerts@mozilla.com
      - ascholtz@mozilla.com
    email_on_failure: true
    email_on_retry: false
    end_date: null
    owner: ascholtz@mozilla.com
    retries: 2
    retry_delay: 30m
    start_date: '2023-12-19'
  description: |
    DAG for Telemetry Dev Cycle Dashboard
    Airflow Triage Note:
    The tables are build every day so only the last run needs to be successful.
  repo: bigquery-etl
  schedule_interval: 0 18 * * *
  tags:
    - impact/tier_3
    - repo/bigquery-etl

bqetl_desktop_installs_v1:
  schedule_interval: 55 23 * * *
  default_args:
    depends_on_past: false
    email:
      - kwindau@mozilla.com
      - telemetry-alerts@mozilla.com
    email_on_failure: true
    email_on_retry: false
    owner: kwindau@mozilla.com
    retries: 2
    retry_delay: 30m
    start_date: "2023-12-28"
  tags:
    - impact/tier_2
  description: DAG to build mozdata-fx-data-shared-prod.firefox_desktop_derived.desktop_installs_v1 table

bqetl_google_analytics_derived_ga4:
  schedule_interval: 0 12 * * *
  description: Daily aggregations of data exported from Google Analytics 4
  default_args:
    depends_on_past: false
    owner: kwindau@mozilla.com
    email:
      - kwindau@mozilla.com
      - telemetry-alerts@mozilla.com
    email_on_failure: true
    email_on_retry: false
    start_date: "2024-01-03"
    retries: 2
    retry_delay: 30m
  tags:
    - impact/tier_2

bqetl_glam_refresh_aggregates:
  default_args:
    depends_on_past: false
    email:
      - efilho@mozilla.com
    email_on_failure: true
    email_on_retry: false
    owner: efilho@mozilla.com
    retries: 2
    retry_delay: 30m
    start_date: '2024-01-10'
  description: Refresh GLAM tables that are serving data.
  repo: bigquery-etl
  schedule_interval: 0 8 * * *
  tags:
    - impact/tier_2
    - repo/bigquery-etl

bqetl_glam_refresh_aggregates_release:
  default_args:
    depends_on_past: false
    email:
      - efilho@mozilla.com
    email_on_failure: true
    email_on_retry: false
    owner: efilho@mozilla.com
    retries: 2
    retry_delay: 30m
    start_date: '2024-12-10'
  description: Update GLAM FOG and Fenix release tables that serve aggregated data.
  repo: bigquery-etl
  schedule_interval: 0 18 * * 6
  tags:
    - impact/tier_2
    - repo/bigquery-etl

bqetl_google_search_console:
  schedule_interval: 0 8 * * *
  description: |
    ETLs using data exported from Google Search Console.

    The Google Search Console exports for a date typically complete by 08:00 UTC two days after that date,
    so these ETLs should generally specify `date_partition_offset: -1` in their scheduling metadata.
  default_args:
    owner: srose@mozilla.com
    email:
      - srose@mozilla.com
      - telemetry-alerts@mozilla.com
    start_date: '2024-01-26'
    retries: 2
    retry_delay: 30m
  tags:
    - impact/tier_1

bqetl_acoustic_suppression_list:
  schedule_interval: 0 9 * * *
  description: |
    ETL for Acoustic suppression list.
  default_args:
    owner: cbeck@mozilla.com
    email:
      - cbeck@mozilla.com
    start_date: '2024-04-03'
    retries: 1
    retry_delay: 30m
  tags:
    - impact/tier_3

bqetl_braze:
  schedule_interval: 0 5,13,21 * * *
  description: |
    ETL for Braze workflows.
    ## Triage notes:
    Don't rerun this DAG!
    Ping Chelsey Beck.
    If Chelsey is out, follow the [workbook](https://mozilla-hub.atlassian.net/wiki/spaces/DATA/pages/730234942/bqetl+braze+DAG+workbook) in confluence.
  default_args:
    owner: cbeck@mozilla.com
    email:
      - cbeck@mozilla.com
    start_date: '2024-04-15'
    retries: 3
    retry_delay: 5m
  tags:
    - impact/tier_2
    - triage/record_only

bqetl_braze_currents:
  schedule_interval: 0 2 * * *
  description: |
    Load Braze current data from GCS into BigQuery
  default_args:
    owner: cbeck@mozilla.com
    email:
      - cbeck@mozilla.com
    start_date: '2024-04-15'
    retries: 1
    retry_delay: 30m
  tags:
    - impact/tier_2

bqetl_marketing_suppression_list:
  schedule_interval: 0 3 * * *
  description: |
    Ingest marketing suppression lists into BigQuery
  default_args:
    owner: cbeck@mozilla.com
    email:
      - cbeck@mozilla.com
    start_date: '2024-04-21'
    retries: 1
    retry_delay: 30m
  tags:
    - impact/tier_2

bqetl_pageload_v1:
  default_args:
    depends_on_past: false
    email:
      - telemetry-alerts@mozilla.com
      - wichan@mozilla.com
    email_on_failure: true
    email_on_retry: true
    end_date: null
    owner: wichan@mozilla.com
    retries: 2
    retry_delay: 30m
    start_date: '2024-04-01'
  description: DAG to build pageload tables
  repo: bigquery-etl
  schedule_interval: daily
  tags:
    - impact/tier_1
    - repo/bigquery-etl

bqetl_desktop_engagement_model:
  schedule_interval: 0 12 * * *
  description: Loads the desktop engagement model tables
  default_args:
    depends_on_past: false
    owner: kwindau@mozilla.com
    email:
      - kwindau@mozilla.com
      - telemetry-alerts@mozilla.com
    email_on_failure: true
    email_on_retry: false
    start_date: "2024-04-24"
    retries: 2
    retry_delay: 30m
  tags:
    - impact/tier_2

bqetl_desktop_retention_model:
  schedule_interval: 0 12 * * *
  description: Loads the desktop retention model tables
  default_args:
    depends_on_past: false
    owner: mhirose@mozilla.com
    email:
      - mhirose@mozilla.com
      - telemetry-alerts@mozilla.com
    email_on_failure: true
    email_on_retry: false
    start_date: "2024-05-14"
    retries: 2
    retry_delay: 30m
  tags:
    - impact/tier_2

bqetl_ios_campaign_reporting:
  schedule_interval: 0 12 * * *
  description: Loads the apple ads ios_app_campaign_stats table
  default_args:
    depends_on_past: false
    owner: kwindau@mozilla.com
    email:
      - kwindau@mozilla.com
      - telemetry-alerts@mozilla.com
    email_on_failure: true
    email_on_retry: false
    start_date: "2024-05-08"
    retries: 2
    retry_delay: 30m
  tags:
    - impact/tier_2

bqetl_mobile_kpi_metrics:
  schedule_interval: 0 12 * * *
  description: Generates support metrics for mobile KPI's
  default_args:
    depends_on_past: false
    owner: kik@mozilla.com
    email:
      - kik@mozilla.com
      - telemetry-alerts@mozilla.com
    email_on_failure: true
    email_on_retry: false
    start_date: '2024-06-03'
    retries: 1
    retry_delay: 30m
  tags:
    - impact/tier_1

bqetl_desktop_conv_evnt_categorization:
  schedule_interval: 0 12 * * *
  description: Loads the desktop conversion event tables
  default_args:
    depends_on_past: false
    owner: kwindau@mozilla.com
    email:
      - kwindau@mozilla.com
      - telemetry-alerts@mozilla.com
    email_on_failure: true
    email_on_retry: false
    start_date: "2024-06-04"
    retries: 2
    retry_delay: 30m
  tags:
    - impact/tier_2

bqetl_census_feed:
  schedule_interval: 0 17 * * *
  description: Loads the desktop conversion event tables
  default_args:
    depends_on_past: false
    owner: kwindau@mozilla.com
    email:
      - kwindau@mozilla.com
      - telemetry-alerts@mozilla.com
    email_on_failure: true
    email_on_retry: false
    start_date: "2024-06-10"
    retries: 2
    retry_delay: 30m
  tags:
    - impact/tier_2

bqetl_cloudflare_os_market_share:
  default_args:
    depends_on_past: false
    email:
      - kwindau@mozilla.com
    email_on_failure: true
    email_on_retry: true
    end_date: null
    owner: kwindau@mozilla.com
    retries: 2
    retry_delay: 30m
    start_date: '2024-06-16'
  description: |
    Pulls OS market share data from Cloudflare API
  repo: bigquery-etl
  schedule_interval: 0 4 * * *
  tags:
    - repo/bigquery-etl
    - impact/tier_3

bqetl_cloudflare_browser_market_share:
  default_args:
    depends_on_past: false
    email:
      - kwindau@mozilla.com
    email_on_failure: true
    email_on_retry: true
    end_date: null
    owner: kwindau@mozilla.com
    retries: 2
    retry_delay: 30m
    start_date: '2024-06-16'
  description: |
    Pulls browser market share data from Cloudflare API
  repo: bigquery-etl
  schedule_interval: 0 10 * * *
  tags:
    - repo/bigquery-etl
    - impact/tier_3

bqetl_cloudflare_device_market_share:
  default_args:
    depends_on_past: false
    email:
      - kwindau@mozilla.com
    email_on_failure: true
    email_on_retry: true
    end_date: null
    owner: kwindau@mozilla.com
    retries: 2
    retry_delay: 30m
    start_date: '2024-06-16'
  description: |
    Pulls device usage market share data from Cloudflare API
  repo: bigquery-etl
  schedule_interval: 0 16 * * *
  tags:
    - repo/bigquery-etl
    - impact/tier_3

bqetl_firefox_desktop_ad_click_history:
  default_args:
    depends_on_past: false
    email:
      - kwindau@mozilla.com
      - telemetry-alerts@mozilla.com
    email_on_failure: true
    email_on_retry: false
    end_date: null
    owner: kwindau@mozilla.com
    retries: 2
    retry_delay: 30m
    start_date: '2024-07-16'
  description: |
    Calculates # of historical ad clicks for Firefox Desktop clients
  repo: bigquery-etl
  schedule_interval: 0 16 * * *
  tags:
    - repo/bigquery-etl
    - impact/tier_2

bqetl_merino_newtab_extract_to_gcs:
  default_args:
    depends_on_past: false
    email:
      - cbeck@mozilla.com
      - gkatre@mozilla.com
    email_on_failure: true
    email_on_retry: false
    end_date: null
    owner: cbeck@mozilla.com
    retries: 2
    retry_delay: 5m
    start_date: '2024-08-14'
  description: |
    Aggregates Newtab engagement data that lands in a GCS bucket for Merino recommendations.
  repo: bigquery-etl
  schedule_interval: "*/20 * * * *"
  tags:
    - repo/bigquery-etl
    - impact/tier_1

bqetl_broken_reports_agg:
  default_args:
    depends_on_past: false
    email:
      - telemetry-alerts@mozilla.com
      - gkatre@mozilla.com
    email_on_failure: true
    email_on_retry: true
    end_date: null
    owner: gkatre@mozilla.com
    retries: 2
    retry_delay: 30m
    start_date: '2024-12-18'
  description: Tables associated with broken site reports.
  repo: bigquery-etl
  schedule_interval: 0 6 * * *
  tags:
    - impact/tier_3
    - repo/bigquery-etl

bqetl_merino_newtab_priors_to_gcs:
  default_args:
    depends_on_past: false
    email:
      - cbeck@mozilla.com
      - gkatre@mozilla.com
    email_on_failure: true
    email_on_retry: false
    end_date: null
    owner: cbeck@mozilla.com
    retries: 2
    retry_delay: 5m
    start_date: '2024-10-08'
  description: |
    Aggregates Newtab stats that land in a GCS bucket for Merino to derive Thompson sampling priors.
  repo: bigquery-etl
  schedule_interval: "0 2 * * *"
  tags:
    - repo/bigquery-etl
    - impact/tier_1

bqetl_dynamic_dau:
  default_args:
    depends_on_past: false
    email:
      - kwindau@mozilla.com
      - telemetry-alerts@mozilla.com
    email_on_failure: true
    email_on_retry: false
    end_date: null
    owner: kwindau@mozilla.com
    retries: 2
    retry_delay: 30m
    start_date: '2024-09-26'
  description: |
    Calculates rolling 28 day DAU for different populations
  repo: bigquery-etl
  schedule_interval: 0 14 * * *
  tags:
    - repo/bigquery-etl
    - impact/tier_2

bqetl_shredder_monitoring:
  default_args:
    depends_on_past: false
    email:
      - bewu@mozilla.com
    email_on_failure: true
    email_on_retry: False
    end_date: null
    owner: bewu@mozilla.com
    retries: 2
    retry_delay: 30m
    start_date: '2024-10-01'
  description: '[EXPERIMENTAL] Monitoring queries for shredder operation'
  repo: bigquery-etl
  schedule_interval: 0 12 * * *
  tags:
    - repo/bigquery-etl
    - impact/tier_3
    - triage/no_triage

bqetl_fxci:
  description: |
    This DAG schedules queries for populating tables related to the
    Firefox-CI Taskcluster instance.
  default_args:
    depends_on_past: false
    email:
      - ahalberstadt@mozilla.com
      - telemetry-alerts@mozilla.com
    email_on_failure: true
    email_on_retry: true
    end_date: null
    owner: ahalberstadt@mozilla.com
    retries: 2
    retry_delay: 30m
    start_date: "2020-10-11"
  # This DAG needs to run late as it depends on the GCP billing export which
  # often isn't finalized until the afternoon of the following day.
  schedule_interval: 0 18 * * *
  tags:
    - impact/tier_3

bqetl_monitoring_weekly:
  schedule_interval: 40 12 * * 7
  description: |
    This DAG populates monitoring datasets that only need to be updated weekly
  default_args:
    owner: kwindau@mozilla.com
    email: ["kwindau@mozilla.com"]
    start_date: "2024-10-25"
    retries: 2
    retry_delay: 30m
  tags:
    - impact/tier_3

bqetl_addons_moderations:
  default_args:
    depends_on_past: false
    email:
      - telemetry-alerts@mozilla.com
      - mhirose@mozilla.com
    email_on_failure: true
    email_on_retry: true
    end_date: null
    owner: mhirose@mozilla.com
    retries: 2
    retry_delay: 30m
    start_date: '2024-12-02'
  description: This DAG schedules queries for moderations of addons data ex. from
    the external API Cinder.
  repo: bigquery-etl
  schedule_interval: 0 4 * * *
  tags:
    - impact/tier_3

bqetl_firefox_installer_aggregates:
  default_args:
    depends_on_past: false
    email:
      - telemetry-alerts@mozilla.com
      - kwindau@mozilla.com
    email_on_failure: true
    email_on_retry: false
    end_date: null
    owner: kwindau@mozilla.com
    retries: 2
    retry_delay: 30m
    start_date: '2024-12-05'
  description: This DAG schedules the build of a new aggregate table about Firefox Installs
  repo: bigquery-etl
  schedule_interval: 0 15 * * *
  tags:
    - impact/tier_3


bqetl_jira_service_desk:
  default_args:
    depends_on_past: false
    email:
      - telemetry-alerts@mozilla.com
      - jmoscon@mozilla.com
    email_on_failure: true
    email_on_retry: false
    end_date: null
    owner: jmoscon@mozilla.com
    retries: 2
    retry_delay: 30m
    start_date: '2024-12-16'
  description: This DAG schedules some tasks that fetch data from the Jira API for service desk tickets
  repo: bigquery-etl
  schedule_interval: 0 4 * * *
  tags:
    - impact/tier_2

bqetl_newtab_interactions_hourly:
  schedule_interval: hourly
  description: |
    This DAG aggregates Newtab engagement data - on an hourly cadence
  default_args:
    owner: cbeck@mozilla.com
    email: ["cbeck@mozilla.com"]
    start_date: "2024-12-17"
    retries: 2
    retry_delay: 5m
  tags:
    - impact/tier_1

bqetl_fx_health_ind_dashboard:
  description: |
    This DAG builds aggregate tables used in the Firefox Health dashboard
  default_args:
    depends_on_past: false
    owner: kwindau@mozilla.com
    email:
      - telemetry-alerts@mozilla.com
      - kwindau@mozilla.com
    email_on_failure: true
    email_on_retry: false
    start_date: "2024-12-13"
    retries: 2
    retry_delay: 5m
  tags:
    - impact/tier_2
  repo: bigquery-etl
  schedule_interval: 0 16 * * *

bqetl_event_aggregates:
  description: |
    This DAG builds the event_aggregates table
  default_args:
    depends_on_past: false
    owner: kwindau@mozilla.com
    email:
      - telemetry-alerts@mozilla.com
      - kwindau@mozilla.com
    email_on_failure: true
    email_on_retry: false
    start_date: "2024-12-19"
    retries: 2
    retry_delay: 5m
  tags:
    - impact/tier_3
  repo: bigquery-etl
  schedule_interval: 40 16 * * *

bqetl_fx_cert_error_privacy_dashboard:
  description: |
    This DAG builds the desktop event_aggregates table for unique users count
  default_args:
    depends_on_past: false
    owner: akommasani@mozilla.com
    email:
      - telemetry-alerts@mozilla.com
      - akommasani@mozilla.com
    email_on_failure: true
    email_on_retry: false
    start_date: "2024-12-19"
    retries: 2
    retry_delay: 5m
  tags:
    - impact/tier_3
  repo: bigquery-etl
  schedule_interval: 40 16 * * *

bqetl_default_browser_aggregates:
  default_args:
    depends_on_past: false
    email:
      - telemetry-alerts@mozilla.com
      - wichan@mozilla.com
    email_on_failure: true
    email_on_retry: false
    owner: wichan@mozilla.com
    retries: 2
    retry_delay: 30m
    start_date: '2024-12-20'
  description: |
    This DAG builds daily aggregate tables for default browser tables
  repo: bigquery-etl
  schedule_interval: 0 22 * * *
  tags:
    - impact/tier_3

bqetl_dsktp_acqstn_fnnl:
  description: |
    This DAG builds the Desktop Acquisiton Funnel aggregate table
  default_args:
    depends_on_past: false
    owner: kwindau@mozilla.com
    email:
      - telemetry-alerts@mozilla.com
      - kwindau@mozilla.com
    email_on_failure: true
    email_on_retry: false
    start_date: "2025-01-08"
    retries: 2
    retry_delay: 5m
  tags:
    - impact/tier_2
  repo: bigquery-etl
  schedule_interval: 30 11 * * *

bqetl_ltv:
  default_args:
    depends_on_past: false
    email:
      - telemetry-alerts@mozilla.com
      - mbowerman@mozilla.com
    email_on_failure: true
    email_on_retry: true
    end_date: null
    owner: mbowerman@mozilla.com
    retries: 2
    retry_delay: 30m
    start_date: '2025-01-15'
  description: Schedules ltv related queries.
  schedule_interval: daily
  tags:
    - impact/tier_1

bqetl_imf_cpi_data:
  description: |
    This DAG pulls inflation data from the International Monetary Fund CPI API
  default_args:
    depends_on_past: false
    owner: kwindau@mozilla.com
    email:
      - kwindau@mozilla.com
    email_on_failure: true
    email_on_retry: false
    start_date: "2025-01-01"
    retries: 2
    retry_delay: 25m
  tags:
    - impact/tier_3
  repo: bigquery-etl
  schedule_interval: 23 0 15 * *

bqetl_marketing_analysis:
  description: |
    DAG for scheduling marketing queries used for marketing campaign analysis.
  default_args:
    depends_on_past: false
    owner: kik@mozilla.com
    email:
      - kik@mozilla.com
      - shong@mozilla.com
    email_on_failure: true
    email_on_retry: false
    start_date: "2025-02-01"
    retries: 1
    retry_delay: 25m
  tags:
    - impact/tier_3
  repo: bigquery-etl
  schedule_interval: 0 12 * * *

<<<<<<< HEAD
bqetl_fivetran_alchemy:
  description: |
    DAG for scheduling queries pulling survey data from Alchemy.
  default_args:
    depends_on_past: false
    owner: oanaekwe@mozilla.com
    email:
      - oanaekwe@mozilla.com
    email_on_failure: true
    email_on_retry: false
    start_date: "2025-03-01"
    retries: 1
    retry_delay: 25m
  tags:
    - impact/tier_3
  repo: bigquery-etl
  schedule_interval: 0 12 * * *
=======
bqetl_cohort_retention:
  default_args:
    depends_on_past: false
    email:
      - telemetry-alerts@mozilla.com
      - kwindau@mozilla.com
    email_on_failure: true
    email_on_retry: false
    end_date: null
    owner: kwindau@mozilla.com
    retries: 2
    retry_delay: 30m
    start_date: '2025-02-12'
  description: Schedules daily level retention queries
  schedule_interval: 40 19 * * *
  tags:
    - impact/tier_2

bqetl_glean_dictionary:
  default_args:
    depends_on_past: false
    email:
      - efilho@mozilla.com
    email_on_failure: true
    email_on_retry: true
    end_date: null
    owner: efilho@mozilla.com
    retries: 2
    retry_delay: 30m
    start_date: '2025-02-05'
  description: Extracts Glean auto-event metadata used by Glean Dictionary
  repo: bigquery-etl
  schedule_interval: 0 2 * * *
  tags:
    - impact/tier_3
    - repo/bigquery-etl
>>>>>>> e1d0be75
<|MERGE_RESOLUTION|>--- conflicted
+++ resolved
@@ -2150,8 +2150,7 @@
   repo: bigquery-etl
   schedule_interval: 0 12 * * *
 
-<<<<<<< HEAD
-bqetl_fivetran_alchemy:
+bqetl_fivetran_alchemer:
   description: |
     DAG for scheduling queries pulling survey data from Alchemy.
   default_args:
@@ -2168,7 +2167,7 @@
     - impact/tier_3
   repo: bigquery-etl
   schedule_interval: 0 12 * * *
-=======
+
 bqetl_cohort_retention:
   default_args:
     depends_on_past: false
@@ -2204,5 +2203,4 @@
   schedule_interval: 0 2 * * *
   tags:
     - impact/tier_3
-    - repo/bigquery-etl
->>>>>>> e1d0be75
+    - repo/bigquery-etl