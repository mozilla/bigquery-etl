--- conflicted
+++ resolved
@@ -562,34 +562,12 @@
     - firefox_desktop_background_tasks
 
 geo_deprecation:
-<<<<<<< HEAD
   skip_apps:
   - ads_backend
   - mozilla_vpn
   - mozillavpn_backend_cirrus
   - accounts_backend
   - accounts_frontend
-=======
-  include_app_ids:
-  - org_mozilla_ios_klar
-  - org_mozilla_klar
-  - org_mozilla_ios_focus
-  - org_mozilla_focus
-  - org_mozilla_focus_beta
-  - org_mozilla_focus_nightly
-  - org_mozilla_ios_firefox
-  - org_mozilla_ios_firefoxbeta
-  - org_mozilla_ios_fennec
-  - org_mozilla_firefox
-  - org_mozilla_firefox_beta
-  - org_mozilla_fenix
-  - org_mozilla_fenix_nightly
-  - org_mozilla_fennec_aurora
-  - firefox_desktop
-  - firefox_desktop_background_update
-  - firefox_desktop_background_defaultagent
-  - firefox_desktop_background_tasks
->>>>>>> 9eac6a19
   skip_tables:
   - newtab
   - newtab_content
