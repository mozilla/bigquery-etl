"""Represents a scheduled Airflow task."""

import copy
import logging
import os
import re
from enum import Enum
from fnmatch import fnmatchcase
from pathlib import Path
from typing import Dict, List, Optional, Tuple

import attr
import cattrs
import click

from bigquery_etl.dependency import extract_table_references_without_views
from bigquery_etl.metadata.parse_metadata import Metadata, PartitionType
from bigquery_etl.query_scheduling.utils import (
    is_date_string,
    is_email,
    is_email_or_github_identity,
    is_schedule_interval,
    is_timedelta_string,
    is_valid_dag_name,
    schedule_interval_delta,
)

AIRFLOW_TASK_TEMPLATE = "airflow_task.j2"
QUERY_FILE_RE = re.compile(
    r"^(?:.*/)?([a-zA-Z0-9_-]+)/([a-zA-Z0-9_]+)/"
    r"([a-zA-Z0-9_]+)_(v[0-9]+)/(?:query\.sql|part1\.sql|script\.sql|query\.py|checks\.sql)$"
)
CHECKS_FILE_RE = re.compile(
    r"^(?:.*/)?([a-zA-Z0-9_-]+)/([a-zA-Z0-9_]+)/"
    r"([a-zA-Z0-9_]+)_(v[0-9]+)/(?:checks\.sql)$"
)
DEFAULT_DESTINATION_TABLE_STR = "use-default-destination-table"
MAX_TASK_NAME_LENGTH = 250


class TriggerRule(Enum):
    """Options for task trigger rules."""

    ALL_SUCCESS = "all_success"
    ALL_FAILED = "all_failed"
    ALL_DONE = "all_done"
    ONE_FAILED = "one_failed"
    ONE_SUCCESS = "one_success"
    NONE_FAILED = "none_failed"
    NONE_SKIPPED = "none_skipped"
    DUMMY = "dummy"


class TaskParseException(Exception):
    """Raised when task scheduling config is invalid."""

    def __init__(self, message):
        """Throw TaskParseException."""
        message = f"""
        {message}

        Expected yaml format in metadata.yaml:
        scheduling:
            dag_name: string [required]
            depends_on_past: bool [optional]
            ... <more config parameters> ...
        """

        super(TaskParseException, self).__init__(message)


class UnscheduledTask(Exception):
    """Raised when a task is not scheduled."""

    pass


@attr.s(auto_attribs=True, frozen=True)
class TaskRef:
    """
    Representation of a reference to another task.

    The task can be defined in bigquery-etl or in telemetry-airflow.
    Uses attrs to simplify the class definition and provide validation.
    Docs: https://www.attrs.org
    """

    dag_name: str = attr.ib()
    task_id: str = attr.ib()
    execution_delta: Optional[str] = attr.ib(None)
    schedule_interval: Optional[str] = attr.ib(None)
    date_partition_offset: Optional[int] = attr.ib(None)
    task_group: Optional[str] = attr.ib(None)

    @property
    def task_key(self):
        """Key to uniquely identify the task."""
        return f"{self.dag_name}.{self.task_id}"

    @execution_delta.validator
    def validate_execution_delta(self, attribute, value):
        """Check that execution_delta is in a valid timedelta format."""
        if value is not None and not is_timedelta_string(value):
            raise ValueError(
                f"Invalid timedelta definition for {attribute}: {value}."
                "Timedeltas should be specified like: 1h, 30m, 1h15m, 1d4h45m, ..."
            )

    @schedule_interval.validator
    def validate_schedule_interval(self, attribute, value):
        """Validate the schedule_interval format."""
        if value is not None and not is_schedule_interval(value):
            raise ValueError(f"Invalid schedule_interval {value}.")

    def get_execution_delta(self, schedule_interval):
        """Determine execution_delta, via schedule_interval if necessary."""
        if self.execution_delta is not None:
            return self.execution_delta
        elif self.schedule_interval is not None and schedule_interval is not None:
            execution_delta = schedule_interval_delta(
                self.schedule_interval, schedule_interval
            )
            if execution_delta != "0s":
                return execution_delta
        return None


@attr.s(auto_attribs=True, frozen=True)
class FivetranTask:
    """Representation of a Fivetran data import task."""

    task_id: str = attr.ib()


# Known tasks in telemetry-airflow, like stable table tasks
# https://github.com/mozilla/telemetry-airflow/blob/main/dags/copy_deduplicate.py
EXTERNAL_TASKS = {
    TaskRef(
        dag_name="copy_deduplicate",
        task_id="copy_deduplicate_main_ping",
        schedule_interval="0 1 * * *",
    ): [
        "telemetry_stable.main_v4",
        "telemetry_stable.main_v5",
        "telemetry_stable.main_use_counter_v4",
    ],
    TaskRef(
        dag_name="copy_deduplicate",
        task_id="copy_deduplicate_first_shutdown_ping",
        schedule_interval="0 1 * * *",
    ): [
        "telemetry_stable.first_shutdown_v4",
        "telemetry_stable.first_shutdown_v5",
        "telemetry_stable.first_shutdown_use_counter_v4",
    ],
    TaskRef(
        dag_name="copy_deduplicate",
        task_id="copy_deduplicate_saved_session_ping",
        schedule_interval="0 1 * * *",
    ): [
        "telemetry_stable.saved_session_v4",
        "telemetry_stable.saved_session_v5",
        "telemetry_stable.saved_session_use_counter_v4",
    ],
    TaskRef(
        dag_name="copy_deduplicate",
        task_id="bq_main_events",
        schedule_interval="0 1 * * *",
    ): ["telemetry_derived.main_events_v1"],
    TaskRef(
        dag_name="copy_deduplicate",
        task_id="event_events",
        schedule_interval="0 1 * * *",
    ): ["telemetry_derived.event_events_v1"],
    TaskRef(
        dag_name="copy_deduplicate",
        task_id="telemetry_derived__core_clients_first_seen__v1",
        schedule_interval="0 1 * * *",
    ): ["*.core_clients_first_seen*"],
    TaskRef(
        dag_name="copy_deduplicate",
        task_id="copy_deduplicate_all",
        schedule_interval="0 1 * * *",
    ): ["*_stable.*"],
}


@attr.s(auto_attribs=True)
class Task:
    """
    Representation of a task scheduled in Airflow.

    Uses attrs to simplify the class definition and provide validation.
    Docs: https://www.attrs.org
    """

    dag_name: str = attr.ib()
    query_file: str
    owner: str = attr.ib()
    email: List[str] = attr.ib([])
    task_name: Optional[str] = attr.ib(None)
    project: str = attr.ib(init=False)
    dataset: str = attr.ib(init=False)
    table: str = attr.ib(init=False)
    version: str = attr.ib(init=False)
    depends_on_past: bool = attr.ib(False)
    start_date: Optional[str] = attr.ib(None)
    date_partition_parameter: Optional[str] = "submission_date"
    table_partition_template: Optional[str] = None
    # number of days date partition parameter should be offset
    date_partition_offset: Optional[int] = None
    # indicate whether data should be published as JSON
    public_json: bool = attr.ib(False)
    # manually specified upstream dependencies
    depends_on: List[TaskRef] = attr.ib([])
    depends_on_fivetran: List[FivetranTask] = attr.ib([])
    # task trigger rule, used to override default of "all_success"
    trigger_rule: Optional[str] = attr.ib(None)
    # manually specified downstream depdencies
    external_downstream_tasks: List[TaskRef] = attr.ib([])
    # automatically determined upstream and downstream dependencies
    upstream_dependencies: List[TaskRef] = attr.ib([])
    downstream_dependencies: List[TaskRef] = attr.ib([])
    arguments: List[str] = attr.ib([])
    parameters: List[str] = attr.ib([])
    multipart: bool = attr.ib(False)
    query_file_path: Optional[str] = None
    priority: Optional[int] = None
    referenced_tables: Optional[List[Tuple[str, str, str]]] = attr.ib(None)
    destination_table: Optional[str] = attr.ib(default=DEFAULT_DESTINATION_TABLE_STR)
    is_python_script: bool = attr.ib(False)
    is_dq_check: bool = attr.ib(False)
    # Failure of the checks task will stop the dag from executing further
    is_dq_check_fail: bool = attr.ib(True)
    task_concurrency: Optional[int] = attr.ib(None)
    retry_delay: Optional[str] = attr.ib(None)
    retries: Optional[int] = attr.ib(None)
    email_on_retry: Optional[bool] = attr.ib(None)
    gcp_conn_id: Optional[str] = attr.ib(None)
    gke_project_id: Optional[str] = attr.ib(None)
    gke_location: Optional[str] = attr.ib(None)
    gke_cluster_name: Optional[str] = attr.ib(None)
    query_project: Optional[str] = attr.ib(None)
    task_group: Optional[str] = attr.ib(None)
<<<<<<< HEAD
    slack_notification: Optional[Dict] = attr.ib(None)
=======
    container_resources: Optional[Dict[str, str]] = attr.ib(None)
    node_selector: Optional[Dict[str, str]] = attr.ib(None)
    startup_timeout_seconds: Optional[int] = attr.ib(None)
>>>>>>> 796217ca

    @property
    def task_key(self):
        """Key to uniquely identify the task."""
        return f"{self.dag_name}.{self.task_name}"

    @owner.validator
    def validate_owner(self, attribute, value):
        """Check that owner is a valid email address."""
        if not is_email_or_github_identity(value):
            raise ValueError(
                f"Invalid email or github identity for task owner: {value}."
            )

    @email.validator
    def validate_email(self, attribute, value):
        """Check that provided email addresses are valid."""
        if not all(map(lambda e: is_email_or_github_identity(e), value)):
            raise ValueError(f"Invalid email or github identity in DAG email: {value}.")

    @start_date.validator
    def validate_start_date(self, attribute, value):
        """Check that start_date has YYYY-MM-DD format."""
        if value is not None and not is_date_string(value):
            raise ValueError(
                f"Invalid date definition for {attribute}: {value}."
                "Dates should be specified as YYYY-MM-DD."
            )

    @dag_name.validator
    def validate_dag_name(self, attribute, value):
        """Validate the DAG name."""
        if not is_valid_dag_name(value):
            raise ValueError(
                f"Invalid DAG name {value} for task. Name must start with 'bqetl_' "
                f"or 'private_bqetl_'."
            )

    @task_name.validator
    def validate_task_name(self, attribute, value):
        """Validate the task name."""
        if value is not None:
            if len(value) < 1 or len(value) > MAX_TASK_NAME_LENGTH:
                raise ValueError(
                    f"Invalid task name {value}. "
                    f"The task name has to be 1 to {MAX_TASK_NAME_LENGTH} characters long."
                )

    @trigger_rule.validator
    def validate_trigger_rule(self, attribute, value):
        """Check that trigger_rule is a valid option."""
        if value is not None and value not in set(rule.value for rule in TriggerRule):
            raise ValueError(
                f"Invalid trigger rule {value}. "
                "See https://airflow.apache.org/docs/apache-airflow/1.10.3/concepts.html#trigger-rules for list of trigger rules"
            )

    @retry_delay.validator
    def validate_retry_delay(self, attribute, value):
        """Check that retry_delay is in a valid timedelta format."""
        if value is not None and not is_timedelta_string(value):
            raise ValueError(
                f"Invalid timedelta definition for {attribute}: {value}."
                "Timedeltas should be specified like: 1h, 30m, 1h15m, 1d4h45m, ..."
            )

    @task_group.validator
    def validate_task_group(self, attribute, value):
        """Check that the task group name is valid."""
        if value is not None and not re.match(r"[a-zA-Z0-9_]+", value):
            raise ValueError(
                "Invalid task group identifier. Group name must match pattern [a-zA-Z0-9_]+"
            )

    def __attrs_post_init__(self):
        """Extract information from the query file name."""
        query_file_re = re.search(QUERY_FILE_RE, self.query_file)
        if query_file_re:
            self.project = query_file_re.group(1)
            self.dataset = query_file_re.group(2)
            self.table = query_file_re.group(3)
            self.version = query_file_re.group(4)

            if self.task_name is None:
                # limiting task name to allow longer dataset names
                self.task_name = f"{self.dataset}__{self.table}__{self.version}"[
                    -MAX_TASK_NAME_LENGTH:
                ]
                self.validate_task_name(None, self.task_name)

            if self.destination_table == DEFAULT_DESTINATION_TABLE_STR:
                self.destination_table = f"{self.table}_{self.version}"

            if self.destination_table is None and self.query_file_path is None:
                raise ValueError(
                    "One of destination_table or query_file_path must be specified"
                )
        else:
            raise ValueError(
                "query_file must be a path with format:"
                " sql/<project>/<dataset>/<table>_<version>"
                "/(query.sql|part1.sql|script.sql|query.py)"
                f" but is {self.query_file}"
            )

    @classmethod
    def of_query(cls, query_file, metadata=None, dag_collection=None):
        """
        Create task that schedules the corresponding query in Airflow.

        Raises FileNotFoundError if not metadata file exists for query.
        If `metadata` is set, then it is used instead of the metadata.yaml
        file that might exist alongside the query file.
        """
        converter = cattrs.BaseConverter()
        if metadata is None:
            metadata = Metadata.of_query_file(query_file)

        dag_name = metadata.scheduling.get("dag_name")
        if dag_name is None:
            raise UnscheduledTask(
                f"Metadata for {query_file} does not contain scheduling information."
            )

        task_config = {"query_file": str(query_file)}
        task_config.update(metadata.scheduling)

        if len(metadata.owners) <= 0:
            raise TaskParseException(
                f"No owner specified in metadata for {query_file}."
            )

        # Airflow only allows to set one owner, so we just take the first
        task_config["owner"] = metadata.owners[0]

        # Get default email from default_args if available
        default_email = []
        if dag_collection is not None:
            dag = dag_collection.dag_by_name(dag_name)
            if dag is not None:
                default_email = dag.default_args.email
        email = task_config.get("email", default_email)
        # Remove non-valid emails from owners e.g. Github identities and add to
        # Airflow email list.
        for owner in metadata.owners:
            if not is_email(owner):
                metadata.owners.remove(owner)
                click.echo(
                    f"{owner} removed from email list in DAG {metadata.scheduling['dag_name']}"
                )
        task_config["email"] = list(set(email + metadata.owners))

        # data processed in task should be published
        if metadata.is_public_json():
            task_config["public_json"] = True

        # Override the table_partition_template if there is no `destination_table`
        # set in the scheduling section of the metadata. If not then pass a jinja
        # template that reformats the date string used for table partition decorator.
        # See doc here for formatting conventions:
        #  https://cloud.google.com/bigquery/docs/managing-partitioned-table-data#partition_decorators
        if (
            metadata.bigquery
            and metadata.bigquery.time_partitioning
            and metadata.scheduling.get("destination_table") is None
        ):
            match metadata.bigquery.time_partitioning.type:
                case PartitionType.YEAR:
                    partition_template = '${{ dag_run.logical_date.strftime("%Y") }}'
                case PartitionType.MONTH:
                    partition_template = '${{ dag_run.logical_date.strftime("%Y%m") }}'
                case PartitionType.DAY:
                    # skip for the default case of daily partitioning
                    partition_template = None
                case PartitionType.HOUR:
                    partition_template = (
                        '${{ dag_run.logical_date.strftime("%Y%m%d%H") }}'
                    )
                case _:
                    raise TaskParseException(
                        f"Invalid partition type: {metadata.bigquery.time_partitioning.type}"
                    )

            if partition_template:
                task_config["table_partition_template"] = partition_template

        try:
            return copy.deepcopy(converter.structure(task_config, cls))
        except TypeError as e:
            raise TaskParseException(
                f"Invalid scheduling information format for {query_file}: {e}"
            )

    @classmethod
    def of_multipart_query(cls, query_file, metadata=None, dag_collection=None):
        """
        Create task that schedules the corresponding multipart query in Airflow.

        Raises FileNotFoundError if not metadata file exists for query.
        If `metadata` is set, then it is used instead of the metadata.yaml
        file that might exist alongside the query file.
        """
        task = cls.of_query(query_file, metadata, dag_collection)
        task.multipart = True
        task.query_file_path = os.path.dirname(query_file)
        return task

    @classmethod
    def of_script(cls, query_file, metadata=None, dag_collection=None):
        """
        Create task that schedules the corresponding script in Airflow.

        Raises FileNotFoundError if no metadata file exists for query.
        If `metadata` is set, then it is used instead of the metadata.yaml
        file that might exist alongside the query file.
        """
        task = cls.of_query(query_file, metadata, dag_collection)
        task.query_file_path = query_file
        task.destination_table = None
        return task

    @classmethod
    def of_python_script(cls, query_file, metadata=None, dag_collection=None):
        """
        Create a task that schedules the Python script file in Airflow.

        Raises FileNotFoundError if no metadata file exists for query.
        If `metadata` is set, then it is used instead of the metadata.yaml
        file that might exist alongside the query file.
        """
        task = cls.of_query(query_file, metadata, dag_collection)
        task.query_file_path = query_file
        task.is_python_script = True
        return task

    @classmethod
    def of_dq_check(cls, query_file, is_check_fail, metadata=None, dag_collection=None):
        """Create a task that schedules DQ check file in Airflow."""
        task = cls.of_query(query_file, metadata, dag_collection)
        task.query_file_path = query_file
        task.is_dq_check = True
        task.is_dq_check_fail = is_check_fail
        task.depends_on_past = False
        task.retries = 0
        task.depends_on_fivetran = []
        if task.is_dq_check_fail:
            task.task_name = (
                f"checks__fail_{task.dataset}__{task.table}__{task.version}"[
                    -MAX_TASK_NAME_LENGTH:
                ]
            )
            task.validate_task_name(None, task.task_name)
        else:
            task.task_name = (
                f"checks__warn_{task.dataset}__{task.table}__{task.version}"[
                    -MAX_TASK_NAME_LENGTH:
                ]
            )
            task.validate_task_name(None, task.task_name)

        if metadata is None:
            metadata = Metadata.of_query_file(query_file)

        if metadata.checks and metadata.checks.slack_notification:
            task.slack_notification = {
                "channel": metadata.checks.slack_notification.channel,
                "status": [s.value for s in metadata.checks.slack_notification.status],
            }

        return task

    def to_ref(self, dag_collection):
        """Return the task as `TaskRef`."""
        return TaskRef(
            dag_name=self.dag_name,
            task_id=self.task_name,
            date_partition_offset=self.date_partition_offset,
            schedule_interval=dag_collection.dag_by_name(
                self.dag_name
            ).schedule_interval,
            task_group=self.task_group,
        )

    def _get_referenced_tables(self):
        """Use sqlglot to get tables the query depends on."""
        logging.info(f"Get dependencies for {self.task_key}")

        if self.is_python_script:
            # cannot do dry runs for python scripts
            return self.referenced_tables or []

        if self.referenced_tables is None:
            query_files = [Path(self.query_file)]

            if self.multipart:
                # dry_run all files if query is split into multiple parts
                query_files = Path(self.query_file_path).glob("*.sql")

            table_names = {
                tuple(table.split("."))
                for query_file in query_files
                for table in extract_table_references_without_views(query_file)
            }

            # the order of table dependencies changes between requests
            # sort to maintain same order between DAG generation runs
            self.referenced_tables = sorted(table_names)
        return self.referenced_tables

    def with_upstream_dependencies(self, dag_collection):
        """Perform a dry_run to get upstream dependencies."""
        if self.upstream_dependencies:
            return

        dependencies = []

        def _duplicate_dependency(task_ref):
            return any(
                d.task_key == task_ref.task_key for d in self.depends_on + dependencies
            )

        for table in self._get_referenced_tables():
            # check if upstream task is accompanied by a check
            # the task running the check will be set as the upstream task instead
            checks_upstream_task = dag_collection.fail_checks_task_for_table(
                table[0], table[1], table[2]
            )
            upstream_task = dag_collection.task_for_table(table[0], table[1], table[2])

            if upstream_task is not None:
                if upstream_task != self:
                    if checks_upstream_task is not None:
                        upstream_task = checks_upstream_task
                    task_ref = upstream_task.to_ref(dag_collection)
                    if not _duplicate_dependency(task_ref):
                        # Get its upstream dependencies so its date_partition_offset gets set.
                        upstream_task.with_upstream_dependencies(dag_collection)
                        task_ref = upstream_task.to_ref(dag_collection)
                        dependencies.append(task_ref)
            else:
                # see if there are some static dependencies
                for task_ref, patterns in EXTERNAL_TASKS.items():
                    if any(fnmatchcase(f"{table[1]}.{table[2]}", p) for p in patterns):
                        if not _duplicate_dependency(task_ref):
                            dependencies.append(task_ref)
                        break  # stop after the first match

        if (
            self.date_partition_parameter is not None
            and self.date_partition_offset is None
        ):
            # adjust submission_date parameter based on whether upstream tasks have
            # date partition offsets
            date_partition_offsets = [
                dependency.date_partition_offset
                for dependency in dependencies
                if dependency.date_partition_offset
            ]

            if len(date_partition_offsets) > 0:
                self.date_partition_offset = min(date_partition_offsets)
                # unset the table_partition_template property if we have an offset
                # as that will be overridden in the template via `destination_table`
                self.table_partition_template = None
                date_partition_offset_task_keys = [
                    dependency.task_key
                    for dependency in dependencies
                    if dependency.date_partition_offset == self.date_partition_offset
                ]
                logging.info(
                    f"Set {self.task_key} date partition offset"
                    f" to {self.date_partition_offset}"
                    f" based on {', '.join(date_partition_offset_task_keys)}."
                )

        self.upstream_dependencies = dependencies

    def with_downstream_dependencies(self, dag_collection):
        """Get downstream tasks by looking up upstream dependencies in DAG collection."""
        self.downstream_dependencies = [
            task_ref
            for task_ref in dag_collection.get_task_downstream_dependencies(self)
            if task_ref.dag_name != self.dag_name
        ]<|MERGE_RESOLUTION|>--- conflicted
+++ resolved
@@ -242,13 +242,10 @@
     gke_cluster_name: Optional[str] = attr.ib(None)
     query_project: Optional[str] = attr.ib(None)
     task_group: Optional[str] = attr.ib(None)
-<<<<<<< HEAD
     slack_notification: Optional[Dict] = attr.ib(None)
-=======
     container_resources: Optional[Dict[str, str]] = attr.ib(None)
     node_selector: Optional[Dict[str, str]] = attr.ib(None)
     startup_timeout_seconds: Optional[int] = attr.ib(None)
->>>>>>> 796217ca
 
     @property
     def task_key(self):
