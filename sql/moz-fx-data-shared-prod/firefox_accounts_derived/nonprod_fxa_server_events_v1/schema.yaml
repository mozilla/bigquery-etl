--- conflicted
+++ resolved
@@ -96,13 +96,8 @@
     - name: agent
       type: STRING
       mode: NULLABLE
-<<<<<<< HEAD
     - name: path
       type: STRING
-=======
-    - name: t
-      type: FLOAT
->>>>>>> 7ee239d3
       mode: NULLABLE
     - name: method
       type: STRING
