--- conflicted
+++ resolved
@@ -264,14 +264,10 @@
 
             query = reformat(
                 f"""
-<<<<<<< HEAD
                 {temporary_udfs}
-                SELECT _target.* {replace_clause} FROM
-=======
                 SELECT
-                  _target.*
+                  _target.* {replace_clause}
                 FROM
->>>>>>> eff3eb99
                   `{sql_table_id(target)}` AS _target
                 {field_joins}
                 WHERE
