--- conflicted
+++ resolved
@@ -253,13 +253,6 @@
     )
 
 
-<<<<<<< HEAD
-def extract_last_group_by_from_query(sql_path:Path=None, sql_text:Optional[str]=None):
-    """Return the list of columns in the latest group by of a query."""
-    if not sql_path and not sql_text:
-        click.ClickException("Please provide an sql file or sql text to extract the group by.")
-    elif sql_path:
-=======
 def extract_last_group_by_from_query(
     sql_path: Optional[Path] = None, sql_text: Optional[str] = None
 ):
@@ -270,17 +263,12 @@
         )
 
     if sql_path:
->>>>>>> 851ac84f
         try:
             query_text = sql_path.read_text()
         except (FileNotFoundError, OSError):
             click.ClickException(f'Failed to read query from: "{sql_path}."')
     else:
-<<<<<<< HEAD
-        query_text = sql_text
-=======
         query_text = str(sql_text)
->>>>>>> 851ac84f
     group_by_list = []
 
     # Remove single and multi-line comments (/* */), trailing semicolon if present and normalize whitespace.
