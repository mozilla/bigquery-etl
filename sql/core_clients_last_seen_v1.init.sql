--- conflicted
+++ resolved
@@ -1,17 +1,8 @@
 SELECT
   submission_date,
-<<<<<<< HEAD
-  submission_date AS date_last_seen,
-  IF(country IN ('US', 'FR', 'DE', 'UK', 'CA'),
-    submission_date,
-    NULL) AS date_last_seen_in_tier1_country,
-  * EXCEPT (submission_date)
-=======
-  CURRENT_DATETIME() AS generated_time,
   CAST(NULL AS DATE) AS date_last_seen,
   CAST(NULL AS DATE) AS date_last_seen_in_tier1_country,
-  * EXCEPT (submission_date, generated_time)
->>>>>>> 099ff31a
+  * EXCEPT (submission_date)
 FROM
   core_clients_daily_v1
 WHERE
