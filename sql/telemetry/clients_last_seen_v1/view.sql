CREATE OR REPLACE VIEW
  `moz-fx-data-shared-prod.telemetry.clients_last_seen_v1`
AS
SELECT
  -- We cannot use UDFs in a view, so we paste the body of udf_bitpos(bits) literally here.
  CAST(SAFE.LOG(days_seen_bits & -days_seen_bits, 2) AS INT64) AS days_since_seen,
  CAST(
    SAFE.LOG(days_visited_5_uri_bits & -days_visited_5_uri_bits, 2) AS INT64
  ) AS days_since_visited_5_uri,
  CAST(
    SAFE.LOG(days_opened_dev_tools_bits & -days_opened_dev_tools_bits, 2) AS INT64
  ) AS days_since_opened_dev_tools,
  CAST(
    SAFE.LOG(days_created_profile_bits & -days_created_profile_bits, 2) AS INT64
  ) AS days_since_created_profile,
<<<<<<< HEAD
  * REPLACE (
    IFNULL(country, '??') AS country,
    IFNULL(city, '??') AS city,
    IFNULL(geo_subdivision1, '??') AS geo_subdivision1,
    IFNULL(geo_subdivision2, '??') AS geo_subdivision2,
=======
  * EXCEPT (
    active_experiment_id,
    scalar_parent_dom_contentprocess_troubled_due_to_memory_sum,
    total_hours_sum,
    histogram_parent_devtools_developertoolbar_opened_count_sum,
    active_experiment_branch
  ) REPLACE(
>>>>>>> efcba328
    ARRAY(
      SELECT AS STRUCT
        *,
        CAST(SAFE.LOG(bits & -bits, 2) AS INT64) AS days_since_seen
      FROM
        UNNEST(days_seen_in_experiment)
    ) AS days_seen_in_experiment
  ),
  -- TODO: Announce and remove this temporary field.
  CAST(sample_id AS STRING) AS _sample_id_string
FROM
  `moz-fx-data-shared-prod.telemetry_derived.clients_last_seen_v1`<|MERGE_RESOLUTION|>--- conflicted
+++ resolved
@@ -13,13 +13,6 @@
   CAST(
     SAFE.LOG(days_created_profile_bits & -days_created_profile_bits, 2) AS INT64
   ) AS days_since_created_profile,
-<<<<<<< HEAD
-  * REPLACE (
-    IFNULL(country, '??') AS country,
-    IFNULL(city, '??') AS city,
-    IFNULL(geo_subdivision1, '??') AS geo_subdivision1,
-    IFNULL(geo_subdivision2, '??') AS geo_subdivision2,
-=======
   * EXCEPT (
     active_experiment_id,
     scalar_parent_dom_contentprocess_troubled_due_to_memory_sum,
@@ -27,7 +20,10 @@
     histogram_parent_devtools_developertoolbar_opened_count_sum,
     active_experiment_branch
   ) REPLACE(
->>>>>>> efcba328
+    IFNULL(country, '??') AS country,
+    IFNULL(city, '??') AS city,
+    IFNULL(geo_subdivision1, '??') AS geo_subdivision1,
+    IFNULL(geo_subdivision2, '??') AS geo_subdivision2,
     ARRAY(
       SELECT AS STRUCT
         *,
