---
bqetl_error_aggregates:
  schedule_interval: 3h
  default_args:
    owner: wkahngreene@mozilla.com
    email:
      [
        "telemetry-alerts@mozilla.com",
        "wkahngreene@mozilla.com",
      ]
    start_date: "2019-11-01"
    retries: 1
    retry_delay: 20m
    depends_on_past: false
  tags:
    - impact/tier_1

bqetl_ssl_ratios:
  schedule_interval: 0 2 * * *
  description: The DAG schedules SSL ratios queries.
  default_args:
    owner: chutten@mozilla.com
    start_date: "2019-07-20"
    email: ["telemetry-alerts@mozilla.com", "chutten@mozilla.com"]
    retries: 2
    retry_delay: 30m
  tags:
    - impact/tier_3

bqetl_amo_stats:
  schedule_interval: 0 3 * * *
  # yamllint disable rule:line-length
  description: |
    Add-on download and install statistics to power the
    [addons.mozilla.org](https://addons.mozilla.org) (AMO) stats pages.

    See the [post on the Add-Ons Blog](https://blog.mozilla.org/addons/2020/06/10/improvements-to-statistics-processing-on-amo/).
  # yamllint enable rule:line-length
  default_args:
    owner: kik@mozilla.com
    start_date: "2020-06-01"
    email: ["telemetry-alerts@mozilla.com", "kik@mozilla.com"]
    retries: 2
    retry_delay: 30m
  tags:
    - impact/tier_1

bqetl_core:
  schedule_interval: 0 2 * * *
  description:
    Tables derived from the legacy telemetry `core` ping sent by various
    mobile applications.
  default_args:
    owner: ascholtz@mozilla.com
    start_date: "2019-07-25"
    email: ["telemetry-alerts@mozilla.com", "ascholtz@mozilla.com"]
    retries: 1
    retry_delay: 5m
  tags:
    - impact/tier_1

bqetl_nondesktop:
  schedule_interval: 0 3 * * *
  default_args:
    owner: "ascholtz@mozilla.com"
    start_date: "2019-07-25"
    email: [
      "telemetry-alerts@mozilla.com",
    ]
    retries: 1
    retry_delay: 5m
  tags:
    - impact/tier_1

bqetl_mobile_search:
  schedule_interval: 0 2 * * *
  default_args:
    owner: anicholson@mozilla.com
    start_date: "2019-07-25"
    email:
      - "telemetry-alerts@mozilla.com"
      - "anicholson@mozilla.com"
      - "akomar@mozilla.com"
      - "cmorales@mozilla.com"
    retries: 1
    retry_delay: 5m
  tags:
    - impact/tier_1

bqetl_fxa_events:
  schedule_interval: 30 1 * * *
  description: |
    Copies data from a Firefox Accounts (FxA) project. Those source tables
    are populated via Cloud Logging (Stackdriver). We hash various fields
    as part of the import.

    The DAG also provides daily aggregations on top of the raw log data,
    which eventually power high-level reporting about FxA usage.

    Tasks here have occasionally failed due to incompatible schema changes
    in the tables populated by Cloud Logging.
    See https://github.com/mozilla/bigquery-etl/issues/1684 for an example
    mitigation.
  default_args:
    owner: dthorn@mozilla.com
    start_date: "2019-03-01"
    email: ["telemetry-alerts@mozilla.com", "dthorn@mozilla.com"]
    retries: 1
    retry_delay: 10m
  tags:
    - impact/tier_1

bqetl_subplat:
  schedule_interval: 45 1 * * *
  description: |
    Daily imports for Subscription Platform data from Stripe and the Mozilla VPN
    operational DB as well as derived tables based on that data.

    Depends on `bqetl_fxa_events`, so is scheduled to run a bit after that.

    Stripe data retrieved by stripe_external__itemized_payout_reconciliation__v5
    task has highly viariable availability timing, so it is possible for it to
    fail with the following type of error:
    `Error: Request req_OTssZ0Zv1cEmmm: Data for the report type
            payout_reconciliation.itemized.5 is only available through
            2022-05-08 12:00:00 UTC; you requested `interval_end`
            = 2022-05-09 00:00:00 UTC.`
    In such cases the failure is expected, the task will continue to retry every
    30 minutes until the data becomes available. If failure observed looks
    different then it should be reported using the Airflow triage process.

  default_args:
    owner: srose@mozilla.com
    start_date: "2021-07-20"
    email: ["telemetry-alerts@mozilla.com", "srose@mozilla.com"]
    retries: 2
    retry_delay: 30m
  tags:
    - impact/tier_1

bqetl_mozilla_vpn_site_metrics:
  schedule_interval: 0 15 * * *
  description: |
    Daily extracts from the Google Analytics tables for Mozilla VPN as well as
    derived tables based on that data.

    Depends on Google Analytics exports, which have highly variable timing, so
    queries depend on site_metrics_empty_check_v1, which retries every 30
    minutes to wait for data to be available.
  default_args:
    owner: srose@mozilla.com
    start_date: "2021-04-22"
    email: ["telemetry-alerts@mozilla.com", "srose@mozilla.com"]
    retries: 2
    retry_delay: 30m
  tags:
    - impact/tier_2

bqetl_gud:
  schedule_interval: 0 3 * * *
  description: Optimized tables that power the
    [Mozilla Growth and Usage Dashboard](https://gud.telemetry.mozilla.org).
  default_args:
    owner: jklukas@mozilla.com
    start_date: "2019-07-25"
    email: ["telemetry-alerts@mozilla.com", "jklukas@mozilla.com"]
    retries: 1
    retry_delay: 5m
  tags:
    - impact/tier_1

bqetl_messaging_system:
  schedule_interval: 0 2 * * *
  description: |
    Daily aggregations on top of pings sent for the `messaging_system`
    namespace by desktop Firefox.
  default_args:
    owner: najiang@mozilla.com
    start_date: "2019-07-25"
    email: ["telemetry-alerts@mozilla.com", "najiang@mozilla.com"]
    retries: 1
    retry_delay: 5m
  tags:
    - impact/tier_3

bqetl_activity_stream:
  schedule_interval: 0 2 * * *
  description: |
    Daily aggregations on top of pings sent for the `activity_stream`
    namespace by desktop Firefox. These are largely related to activity
    on the newtab page and engagement with Pocket content.
  default_args:
    owner: anicholson@mozilla.com
    start_date: "2019-07-25"
    email: ["telemetry-alerts@mozilla.com", "anicholson@mozilla.com"]
    retries: 1
    retry_delay: 5m
  tags:
    - impact/tier_2

bqetl_search:
  schedule_interval: 0 3 * * *
  default_args:
    owner: anicholson@mozilla.com
    start_date: "2018-11-27"
    email:
      - "telemetry-alerts@mozilla.com"
      - "anicholson@mozilla.com"
      - "akomar@mozilla.com"
      - "cmorales@mozilla.com"
    retries: 2
    retry_delay: 30m
  tags:
    - impact/tier_1

bqetl_addons:
  schedule_interval: 0 4 * * *
  description: |
    Daily rollups of addon data from `main` pings.

    Depends on `bqetl_search`, so is scheduled after that DAG.
  default_args:
    owner: kik@mozilla.com
    start_date: "2018-11-27"
    email:
      - "telemetry-alerts@mozilla.com"
      - "kik@mozilla.com"
    retries: 2
    retry_delay: 30m
  tags:
    - impact/tier_2

bqetl_devtools:
  schedule_interval: 0 3 * * *
  description: |
    Summarizes usage of the Dev Tools component of desktop Firefox.
  default_args:
    owner: ascholtz@mozilla.com
    start_date: "2018-11-27"
    email: ["telemetry-alerts@mozilla.com", "ascholtz@mozilla.com"]
    retries: 2
    retry_delay: 30m
  tags:
    - impact/tier_3

bqetl_main_summary:
  schedule_interval: 0 2 * * *
  description: |
    General-purpose derived tables for analyzing usage of desktop Firefox.
    This is one of our highest-impact DAGs and should be handled carefully.
  default_args:
    owner: dthorn@mozilla.com
    start_date: "2018-11-27"
    email:
      [
        "telemetry-alerts@mozilla.com",
        "dthorn@mozilla.com",
        "jklukas@mozilla.com",
      ]
    retries: 2
    retry_delay: 30m
  tags:
    - impact/tier_1

bqetl_experiments_daily:
  schedule_interval: 0 3 * * *
  description: |
    The DAG schedules queries that query experimentation related
    metrics (enrollments, search, ...) from stable tables to finalize
    numbers of experiment monitoring datasets for a specific date.
  default_args:
    owner: ascholtz@mozilla.com
    start_date: "2018-11-27"
    email: ["telemetry-alerts@mozilla.com", "ascholtz@mozilla.com"]
    retries: 2
    retry_delay: 30m
  tags:
    - impact/tier_1

# DAG for exporting query data marked as public to GCS
# queries should not be explicitly assigned to this DAG (done automatically)
bqetl_public_data_json:
  schedule_interval: 0 5 * * *
  description: |
    Daily exports of query data marked as public to GCS.

    Depends on the results of several upstream DAGs, the latest of which
    runs at 04:00 UTC.
  default_args:
    owner: ascholtz@mozilla.com
    start_date: "2020-04-14"
    email: ["telemetry-alerts@mozilla.com", "ascholtz@mozilla.com"]
    retries: 2
    retry_delay: 30m
  tags:
    - impact/tier_3

bqetl_internet_outages:
  schedule_interval: 0 7 * * *
  description: |
    DAG for building the internet outages datasets.
    See [bug 1640204](https://bugzilla.mozilla.org/show_bug.cgi?id=1640204).
  default_args:
    owner: aplacitelli@mozilla.com
    start_date: "2020-01-01"
    email: ["aplacitelli@mozilla.com"]
    retries: 2
    retry_delay: 30m
  tags:
    - impact/tier_3

bqetl_deletion_request_volume:
  schedule_interval: 0 1 * * *
  default_args:
    owner: dthorn@mozilla.com
    start_date: "2020-06-29"
    email: ["telemetry-alerts@mozilla.com", "dthorn@mozilla.com"]
    retries: 2
    retry_delay: 30m
  tags:
    - impact/tier_3

bqetl_fenix_event_rollup:
  schedule_interval: 0 2 * * *
  default_args:
    owner: wlachance@mozilla.com
    start_date: "2020-09-09"
    email: ["wlachance@mozilla.com"]
    retries: 2
    retry_delay: 30m
  tags:
    - impact/tier_1

bqetl_org_mozilla_fenix_derived:
  schedule_interval: 0 2 * * *
  default_args:
    depends_on_past: false
    email:
      - amiyaguchi@mozilla.com
      - telemetry-alerts@mozilla.com
    email_on_failure: true
    email_on_retry: true
    owner: amiyaguchi@mozilla.com
    retries: 2
    retry_delay: 30m
    start_date: "2020-10-18"
  tags:
    - impact/tier_1

bqetl_org_mozilla_firefox_derived:
  schedule_interval: 0 2 * * *
  default_args:
    depends_on_past: false
    email:
      - frank@mozilla.com
      - telemetry-alerts@mozilla.com
    email_on_failure: true
    email_on_retry: true
    owner: frank@mozilla.com
    retries: 2
    retry_delay: 30m
    start_date: "2022-11-30"
  tags:
    - impact/tier_1

bqetl_org_mozilla_focus_derived:
  schedule_interval: 0 2 * * *
  default_args:
    depends_on_past: false
    email:
      - dthorn@mozilla.com
      - telemetry-alerts@mozilla.com
    email_on_failure: true
    email_on_retry: true
    owner: dthorn@mozilla.com
    retries: 2
    retry_delay: 30m
    start_date: "2023-02-22"
  tags:
    - impact/tier_1

bqetl_google_analytics_derived:
  schedule_interval: 0 23 * * *
  description: |
    Daily aggregations of data exported from Google Analytics.

    The GA export runs at 15:00 UTC, so there's an effective 2-day delay
    for user activity to appear in these tables.
  default_args:
    owner: ascholtz@mozilla.com
    email:
      - ascholtz@mozilla.com
      - telemetry-alerts@mozilla.com
    start_date: "2020-10-31"
    retries: 2
    retry_delay: 30m
  tags:
    - impact/tier_1

bqetl_monitoring:
  schedule_interval: 0 2 * * *
  description: |
    This DAG schedules queries and scripts for populating datasets
    used for monitoring of the data platform.
  default_args:
    owner: ascholtz@mozilla.com
    email: ["ascholtz@mozilla.com"]
    start_date: "2018-10-30"
    retries: 2
    retry_delay: 30m
  tags:
    - impact/tier_1

bqetl_monitoring_airflow:
  schedule_interval: 0 2 * * *
  description: |
    This DAG schedules queries and scripts for populating datasets
    used for monitoring of Airflow DAGs.
  default_args:
    owner: kignasiak@mozilla.com
    email: ["kignasiak@mozilla.com"]
    start_date: "2022-09-01"
    retries: 2
    retry_delay: 30m
  tags:
    - impact/tier_2

bqetl_event_rollup:
  schedule_interval: 0 3 * * *
  description: |
    Desktop tables (`telemetry_derived.events_daily_v1` and upstream) are deprecated and paused
    (have their scheduling metadata commented out) per https://bugzilla.mozilla.org/show_bug.cgi?id=1805722#c10
  default_args:
    owner: wlachance@mozilla.com
    start_date: "2020-11-03"
    email: ["wlachance@mozilla.com"]
    retries: 2
    retry_delay: 30m
  tags:
    - impact/tier_1

bqetl_iprospect:
  schedule_interval: 0 4 * * *
  description: |
    This DAG imports iProspect data from moz-fx-data-marketing-prod-iprospect.
  depends_on_past: false
  default_args:
    owner: ascholtz@mozilla.com
    email:
      [
        "ascholtz@mozilla.com",
        "echo@mozilla.com",
        "shong@mozilla.com"
      ]
    start_date: "2021-04-19"
    retries: 2
    retry_delay: 30m
  tags:
    - impact/tier_1

bqetl_search_dashboard:
  default_args:
    depends_on_past: false
    email:
      - telemetry-alerts@mozilla.com
      - akomar@mozilla.com
    email_on_failure: true
    email_on_retry: true
    owner: akomar@mozilla.com
    retries: 2
    retry_delay: 30m
    start_date: "2020-12-14"
  schedule_interval: 0 4 * * *
  tags:
    - impact/tier_2

bqetl_desktop_platform:
  schedule_interval: 0 3 * * *
  default_args:
    owner: ascholtz@mozilla.com
    start_date: "2018-11-01"
    email:
      [
        "telemetry-alerts@mozilla.com",
        "ascholtz@mozilla.com",
        "yzenevich@mozilla.com",
      ]
    retries: 2
    retry_delay: 30m
  tags:
    - impact/tier_3

bqetl_internal_tooling:
  description: |
    This DAG schedules queries for populating queries related to Mozilla's
    internal developer tooling (e.g. mozregression).
  default_args:
    depends_on_past: false
    email:
      - wlachance@mozilla.com
      - telemetry-alerts@mozilla.com
    email_on_failure: true
    email_on_retry: true
    end_date: null
    owner: wlachance@mozilla.com
    retries: 2
    retry_delay: 30m
    start_date: "2020-06-01"
  schedule_interval: 0 4 * * *
  tags:
    - impact/tier_3

bqetl_release_criteria:
  schedule_interval: daily
  default_args:
    owner: perf-pmo@mozilla.com
    start_date: "2020-12-03"
    email:
      - telemetry-alerts@mozilla.com
      - dthorn@mozilla.com
    retries: 2
    retry_delay: 30m
  tags:
    - impact/tier_1

bqetl_pocket:
  default_args:
    depends_on_past: false
    email:
      - kik@mozilla.com
      - telemetry-alerts@mozilla.com
    email_on_failure: true
    email_on_retry: true
    owner: kik@mozilla.com
    # Retry more than normal because the files from Pocket may not always be available on time.
    retries: 10
    retry_delay: 60m
    start_date: "2021-03-10"
  description: |
    Import of data from Pocket's Snowflake warehouse.

    Originally created for [Bug 1695336](
    https://bugzilla.mozilla.org/show_bug.cgi?id=1695336).
  schedule_interval: 0 12 * * *
  tags:
    - impact/tier_2

bqetl_desktop_funnel:
  description: |
    This DAG schedules desktop funnel queries used to power the
    [Numbers that Matter dashboard](https://protosaur.dev/numbers-that-matter/)
  schedule_interval: 0 4 * * *
  default_args:
    owner: ascholtz@mozilla.com
    start_date: "2021-01-01"
    email:
      [
        "telemetry-alerts@mozilla.com",
        "ascholtz@mozilla.com",
      ]
    retries: 2
    retry_delay: 30m
  tags:
    - impact/tier_1

bqetl_firefox_ios:
  default_args:
    depends_on_past: false
    email:
      - kik@mozilla.com
      - telemetry-alerts@mozilla.com
    email_on_failure: true
    email_on_retry: true
    end_date: null
    owner: kik@mozilla.com
    retries: 2
    retry_delay: 30m
    start_date: "2021-03-18"
  description: Schedule daily ios firefox ETL
  schedule_interval: 0 4 * * *
  tags:
    - impact/tier_1

bqetl_releases:
  default_args:
    depends_on_past: false
    email:
      - ascholtz@mozilla.com
      - telemetry-alerts@mozilla.com
    email_on_failure: true
    email_on_retry: true
    end_date: null
    owner: ascholtz@mozilla.com
    retries: 2
    retry_delay: 30m
    start_date: "2021-04-14"
  description: |
    Schedule release data import from https://product-details.mozilla.org/1.0

    For more context, see
    https://wiki.mozilla.org/Release_Management/Product_details
  schedule_interval: 0 4 * * *
  tags:
    - impact/tier_2

bqetl_ctxsvc_derived:
  default_args:
    depends_on_past: false
    email:
      - ctroy@mozilla.com
      - wstuckey@mozilla.com
      - telemetry-alerts@mozilla.com
    email_on_failure: true
    email_on_retry: true
    end_date: null
    owner: ctroy@mozilla.com
    retries: 2
    retry_delay: 30m
    start_date: '2021-05-01'
  description: Contextual services derived tables
  schedule_interval: 0 3 * * *
  tags:
    - impact/tier_2

bqetl_search_terms_daily:
  default_args:
    depends_on_past: false
    email:
      - ctroy@mozilla.com
      - wstuckey@mozilla.com
      - rburwei@mozilla.com
      - telemetry-alerts@mozilla.com
    email_on_failure: true
    email_on_retry: true
    end_date: null
    owner: ctroy@mozilla.com
    retries: 2
    retry_delay: 30m
    start_date: '2021-09-20'
  description: |
    Derived tables on top of search terms data.

    Note that the tasks for populating `suggest_impression_sanitized_v*` are
    particularly important because the source unsanitized dataset has only
    a 2-day retention period, so errors fairly quickly become unrecoverable
    and can impact reporting to partners. If this task errors out, it could
    indicate trouble with an upstream task that runs in a restricted project
    outside of Airflow. Contact `ctroy`, `wstuckey`, `whd`, and `jbuck`.
  schedule_interval: 0 3 * * *
  tags:
    - impact/tier_1

bqetl_experimenter_experiments_import:
  schedule_interval: "*/10 * * * *"
  description: |
    Imports experiments from the Experimenter V4 and V6 API.

    Imported experiment data is used for experiment monitoring in
    [Grafana](https://grafana.telemetry.mozilla.org/d/XspgvdxZz/experiment-enrollment).
  default_args:
    owner: ascholtz@mozilla.com
    start_date: "2020-10-09"
    retries: 0
    email:
      - ascholtz@mozilla.com
  tags:
    - impact/tier_2

bqetl_feature_usage:
  schedule_interval: 0 5 * * *
  description: |
    Daily aggregation of browser features usages from `main` pings,
    `event` pings and addon data.

    Depends on `bqetl_addons` and `bqetl_main_summary`, so is scheduled after.
  default_args:
    owner: ascholtz@mozilla.com
    start_date: "2021-01-01"
    email:
      - "telemetry-alerts@mozilla.com"
      - "ascholtz@mozilla.com"
      - "loines@mozilla.com"
    retries: 2
    retry_delay: 30m
  tags:
    - impact/tier_1

bqetl_urlbar:
  schedule_interval: 0 3 * * *
  description: |
    Daily aggregation of metrics related to urlbar usage.
  default_args:
    owner: anicholson@mozilla.com
    start_date: "2021-08-01"
    email:
      - "telemetry-alerts@mozilla.com"
      - "anicholson@mozilla.com"
      - "akomar@mozilla.com"
      - "tbrooks@mozilla.com"
    retries: 2
    retry_delay: 30m
  tags:
    - impact/tier_2

bqetl_unified:
  schedule_interval: 0 3 * * *
  description: |
    Schedule queries that unify metrics across all products.
  default_args:
    owner: ascholtz@mozilla.com
    start_date: "2021-10-12"
    email:
      - "telemetry-alerts@mozilla.com"
      - "ascholtz@mozilla.com"
      - "loines@mozilla.com"
      - "lvargas@mozilla.com"
    retries: 2
    retry_delay: 30m
  tags:
    - impact/tier_1

bqetl_regrets_reporter_summary:
  default_args:
    depends_on_past: false
    email:
      - telemetry-alerts@mozilla.com
      - kignasiak@mozilla.com
    email_on_failure: true
    email_on_retry: true
    end_date: null
    owner: kignasiak@mozilla.com
    retries: 2
    retry_delay: 30m
    start_date: '2021-12-12'
  description: Measure usage of the regrets reporter addon
  schedule_interval: 0 4 * * *
  tags:
    - impact/tier_1

bqetl_cjms_nonprod:
  schedule_interval: 0 * * * *
  description: |
    Hourly ETL for cjms nonprod.
  default_args:
    owner: srose@mozilla.com
    start_date: "2022-03-24"
    email: ["telemetry-alerts@mozilla.com", "srose@mozilla.com"]
    retries: 2
    retry_delay: 5m
  tags:
    - impact/tier_3

bqetl_acoustic_contact_export:
  schedule_interval: 0 9 * * *
  description: |
    Processing data loaded by
    fivetran_acoustic_contact_export
    DAG to clean up the data loaded from Acoustic.
  default_args:
    owner: kignasiak@mozilla.com
    start_date: "2021-03-01"
    email: ["telemetry-alerts@mozilla.com", "kignasiak@mozilla.com"]
    retries: 2
    retry_delay: 5m
  tags:
    - impact/tier_3

bqetl_acoustic_raw_recipient_export:
  schedule_interval: 0 9 * * *
  description: |
    Processing data loaded by
    fivetran_acoustic_raw_recipient_export
    DAG to clean up the data loaded from Acoustic.
  default_args:
    owner: kignasiak@mozilla.com
    start_date: "2022-03-01"
    email: ["telemetry-alerts@mozilla.com", "kignasiak@mozilla.com"]
    retries: 2
    retry_delay: 5m
  tags:
    - impact/tier_3

bqetl_analytics_aggregations:
  default_args:
    depends_on_past: false
    email:
      - "telemetry-alerts@mozilla.com"
      - "lvargas@mozilla.com"
      - "gkaberere@mozilla.com"
    email_on_failure: true
    email_on_retry: true
    end_date: null
    owner: lvargas@mozilla.com
    retries: 2
    retry_delay: 30m
    start_date: '2022-05-12'
  description: Scheduler to populate the aggregations required for
    analytics engineering and reports optimization.
    It provides data to build growth, search and usage metrics, as well
    as acquisition and retention KPIs, in a model that facilitates
    reporting in Looker.
  schedule_interval: 30 3 * * *
  tags:
    - impact/tier_1

bqetl_fog_decision_support:
  default_args:
    depends_on_past: false
    email:
      - telemetry-alerts@mozilla.com
      - pmcmanis@mozilla.com
    email_on_failure: true
    email_on_retry: true
    end_date: null
    owner: pmcmanis@mozilla.com
    retries: 2
    retry_delay: 30m
    start_date: '2022-05-25'
  description: This DAG schedules queries for calculating FOG decision
   support metrics
  schedule_interval: 0 4 * * *
  tags:
    - impact/tier_3
    - repo/bigquery-etl

bqetl_newtab:
  default_args:
    depends_on_past: false
    email:
      - telemetry-alerts@mozilla.com
      - anicholson@mozilla.com
    email_on_failure: true
    email_on_retry: true
    end_date: null
    owner: anicholson@mozilla.com
    retries: 2
    retry_delay: 30m
    start_date: '2022-07-01'
  description: Schedules newtab related queries.
  schedule_interval: daily
  tags:
    - impact/tier_1

bqetl_desktop_mobile_search_monthly:
  default_args:
    depends_on_past: false
    email:
      - telemetry-alerts@mozilla.com
      - akommasani@mozilla.com
    email_on_failure: true
    email_on_retry: true
    end_date: null
    owner: akommasani@mozilla.com
    retries: 2
    retry_delay: 30m
    start_date: '2019-01-01'
  description: Generate mnthly client data from daily search table
  schedule_interval: "0 5 2 * *"
  tags:
    - impact/tier_1
    - repo/bigquery-etl

bqetl_domain_meta:
  default_args:
    depends_on_past: false
    email:
      - wstuckey@mozilla.com
    email_on_failure: true
    email_on_retry: true
    end_date: null
    owner: wstuckey@mozilla.com
    retries: 2
    retry_delay: 30m
    start_date: '2022-10-13'
  description: Domain metadata
  schedule_interval: monthly
  tags:
    - impact/tier_3
    - triage/no_triage
    - repo/bigquery-etl

bqetl_sponsored_tiles_clients_daily:
  default_args:
    depends_on_past: false
    email:
      - telemetry-alerts@mozilla.com
      - skahmann@mozilla.com
    email_on_failure: true
    email_on_retry: true
    end_date: null
    owner: skahmann@mozilla.com
    retries: 2
    retry_delay: 30m
    start_date: '2022-09-13'
  description: daily run of sponsored tiles related fields
  schedule_interval: 0 4 * * *
  tags:
    - impact/tier_3
    - repo/bigquery-etl

bqetl_mobile_activation:
  default_args:
    depends_on_past: false
    email:
      - telemetry-alerts@mozilla.com
      - vsabino@mozilla.com
    email_on_failure: true
    email_on_retry: true
    end_date: null
    owner: vsabino@mozilla.com
    retries: 2
    retry_delay: 30m
    start_date: '2021-01-01'
  description: Queries related to the mobile activation metric used by Marketing
  schedule_interval: daily
  tags:
    - impact/tier_1
    - repo/bigquery-etl

bqetl_analytics_tables:
  default_args:
    depends_on_past: false
    email:
      - telemetry-alerts@mozilla.com
      - lvargas@mozilla.com
      - gkaberere@mozilla.com
    email_on_failure: true
    email_on_retry: true
    end_date: null
    owner: lvargas@mozilla.com
    retries: 2
    retry_delay: 30m
    start_date: '2022-12-01'
  description: Scheduled queries for analytics tables.
    engineering.
  schedule_interval: 0 2 * * *
  tags:
    - impact/tier_1
    - repo/bigquery-etl
bqetl_fivetran_google_ads:
  default_args:
    depends_on_past: false
    email:
      - telemetry-alerts@mozilla.com
      - frank@mozilla.com
    email_on_failure: true
    email_on_retry: true
    end_date: null
    owner: frank@mozilla.com
    retries: 2
    retry_delay: 30m
    start_date: '2023-01-01'
  description: Queries for Google Ads data
      coming from Fivetran. Fivetran
      updates these tables every hour.
  schedule_interval: 0 2 * * *
  tags:
    - impact/tier_2
    - repo/bigquery-etl
bqetl_campaign_cost_breakdowns:
  default_args:
    depends_on_past: false
    email:
      - ctroy@mozilla.com
      - frank@mozilla.com
      - telemetry-alerts@mozilla.com
    email_on_failure: true
    email_on_retry: true
    end_date: null
    owner: ctroy@mozilla.com
    retries: 2
    retry_delay: 30m
    start_date: '2021-09-20'
  description: |
    Derived tables on top of fenix installation and DOU metrics,
    as well as Google ads campaign data.
  schedule_interval: 0 3 * * *
  tags:
    - impact/tier_2
    - repo/bigquery-etl
bqetl_fivetran_costs:
  default_args:
    depends_on_past: false
    email:
      - telemetry-alerts@mozilla.com
      - lschiestl@mozilla.com
    email_on_failure: true
    email_on_retry: true
    end_date: null
    owner: lschiestl@mozilla.com
    retries: 2
    retry_delay: 30m
    start_date: '2023-01-18'
  description: |
    Derived tables for analyzing the Fivetran Costs. Data coming from Fivetran.
  repo: bigquery-etl
  schedule_interval: 0 5 * * *
  tags:
    - impact/tier_3

bqetl_mdn_yari:
  default_args:
    depends_on_past: false
    email:
      - telemetry-alerts@mozilla.com
      - mdn-infra@mozilla.com
      - fmerz@mozilla.com
      - kignasiak@mozilla.com
    email_on_failure: true
    email_on_retry: false
    end_date: null
    owner: fmerz@mozilla.com
    retries: 1
    retry_delay: 5m
    start_date: '2023-02-01'
  description: |
    Monthly data exports of MDN 'Popularities'. This aggregates and counts total
    page visits and normalizes them agains the max.
  schedule_interval: 0 0 1 * *
  tags:
    - impact/tier_3
    - triage/record_only

bqetl_status_check:
  default_args:
    depends_on_past: false
    email:
      - telemetry-alerts@mozilla.com
    email_on_failure: true
    email_on_retry: false
    end_date: null
    owner: ascholtz@mozilla.com
    retries: 0
    start_date: '2023-04-01'
  description: |
    This DAG checks if bigquery-etl is working properly. Dummy ETL tasks are executed to detect
    breakages as soon as possible.

    *Triage notes*

    None of these tasks should fail. If they do it is very likely that other/all ETL tasks will
    subsequently fail as well. Any failures should be communicated to the Data Infra Working Group
    as soon as possible.
  schedule_interval: "1h"
  tags:
    - impact/tier_1


bqetl_adjust:
  default_args:
    depends_on_past: false
    email:
      - telemetry-alerts@mozilla.com
      - mhirose@mozilla.com
    email_on_failure: true
    email_on_retry: true
    end_date: null
    owner: mhirose@mozilla.com
    retries: 2
    retry_delay: 30m
    start_date: '2023-07-06'
  description: |
    Derived tables built on Adjust data downloaded from https://api.adjust.com/kpis/v1/<app_token>
    Using mhirose's API token - no Adjust API token for service accounts, just users.
  repo: bigquery-etl
  schedule_interval: 0 4 * * *
  tags:
    - impact/tier_2
    - repo/bigquery-etl

bqetl_download_funnel_attribution:
  description: Daily aggregations of data exported from Google Analytics joined with Firefox download data.
  default_args:
    depends_on_past: false
    email:
      - gleonard@mozilla.com
      - telemetry-alerts@mozilla.com
    end_date: null
    owner: gleonard@mozilla.com
    retries: 2
    retry_delay: 30m
    start_date: '2023-04-10'
  schedule_interval: 0 23 * * *
  tags:
    - impact/tier_1

bqetl_fenix_external:
  schedule_interval: 0 2 * * *
  default_args:
    depends_on_past: false
    email:
      - frank@mozilla.com
      - telemetry-alerts@mozilla.com
    email_on_failure: true
    email_on_retry: true
    owner: frank@mozilla.com
    retries: 2
    retry_delay: 30m
    start_date: "2023-05-07"
  tags:
    - impact/tier_1
    - repo/bigquery-etl
bqetl_fivetran_apple_ads:
  default_args:
    depends_on_past: false
    email:
      - telemetry-alerts@mozilla.com
      - frank@mozilla.com
      - kik@mozilla.com
    email_on_failure: true
    email_on_retry: true
    end_date: null
    owner: kik@mozilla.com
    retries: 2
    retry_delay: 30m
    start_date: '2023-05-25'
  description: |
    Copies over apple_ads data coming from Fivetran
    into our data BQ project. Fivetran syncs this data
    every hour. We copy the data every 3 hours to our project.
  schedule_interval: 0 3 * * *
  tags:
    - impact/tier_2
<<<<<<< HEAD
bqetl_kpis_shredder:
=======
bqetl_fivetran_copied_tables:
>>>>>>> 5c0748cf
  default_args:
    depends_on_past: false
    email:
      - telemetry-alerts@mozilla.com
<<<<<<< HEAD
      - lvargas@mozilla.com
    email_on_failure: true
    email_on_retry: true
    end_date: null
    owner: lvargas@mozilla.com
    retries: 2
    retry_delay: 30m
    start_date: '2023-05-16'
  description: This DAG calculates KPIs for shredder client_ids
  repo: bigquery-etl
  schedule_interval: 0 0 */28 * *
  tags:
    - impact/tier_3
    - repo/bigquery-etl
=======
      - frank@mozilla.com
    email_on_failure: true
    email_on_retry: true
    end_date: null
    owner: frank@mozilla.com
    retries: 2
    retry_delay: 30m
    start_date: '2023-07-04'
  description: |
    Copy over Fivetran data to shared-prod.
  schedule_interval: 0 3 * * *
  tags:
    - impact/tier_2
>>>>>>> 5c0748cf
<|MERGE_RESOLUTION|>--- conflicted
+++ resolved
@@ -1121,16 +1121,29 @@
   schedule_interval: 0 3 * * *
   tags:
     - impact/tier_2
-<<<<<<< HEAD
+bqetl_fivetran_copied_tables:
+  default_args:
+    depends_on_past: false
+    email:
+      - telemetry-alerts@mozilla.com
+      - frank@mozilla.com
+    email_on_failure: true
+    email_on_retry: true
+    end_date: null
+    owner: frank@mozilla.com
+    retries: 2
+    retry_delay: 30m
+    start_date: '2023-07-04'
+  description: |
+    Copy over Fivetran data to shared-prod.
+  schedule_interval: 0 3 * * *
+  tags:
+    - impact/tier_2
 bqetl_kpis_shredder:
-=======
-bqetl_fivetran_copied_tables:
->>>>>>> 5c0748cf
-  default_args:
-    depends_on_past: false
-    email:
-      - telemetry-alerts@mozilla.com
-<<<<<<< HEAD
+  default_args:
+    depends_on_past: false
+    email:
+      - telemetry-alerts@mozilla.com
       - lvargas@mozilla.com
     email_on_failure: true
     email_on_retry: true
@@ -1144,19 +1157,4 @@
   schedule_interval: 0 0 */28 * *
   tags:
     - impact/tier_3
-    - repo/bigquery-etl
-=======
-      - frank@mozilla.com
-    email_on_failure: true
-    email_on_retry: true
-    end_date: null
-    owner: frank@mozilla.com
-    retries: 2
-    retry_delay: 30m
-    start_date: '2023-07-04'
-  description: |
-    Copy over Fivetran data to shared-prod.
-  schedule_interval: 0 3 * * *
-  tags:
-    - impact/tier_2
->>>>>>> 5c0748cf
+    - repo/bigquery-etl