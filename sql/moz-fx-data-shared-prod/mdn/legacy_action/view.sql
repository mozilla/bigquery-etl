CREATE OR REPLACE VIEW
  `moz-fx-data-shared-prod.mdn.legacy_action` AS (
    SELECT
      '{}' AS additional_properties,
      STRUCT(
        CAST(NULL AS STRING) AS android_sdk_version,
        client_info.app_build AS app_build,
        client_info.app_channel AS app_channel,
        client_info.app_display_version AS app_display_version,
        client_info.architecture AS architecture,
        client_info.build_date AS build_date,
        client_id AS client_id,
        client_info.device_manufacturer AS device_manufacturer,
        client_info.device_model AS device_model,
        client_info.first_run_date AS first_run_date,
        client_info.locale AS locale,
        client_info.os AS os,
        client_info.os_version AS os_version,
        client_info.telemetry_sdk_build AS telemetry_sdk_build,
        CAST(NULL AS INT64) AS windows_build_number,
        CAST(NULL AS INT64) AS session_count,
        client_info.session_id AS session_id,
        STRUCT(
          CAST(NULL AS STRING) AS campaign,
          CAST(NULL AS STRING) AS content,
          CAST(NULL AS STRING) AS medium,
          CAST(NULL AS STRING) AS source,
          CAST(NULL AS STRING) AS term,
          CAST(NULL AS JSON) AS ext
        ) AS attribution,
        STRUCT(CAST(NULL AS STRING) AS name, CAST(NULL AS JSON) AS ext) AS distribution
      ) AS client_info,
      CAST(NULL AS STRING) AS document_id,
      [
        STRUCT(
          'element' AS category,
          [
            STRUCT(
              'source' AS `key`,
              CASE
                WHEN JSON_VALUE(event_extra.label) IS NOT NULL
                  AND JSON_VALUE(event_extra.label) != ''
                  AND JSON_VALUE(event_extra.type) IS NOT NULL
                  AND JSON_VALUE(event_extra.type) != ''
                  THEN CONCAT(
                      JSON_VALUE(event_extra.id),
                      ': ',
                      JSON_VALUE(event_extra.type),
                      ' -> ',
                      JSON_VALUE(event_extra.label)
                    )
                WHEN JSON_VALUE(event_extra.label) IS NOT NULL
                  AND JSON_VALUE(event_extra.label) != ''
                  THEN CONCAT(JSON_VALUE(event_extra.id), ': ', JSON_VALUE(event_extra.label))
                WHEN JSON_VALUE(event_extra.type) IS NOT NULL
                  AND JSON_VALUE(event_extra.type) != ''
                  THEN CONCAT(JSON_VALUE(event_extra.id), ': ', JSON_VALUE(event_extra.type))
                ELSE JSON_VALUE(event_extra.id)
              END AS value
            ),
            STRUCT('subscription_type' AS `key`, CAST(NULL AS STRING) AS `value`),
            STRUCT(
              'glean_timestamp' AS `key`,
              TO_JSON_STRING(UNIX_MICROS(event_timestamp)) AS `value`
            )
          ] AS extra,
          'clicked' AS name,
          0 AS `timestamp`
        )
      ] AS events,
      metadata,
      STRUCT(
        CAST(
          NULL
          AS
            STRUCT<
              glean_error_invalid_label ARRAY<STRUCT<key STRING, value INT64>>,
              glean_error_invalid_overflow ARRAY<STRUCT<key STRING, value INT64>>,
              glean_error_invalid_state ARRAY<STRUCT<key STRING, value INT64>>,
              glean_error_invalid_value ARRAY<STRUCT<key STRING, value INT64>>
            >
        ) AS labeled_counter,
        STRUCT(
          IFNULL(JSON_VALUE(event_extra.url), '') AS page_path,
          IFNULL(JSON_VALUE(event_extra.referrer), '') AS page_referrer
        ) AS url2,
        STRUCT(
<<<<<<< HEAD
          IFNULL(country_codes_v1.name, 'Unknown') AS navigator_geo,
          CAST(NULL AS STRING) AS navigator_subscription_type,
=======
          CAST(NULL AS STRING) AS navigator_geo,
          'unknown' AS navigator_subscription_type,
>>>>>>> 613f44ea
          CAST(NULL AS STRING) AS navigator_user_agent,
          CAST(NULL AS STRING) AS navigator_viewport_breakpoint,
          CAST(NULL AS STRING) AS page_http_status,
          CAST(NULL AS STRING) AS page_is_baseline,
          IFNULL(metadata.geo.country, '??') AS navigator_geo_iso,
          CAST(NULL AS STRING) AS glean_client_annotation_experimentation_id
        ) AS `string`,
        STRUCT(
          CAST(NULL AS INTEGER) AS navigator_viewport_horizontal_coverage,
          CAST(NULL AS INTEGER) AS navigator_viewport_ratio
        ) AS `quantity`,
        STRUCT(
          ARRAY(
            SELECT AS STRUCT
              REGEXP_EXTRACT(kv, r'^utm_(.*?)=') AS key,
              REGEXP_EXTRACT(kv, r'=(.*)$') AS value
            FROM
              UNNEST(REGEXP_EXTRACT_ALL(JSON_VALUE(event_extra.url), r'[?&](utm_[^&]+)')) AS kv
          ) AS page_utm
        ) AS labeled_string,
        STRUCT(CAST(NULL AS ARRAY<STRING>) AS navigator_user_languages) AS string_list,
        STRUCT(
          IFNULL(JSON_VALUE(event_extra.url), '') AS page_path,
          IFNULL(JSON_VALUE(event_extra.referrer), '') AS page_referrer
        ) AS url
      ) AS metrics,
      normalized_app_name,
      normalized_channel,
      normalized_country_code,
      normalized_os,
      normalized_os_version,
      STRUCT(
        ping_info.end_time AS end_time,
        CAST(
          []
          AS
            ARRAY<
              STRUCT<
                key STRING,
                value STRUCT<branch STRING, extra STRUCT<type STRING, enrollment_id STRING>>
              >
            >
        ) AS experiments,
        ping_info.ping_type AS ping_type,
        reason AS reason,
        ping_info.seq AS seq,
        ping_info.start_time AS start_time,
        ping_info.parsed_start_time AS parsed_start_time,
        ping_info.parsed_end_time AS parsed_end_time
      ) AS ping_info,
      sample_id,
      submission_timestamp,
      app_version_major,
      app_version_minor,
      app_version_patch,
      is_bot_generated
    FROM
      `moz-fx-data-shared-prod.mdn_fred.events_stream`
    LEFT JOIN
      `moz-fx-data-shared-prod.static.country_codes_v1` country_codes_v1
      ON country_codes_v1.code = metadata.geo.country
    WHERE
      event_category = 'glean'
      AND event_name = 'element_click'
    UNION ALL
    SELECT
      *
    FROM
      `moz-fx-data-shared-prod.mdn_yari.action`
  )<|MERGE_RESOLUTION|>--- conflicted
+++ resolved
@@ -85,13 +85,8 @@
           IFNULL(JSON_VALUE(event_extra.referrer), '') AS page_referrer
         ) AS url2,
         STRUCT(
-<<<<<<< HEAD
           IFNULL(country_codes_v1.name, 'Unknown') AS navigator_geo,
-          CAST(NULL AS STRING) AS navigator_subscription_type,
-=======
-          CAST(NULL AS STRING) AS navigator_geo,
           'unknown' AS navigator_subscription_type,
->>>>>>> 613f44ea
           CAST(NULL AS STRING) AS navigator_user_agent,
           CAST(NULL AS STRING) AS navigator_viewport_breakpoint,
           CAST(NULL AS STRING) AS page_http_status,
