--- conflicted
+++ resolved
@@ -1779,7 +1779,6 @@
     default=False,
     is_flag=True,
 )
-<<<<<<< HEAD
 @click.option(
     "--destination_table",
     "--destination-table",
@@ -1790,9 +1789,7 @@
         + "Must be fully qualified (project.dataset.table)."
     ),
 )
-=======
 @parallelism_option
->>>>>>> aba6c0a1
 @click.pass_context
 def deploy(
     ctx,
@@ -1804,11 +1801,8 @@
     respect_dryrun_skip,
     skip_existing,
     skip_external_data,
-<<<<<<< HEAD
     destination_table,
-=======
     parallelism,
->>>>>>> aba6c0a1
 ):
     """CLI command for deploying destination table schemas."""
     if not is_authenticated():
