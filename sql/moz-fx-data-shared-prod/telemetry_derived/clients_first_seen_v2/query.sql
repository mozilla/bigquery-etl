--- conflicted
+++ resolved
@@ -481,20 +481,8 @@
     unioned.client_id AS client_id,
     unioned.sample_id AS sample_id,
     fsd.first_seen_date AS first_seen_date,
-<<<<<<< HEAD
-    ssd.second_seen_date.value AS second_seen_date,
-    unioned.* EXCEPT (
-      client_id,
-      sample_id,
-      first_seen_timestamp,
-      all_dates,
-      source_ping,
-      source_ping_priority
-    ),
-=======
     ssd.second_seen_date AS second_seen_date,
     unioned.* EXCEPT (client_id, sample_id, first_seen_timestamp, all_dates, source_ping, source_ping_priority),
->>>>>>> 6ee11d49
     STRUCT(
       fsd.first_seen_source_ping AS first_seen_date_source_ping,
       pings.reported_main_ping AS reported_main_ping,
