--- conflicted
+++ resolved
@@ -1,11 +1,8 @@
 """bigquery-etl CLI query command."""
 
 import copy
-<<<<<<< HEAD
-=======
 import datetime
 import logging
->>>>>>> 8e865bbb
 import os
 import re
 import string
@@ -17,6 +14,7 @@
 from graphlib import TopologicalSorter
 from multiprocessing.pool import Pool, ThreadPool
 from pathlib import Path
+from subprocess import CalledProcessError
 from tempfile import NamedTemporaryFile
 from traceback import print_exc
 
@@ -31,6 +29,7 @@
     is_authenticated,
     is_valid_project,
     no_dryrun_option,
+    paths_matching_checks_pattern,
     paths_matching_name_pattern,
     project_id_option,
     respect_dryrun_skip_option,
@@ -1269,6 +1268,150 @@
             click.echo(rendered_sql)
 
 
+def _parse_partition_setting(partition_date):
+    params = partition_date.split(":")
+    if len(params) != 3:
+        return None
+
+    # Check date format
+    try:
+        datetime.datetime.strptime(params[2], "%Y-%m-%d").date()
+    except ValueError:
+        return None
+
+    # Check column name
+    if re.match(r"^\w+$", params[0]):
+        return {params[0]: params[2]}
+
+
+def _validate_partition_date(ctx, param, partition_date):
+    """Process the CLI parameter check_date and set the parameter for BigQuery."""
+    # Will be None if launched from Airflow.  Also ctx.args is not populated at this stage.
+    if partition_date:
+        parsed = _parse_partition_setting(partition_date)
+        if parsed is None:
+            raise click.BadParameter("Format must be <column-name>::<yyyy-mm-dd>")
+        return parsed
+    return None
+
+
+def _parse_check_output(output: str) -> str:
+    output = output.replace("\n", " ")
+    if "ETL Data Check Failed:" in output:
+        return f"ETL Data Check Failed:{output.split('ETL Data Check Failed:')[1]}"
+    return output
+
+
+@query.command(
+    help="""
+    \b
+    UNDER ACTIVE DEVELOPMENT See https://mozilla-hub.atlassian.net/browse/DENG-919
+
+    Run ETL checks.
+    \b
+
+    Example:
+
+     ./bqetl query check ga_derived.downloads_with_attribution_v2 --partition download_date::2023-05-01
+    """,
+    context_settings=dict(
+        ignore_unknown_options=True,
+        allow_extra_args=True,
+    ),
+)
+@click.argument("name")
+@sql_dir_option
+@click.option(
+    "--partition",
+    "-p",
+    help="Partition to check, format <column-name>::<yyy-mm-dd>, must be provided if not executing in Airflow ",
+    type=click.UNPROCESSED,
+    callback=_validate_partition_date,
+    required=False,
+)
+@click.pass_context
+def check(ctx, name, sql_dir, partition):
+    """Run a check."""
+    if not is_authenticated():
+        click.echo(
+            "Authentication to GCP required. Run `gcloud auth login` "
+            "and check that the project is set correctly."
+        )
+        sys.exit(1)
+
+    checks_file, project_id, dataset_id, table = paths_matching_checks_pattern(
+        name, sql_dir, project_id=None
+    )
+
+    _check_query(
+        checks_file,
+        project_id,
+        dataset_id,
+        table,
+        partition,
+        ctx.args,
+    )
+
+
+def _check_query(
+    checks_file,
+    project_id,
+    dataset_id,
+    table,
+    partition,
+    query_arguments,
+):
+    """Run the check."""
+    query_arguments.append("--use_legacy_sql=false")
+    if project_id is not None:
+        query_arguments.append(f"--project_id={project_id}")
+
+    # Partition will be None if from Airflow
+    if partition is None:
+        # Need to check the query_arguments for the value
+        for parameter in query_arguments:
+            if parameter.startswith("--parameter"):
+                param_value = parameter.split("=")[1]
+                partition = _parse_partition_setting(param_value)
+                # once we have a value that passed the date check stop checking.
+                if partition is not None:
+                    break
+    else:
+        # We have a partition value from the CLI so add to the query_arguments.
+        # There should only be 1
+        key, value = next(iter(partition.items()))
+        query_arguments.append(f"--parameter={key}::{value}")
+
+    if partition is None:
+        raise ValueError("No partition specified to check.")
+
+    jinja_params = {
+        **{"project_id": project_id, "dataset_id": dataset_id, "table_name": table},
+        **partition,
+    }
+
+    with tempfile.NamedTemporaryFile(mode="w+") as query_stream:
+        query_stream.write(
+            render_template(
+                checks_file.name,
+                template_folder=str(checks_file.parent),
+                templates_dir="",
+                format=False,
+                **jinja_params,
+            )
+        )
+        query_stream.seek(0)
+
+        # run the query as shell command so that passed parameters can be used as is
+        try:
+            subprocess.check_output(
+                ["bq", "query"] + query_arguments, stdin=query_stream, encoding="UTF-8"
+            )
+        except CalledProcessError as e:
+            print(_parse_check_output(e.output))
+            sys.exit(1)
+
+
 @query.group(help="Commands for managing query schemas.")
 def schema():
     """Create the CLI group for the query schema command."""
