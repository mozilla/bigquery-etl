--- conflicted
+++ resolved
@@ -1,5 +1,3 @@
-<<<<<<< HEAD
-=======
 2024-04-12:
   start_date: 2022-11-01
   end_date: 2024-04-10
@@ -27,7 +25,6 @@
     - wichan@mozilla.com
   status: Complete
 
->>>>>>> e45bd355
 2024-04-02:
   start_date: 2022-11-01
   end_date: 2023-02-28
@@ -41,9 +38,7 @@
 2023-08-16:
   start_date: 2023-03-01
   end_date: 2023-04-01
-  reason:
-    This is mostly a test backfill, this table will replace newtab_interactions_v1
-    eventually
+  reason: This is mostly a test backfill, this table will replace newtab_interactions_v1 eventually
   watchers:
-    - anicholson@mozilla.com
-  status: Complete+  - anicholson@mozilla.com
+  status: Initiate