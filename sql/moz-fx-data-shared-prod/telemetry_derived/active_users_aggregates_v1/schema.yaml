fields:
- mode: NULLABLE
  name: segment
  type: STRING
- mode: NULLABLE
  name: app_version
  type: STRING
- mode: NULLABLE
  name: attribution_medium
  type: STRING
- mode: NULLABLE
  name: attribution_source
  type: STRING
- mode: NULLABLE
  name: city
  type: STRING
- mode: NULLABLE
  name: country
  type: STRING
- mode: NULLABLE
  name: distribution_id
  type: STRING
- mode: NULLABLE
  name: is_default_browser
  type: BOOLEAN
- mode: NULLABLE
  name: locale
  type: STRING
- mode: NULLABLE
  name: app_name
  type: STRING
- mode: NULLABLE
  name: channel
  type: STRING
- mode: NULLABLE
  name: os
  type: STRING
- mode: NULLABLE
  name: os_version
  type: STRING
- mode: NULLABLE
  name: os_version_major
  type: INTEGER
- mode: NULLABLE
  name: os_version_minor
  type: INTEGER
- mode: NULLABLE
  name: submission_date
  type: DATE
- mode: NULLABLE
  name: dau
  type: INTEGER
- mode: NULLABLE
  name: wau
  type: INTEGER
- mode: NULLABLE
  name: mau
  type: INTEGER
- mode: NULLABLE
  name: new_profiles
  type: INTEGER
- mode: NULLABLE
  name: ad_clicks
  type: INTEGER
- mode: NULLABLE
  name: organic_search_count
  type: INTEGER
- mode: NULLABLE
  name: search_count
  type: INTEGER
- mode: NULLABLE
  name: search_with_ads
  type: INTEGER
- mode: NULLABLE
  name: uri_count
  type: INTEGER
- mode: NULLABLE
  name: active_hours
  type: FLOAT
- mode: NULLABLE
  name: first_seen_year
  type: INTEGER
- mode: NULLABLE
  name: attributed
<<<<<<< HEAD
  type: BOOLEAN
- mode: NULLABLE
  name: first_seen_date
  type: DATE
- mode: NULLABLE
  name: language_name
  type: STRING
=======
  type: BOOLEAN
>>>>>>> c9532788
<|MERGE_RESOLUTION|>--- conflicted
+++ resolved
@@ -82,14 +82,4 @@
   type: INTEGER
 - mode: NULLABLE
   name: attributed
-<<<<<<< HEAD
-  type: BOOLEAN
-- mode: NULLABLE
-  name: first_seen_date
-  type: DATE
-- mode: NULLABLE
-  name: language_name
-  type: STRING
-=======
-  type: BOOLEAN
->>>>>>> c9532788
+  type: BOOLEAN