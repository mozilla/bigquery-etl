<<<<<<< HEAD

                -- Definition for glean.legacy_compatible_experiments
                -- For more information on writing UDFs see:
                -- https://docs.telemetry.mozilla.org/cookbooks/bigquery/querying.html
CREATE OR REPLACE FUNCTION glean.legacy_compatible_experiments(ping_info__experiments ARRAY)
RETURNS ARRAY AS (
  ARRAY(
    SELECT
      STRUCT(x.key AS key, x.value.branch AS value)
    FROM
      UNNEST(ping_info__experiments) x
  ) AS experiments
);

                -- Tests
WITH ping_info AS (
  SELECT
    ARRAY(
      STRUCT(
        "experiment_a" AS key,
        STRUCT("control" AS branch, STRUCT("type" AS "firefox") AS extra) AS value
      ),
      STRUCT(
        "experiment_b" AS key,
        STRUCT("treatment" AS branch, STRUCT("type" AS "firefoxOS") AS extra) AS value
      ),
    ) AS experiments
=======
CREATE OR REPLACE FUNCTION glean.legacy_compatible_experiments(ping_info__experiments array)
RETURNS array AS (
  array(select struct(x.key as key, x.value.branch as value) from unnest(ping_info__experiments) x) as experiments
);

-- Tests
with ping_info as (
  select array(
    struct("experiment_a" as key, struct("control" as branch, struct("type" as "firefox") as extra) as value),
    struct("experiment_b" as key, struct("treatment" as branch, struct("type" as "firefoxOS") as extra) as value),
  ) as experiments

>>>>>>> 5016f4b4
),
expected AS (
  SELECT
    ARRAY(
      STRUCT("experiment_a" AS key, "control" AS value),
      STRUCT("experiment_b" AS key, "treatment" AS value),
    ) AS experiments
),
)
SELECT
  assert.equals(expected, glean.legacy_compatible_experiments(ping_info.experiments))<|MERGE_RESOLUTION|>--- conflicted
+++ resolved
@@ -1,8 +1,3 @@
-<<<<<<< HEAD
-
-                -- Definition for glean.legacy_compatible_experiments
-                -- For more information on writing UDFs see:
-                -- https://docs.telemetry.mozilla.org/cookbooks/bigquery/querying.html
 CREATE OR REPLACE FUNCTION glean.legacy_compatible_experiments(ping_info__experiments ARRAY)
 RETURNS ARRAY AS (
   ARRAY(
@@ -26,20 +21,6 @@
         STRUCT("treatment" AS branch, STRUCT("type" AS "firefoxOS") AS extra) AS value
       ),
     ) AS experiments
-=======
-CREATE OR REPLACE FUNCTION glean.legacy_compatible_experiments(ping_info__experiments array)
-RETURNS array AS (
-  array(select struct(x.key as key, x.value.branch as value) from unnest(ping_info__experiments) x) as experiments
-);
-
--- Tests
-with ping_info as (
-  select array(
-    struct("experiment_a" as key, struct("control" as branch, struct("type" as "firefox") as extra) as value),
-    struct("experiment_b" as key, struct("treatment" as branch, struct("type" as "firefoxOS") as extra) as value),
-  ) as experiments
-
->>>>>>> 5016f4b4
 ),
 expected AS (
   SELECT
