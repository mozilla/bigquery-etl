--- conflicted
+++ resolved
@@ -39,19 +39,10 @@
     views_data
   FULL OUTER JOIN
     downloads_data
-<<<<<<< HEAD
     USING (`date`, country_name)
-  JOIN
-    static.country_codes_v1
-    ON country_name = name
-=======
-  USING
-    (`date`, country_name)
   LEFT JOIN
     static.country_names_v1 AS country_names
-  ON
-    country_names.name = views_data.country_name
->>>>>>> c9cabdce
+    ON country_names.name = views_data.country_name
 ),
 _new_profiles AS (
   SELECT
@@ -78,11 +69,5 @@
 FROM
   store_stats
 FULL OUTER JOIN
-<<<<<<< HEAD
-  new_profiles_and_activations
-  USING (`date`, country)
-=======
   _new_profiles
-USING
-  (`date`, country)
->>>>>>> c9cabdce
+  USING (`date`, country)