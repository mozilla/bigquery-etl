--- conflicted
+++ resolved
@@ -1,5 +1,4 @@
 WITH clients_first_seen AS (
-<<<<<<< HEAD
 SELECT
   client_id,
   first_seen_date,
@@ -27,37 +26,6 @@
   `moz-fx-data-shared-prod.telemetry.clients_first_seen` cfs
 WHERE
   cfs.first_seen_date = @submission_date
-=======
-  SELECT
-    client_id,
-    first_seen_date,
-    is_desktop,
-    attribution_medium,
-    attribution_source,
-    attribution_campaign,
-    attribution_content,
-    attribution_dlsource,
-    attribution_ua,
-    (attribution_medium IS NOT NULL OR attribution_source IS NOT NULL) AS attributed,
-    city,
-    country,
-    distribution_id,
-    EXTRACT(YEAR FROM cfs.first_seen_date) AS first_seen_year,
-    normalized_channel AS channel,
-    os,
-    os_version,
-    normalized_os,
-    normalized_os_version,
-    locale,
-    app_version,
-    windows_version,
-    windows_build_number,
-  -- au.is_dau,
-  FROM
-    `moz-fx-data-shared-prod.telemetry.clients_first_seen` cfs
-  WHERE
-    cfs.first_seen_date = @submission_date
->>>>>>> 7a4c673c
 ),
 active_users AS (
   SELECT
