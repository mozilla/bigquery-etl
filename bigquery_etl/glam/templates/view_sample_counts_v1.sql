{{ header }}

{% from 'macros.sql' import enumerate_table_combinations %}

CREATE OR REPLACE VIEW
  `{{ project }}.{{ dataset }}.{{ prefix }}__view_sample_counts_v1`
AS

WITH histogram_data AS (
  SELECT
    client_id,
    ping_type,
    os,
    app_version,
    app_build_id,
    channel,
    h1.metric,
    h1.key,
    h1.agg_type,
    h1.value
  FROM
    `{{ project }}.{{ dataset }}.{{ prefix }}__clients_histogram_aggregates_v1`, UNNEST(histogram_aggregates) h1
),
scalars_histogram_data AS (
  SELECT
    client_id,
    ping_type,
    os,
    app_version,
    app_build_id,
    channel,
    s1.metric,
    s1.key,
<<<<<<< HEAD
    agg_type,
=======
    s1.agg_type,
>>>>>>> b2b7a330
    s1.value
  FROM
    `{{ project }}.{{ dataset }}.{{ prefix }}__clients_scalar_aggregates_v1`, UNNEST(scalar_aggregates) s1

  UNION ALL 

  SELECT
    client_id,
    ping_type,
    os,
    app_version,
    app_build_id,
    channel,
    metric,
    v1.key,
    agg_type,
    v1.value
  FROM
    histogram_data,
    UNNEST(value) v1
),

{{
    enumerate_table_combinations(
        "scalars_histogram_data",
        "all_combos",
        cubed_attributes,
        attribute_combinations
    )
}}
SELECT
    {{ attributes }},
<<<<<<< HEAD
    key, 
    metric,
=======
    metric, 
    key,
>>>>>>> b2b7a330
    agg_type,
    SUM(value) as total_sample
FROM
    all_combos
GROUP BY
    {{ attributes }}, 
    metric, 
    key,
    agg_type<|MERGE_RESOLUTION|>--- conflicted
+++ resolved
@@ -31,11 +31,7 @@
     channel,
     s1.metric,
     s1.key,
-<<<<<<< HEAD
     agg_type,
-=======
-    s1.agg_type,
->>>>>>> b2b7a330
     s1.value
   FROM
     `{{ project }}.{{ dataset }}.{{ prefix }}__clients_scalar_aggregates_v1`, UNNEST(scalar_aggregates) s1
@@ -68,13 +64,8 @@
 }}
 SELECT
     {{ attributes }},
-<<<<<<< HEAD
-    key, 
-    metric,
-=======
     metric, 
     key,
->>>>>>> b2b7a330
     agg_type,
     SUM(value) as total_sample
 FROM
