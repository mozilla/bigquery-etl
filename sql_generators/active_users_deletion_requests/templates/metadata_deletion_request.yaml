friendly_name: {{ app_value }} Active Users Aggregates for deletion requests
description: |-
  Prototype.

  KPIs calculated for deletion requests.

<<<<<<< HEAD
  Deprecation decision https://mozilla-hub.atlassian.net/browse/DENG-3998.
  This table will be used for validation purposes and should not be deleted.
=======
  Deprecation decision https://mozilla-hub.atlassian.net/browse/DENG-3998
>>>>>>> 355de179
owners:
  - lvargas@mozilla.com
labels:
  incremental: true
bigquery:
  time_partitioning:
    type: day
    field: partition_date
    require_partition_filter: true
  clustering:
    fields:
      - country
      - app_name
      - attribution_medium
      - channel
deprecated: true<|MERGE_RESOLUTION|>--- conflicted
+++ resolved
@@ -4,16 +4,24 @@
 
   KPIs calculated for deletion requests.
 
-<<<<<<< HEAD
   Deprecation decision https://mozilla-hub.atlassian.net/browse/DENG-3998.
   This table will be used for validation purposes and should not be deleted.
-=======
-  Deprecation decision https://mozilla-hub.atlassian.net/browse/DENG-3998
->>>>>>> 355de179
 owners:
   - lvargas@mozilla.com
 labels:
   incremental: true
+scheduling:
+  dag_name: bqetl_kpis_shredder
+  task_name: {{ app_name }}_active_users_aggregates_for_deletion_requests
+  date_partition_parameter: partition_date
+  parameters: {{ parameters }}
+  depends_on:
+    - task_id: copy_deduplicate_all
+      dag_name: copy_deduplicate
+      execution_delta: 1h
+    - task_id: search_derived__mobile_search_clients_daily__v1
+      dag_name: bqetl_mobile_search
+      execution_delta: 0h
 bigquery:
   time_partitioning:
     type: day
