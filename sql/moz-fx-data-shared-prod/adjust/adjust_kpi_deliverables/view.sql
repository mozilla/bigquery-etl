CREATE OR REPLACE VIEW
  `moz-fx-data-shared-prod.adjust.adjust_kpi_deliverables`
AS
SELECT
<<<<<<< HEAD
    date as submission_date,
    app,
    network,
    network_token,
    campaign,
    campaign_token,
    adgroup,
    adgroup_token,
    creative,
    creative_token,
    country,
    os,
    device,
    clicks,
    installs,
    limit_ad_tracking_install_rate,
    click_conversion_rate,
    impression_conversion_rate,
    sessions,
    daus,
    waus,
    maus
FROM `moz-fx-data-shared-prod.adjust_derived.adjust_deliverables_v1`
=======
  *
FROM
  `moz-fx-data-shared-prod.adjust_derived.adjust_derived_v1`
>>>>>>> 49b6fba6
<|MERGE_RESOLUTION|>--- conflicted
+++ resolved
@@ -2,7 +2,6 @@
   `moz-fx-data-shared-prod.adjust.adjust_kpi_deliverables`
 AS
 SELECT
-<<<<<<< HEAD
     date as submission_date,
     app,
     network,
@@ -25,9 +24,4 @@
     daus,
     waus,
     maus
-FROM `moz-fx-data-shared-prod.adjust_derived.adjust_deliverables_v1`
-=======
-  *
-FROM
-  `moz-fx-data-shared-prod.adjust_derived.adjust_derived_v1`
->>>>>>> 49b6fba6
+FROM `moz-fx-data-shared-prod.adjust_derived.adjust_deliverables_v1`