--- conflicted
+++ resolved
@@ -2415,8 +2415,6 @@
     - impact/tier_1
     - repo/bigquery-etl
 
-<<<<<<< HEAD
-=======
 bqetl_ads_hourly:
   default_args:
     depends_on_past: false
@@ -2438,7 +2436,6 @@
     - repo/bigquery-etl
     - triage/confidential
 
->>>>>>> 0e0a51f8
 bqetl_bigeye_derived:
   schedule_interval: 0 3 * * *
   description: |
