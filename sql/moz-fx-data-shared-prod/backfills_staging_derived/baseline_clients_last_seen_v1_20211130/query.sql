-- Generated via bigquery_etl.glean_usage
{% if is_init() %}
  SELECT
    CAST(NULL AS INT64) AS days_seen_bits,
    CAST(NULL AS INT64) AS days_active_bits,
    CAST(NULL AS INT64) AS days_created_profile_bits,
    CAST(NULL AS INT64) AS days_desktop_active_bits,
  -- We make sure to delay * until the end so that as new columns are added
  -- to the daily table we can add those columns in the same order to the end
  -- of this schema, which may be necessary for the daily join query between
  -- the two tables to validate.
    *
  FROM
    `moz-fx-data-shared-prod.firefox_desktop_derived.baseline_clients_daily_v1`
  WHERE
  -- Output empty table and read no input rows
    FALSE
{% else %}
  WITH _current AS (
    SELECT
    -- In this raw table, we capture the history of activity over the past
    -- 28 days for each usage criterion as a single 64-bit integer. The
    -- rightmost bit in 'days_since_seen' represents whether the user sent a
    -- baseline ping in the submission_date and similarly, the rightmost bit in
    -- days_active_bits represents whether the user counts as active on that date.
    -- days_desktop_active_bits represents the official definition of "active user" for desktop
      CAST(TRUE AS INT64) AS days_seen_bits,
      CAST(TRUE AS INT64) & CAST(durations > 0 AS INT64) AS days_active_bits,
      `moz-fx-data-shared-prod.udf.days_since_created_profile_as_28_bits`(
        DATE_DIFF(submission_date, first_run_date, DAY)
      ) AS days_created_profile_bits,
      CAST(TRUE AS INT64) & CAST(browser_engagement_uri_count > 0 AS INT64) & CAST(
        browser_engagement_active_ticks > 0 AS INT64
      ) AS days_desktop_active_bits,
      * EXCEPT (submission_date)
    FROM
      `moz-fx-data-shared-prod.firefox_desktop_derived.baseline_clients_daily_v1`
    WHERE
      submission_date = @submission_date
      AND sample_id IS NOT NULL
  ),
  --
  _previous AS (
    SELECT
      days_seen_bits,
      days_active_bits,
      days_desktop_active_bits,
      days_created_profile_bits,
      * EXCEPT (
        submission_date,
        days_seen_bits,
        days_active_bits,
        days_desktop_active_bits,
        days_created_profile_bits
      ),
    FROM
<<<<<<< HEAD
      `moz-fx-data-shared-prod.firefox_desktop_derived.baseline_clients_last_seen_v1`
=======
      `moz-fx-data-shared-prod.backfills_staging_derived.baseline_clients_last_seen_v1_20211130`
>>>>>>> ba0dd946
    WHERE
      submission_date = DATE_SUB(@submission_date, INTERVAL 1 DAY)
    -- Filter out rows from yesterday that have now fallen outside the 28-day window.
      AND `moz-fx-data-shared-prod.udf.shift_28_bits_one_day`(days_seen_bits) > 0
      AND sample_id IS NOT NULL
  )
  --
  SELECT
    @submission_date AS submission_date,
    IF(_current.client_id IS NOT NULL, _current, _previous).* REPLACE (
      `moz-fx-data-shared-prod.udf.combine_adjacent_days_28_bits`(
        _previous.days_desktop_active_bits,
        _current.days_desktop_active_bits
      ) AS days_desktop_active_bits,
      `moz-fx-data-shared-prod.udf.combine_adjacent_days_28_bits`(
        _previous.days_seen_bits,
        _current.days_seen_bits
      ) AS days_seen_bits,
      `moz-fx-data-shared-prod.udf.combine_adjacent_days_28_bits`(
        _previous.days_active_bits,
        _current.days_active_bits
      ) AS days_active_bits,
      `moz-fx-data-shared-prod.udf.combine_adjacent_days_28_bits`(
        _previous.days_created_profile_bits,
        _current.days_created_profile_bits
      ) AS days_created_profile_bits,
      `moz-fx-data-shared-prod.udf.combine_adjacent_days_28_bits`(
        _previous.days_seen_session_start_bits,
        _current.days_seen_session_start_bits
      ) AS days_seen_session_start_bits,
      `moz-fx-data-shared-prod.udf.combine_adjacent_days_28_bits`(
        _previous.days_seen_session_end_bits,
        _current.days_seen_session_end_bits
      ) AS days_seen_session_end_bits
    )
  FROM
    _current
  FULL JOIN
    _previous
    USING (client_id)
{% endif %}<|MERGE_RESOLUTION|>--- conflicted
+++ resolved
@@ -54,11 +54,7 @@
         days_created_profile_bits
       ),
     FROM
-<<<<<<< HEAD
-      `moz-fx-data-shared-prod.firefox_desktop_derived.baseline_clients_last_seen_v1`
-=======
       `moz-fx-data-shared-prod.backfills_staging_derived.baseline_clients_last_seen_v1_20211130`
->>>>>>> ba0dd946
     WHERE
       submission_date = DATE_SUB(@submission_date, INTERVAL 1 DAY)
     -- Filter out rows from yesterday that have now fallen outside the 28-day window.
