--- conflicted
+++ resolved
@@ -11,7 +11,6 @@
 friendly_name = "Login Funnel Conversion by Service"
 description = "Overall login funnel conversion rates by Service"
 steps = ["login_view", "login_complete"]
-<<<<<<< HEAD
 dimensions = ["service"]
 
 [funnels.login_submit_overall_success_by_service]
@@ -33,8 +32,6 @@
 friendly_name = "Login Funnel Conversion with 2FA Step by Service"
 description = "Funnel steps from Login View through 2FA (no backup codes) by Service"
 steps = ["login_view", "login_submit", "login_success", "login_two_factor_view", "login_two_factor_submit", "login_two_factor_success", "login_complete"]
-=======
->>>>>>> cab4c588
 dimensions = ["service"]
 
 [steps]
@@ -66,7 +63,6 @@
 aggregation = "count distinct"
 join_previous_step_on = "metrics.string.session_flow_id"
 
-<<<<<<< HEAD
 [steps.login_email_confirmation_view]
 friendly_name = "Login Email Confirmation View"
 description = "View of the email confirmaition form for login"
@@ -127,14 +123,6 @@
 data_source = "monitor_backend"
 select_expression = "metrics.string.session_flow_id"
 where_expression = "metrics.string.event_name = 'login_complete' AND metrics.string.session_flow_id != ''"
-=======
-[steps.login_complete]
-friendly_name = "Successful Login Completion"
-description = "The login flow was completed successfully"
-data_source = "monitor_backend"
-select_expression = "metrics.string.session_flow_id"
-where_expression = "metrics.string.event_name = 'login_complete'"
->>>>>>> cab4c588
 aggregation = "count distinct"
 join_previous_step_on = "metrics.string.session_flow_id"
 
