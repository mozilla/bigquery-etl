WITH unioned AS (
  SELECT
    submission_date,
    normalized_channel,
    client_id,
    sample_id,
    days_since_seen,
    days_seen_bits,
    days_created_profile_bits,
    durations,
    normalized_os,
    normalized_os_version,
    locale,
    city,
    country,
    app_display_version,
    device_model,
    first_seen_date,
<<<<<<< HEAD
    is_new_profile,
=======
    submission_date = first_seen_date AS is_new_profile,
>>>>>>> a0546c9e
    uri_count,
    is_default_browser,
    CAST(NULL AS string) AS distribution_id,
    'Fenix' AS normalized_app_name
  FROM
    fenix.clients_last_seen_joined
  WHERE
    submission_date = @submission_date
  UNION ALL
  SELECT
    submission_date,
    normalized_channel,
    client_id,
    sample_id,
    days_since_seen,
    days_seen_bits,
    days_created_profile_bits,
    durations,
    normalized_os,
    normalized_os_version,
    locale,
    city,
    country,
    app_display_version,
    device_model,
    first_seen_date,
<<<<<<< HEAD
    is_new_profile,
=======
    submission_date = first_seen_date AS is_new_profile,
>>>>>>> a0546c9e
    uri_count,
    is_default_browser,
    CAST(NULL AS string) AS distribution_id,
    'Firefox iOS' AS normalized_app_name
  FROM
    firefox_ios.clients_last_seen_joined
  WHERE
    submission_date = @submission_date
  UNION ALL
  SELECT
    submission_date,
    normalized_channel,
    client_id,
    sample_id,
    days_since_seen,
    days_seen_bits,
    days_created_profile_bits,
    durations,
    normalized_os,
    normalized_os_version,
    locale,
    city,
    country,
    app_display_version,
    device_model,
    first_seen_date,
<<<<<<< HEAD
    is_new_profile,
=======
    submission_date = first_seen_date AS is_new_profile,
>>>>>>> a0546c9e
    uri_count,
    is_default_browser,
    CAST(NULL AS string) AS distribution_id,
    'Focus iOS' AS normalized_app_name
  FROM
    focus_ios.clients_last_seen_joined
  WHERE
    submission_date = @submission_date
  UNION ALL
  SELECT
    submission_date,
    normalized_channel,
    client_id,
    udf_js.sample_id(client_id) AS sample_id,
    days_since_seen,
    days_seen_bits,
    days_created_profile_bits,
    durations,
    os AS normalized_os,
    osversion AS normalized_os_version,
    locale,
    city,
    country,
    metadata_app_version AS app_display_version,
    device AS device_model,
    first_seen_date,
    submission_date = first_seen_date AS is_new_profile,
    NULL AS uri_count,
    default_browser AS is_default_browser,
    distribution_id,
    'Focus Android' AS normalized_app_name
  FROM
    telemetry.core_clients_last_seen
  WHERE
    submission_date = @submission_date
    AND app_name = 'Focus'
    AND os = 'Android'
),
search_clients AS (
  SELECT
    client_id,
    submission_date,
    ad_click,
    organic,
    search_count,
    search_with_ads
  FROM
    search_derived.mobile_search_clients_daily_v1
  WHERE
    submission_date = @submission_date
),
search_metrics AS (
  SELECT
    unioned.client_id,
    unioned.submission_date,
        -- the table is more than one row per client (one row per engine, looks like), so we have to aggregate.
    SUM(ad_click) AS ad_click,
    SUM(organic) AS organic_search_count,
    SUM(search_count) AS search_count,
    SUM(search_with_ads) AS search_with_ads,
  FROM
    unioned
  LEFT JOIN
<<<<<<< HEAD
    search_clients
  ON
    unioned.client_id = search_clients.client_id
    AND DATE_ADD(unioned.submission_date, INTERVAL 1 DAY) = search_clients.submission_date
=======
    search_clients s
  ON
    unioned.client_id = s.client_id
    AND unioned.submission_date = s.submission_date
>>>>>>> a0546c9e
  GROUP BY
    client_id,
    submission_date
),
mobile_with_searches AS (
  SELECT
    unioned.client_id,
    unioned.sample_id,
    CASE
    WHEN
      BIT_COUNT(days_seen_bits)
      BETWEEN 1
      AND 6
    THEN
      'infrequent_user'
    WHEN
      BIT_COUNT(days_seen_bits)
      BETWEEN 7
      AND 13
    THEN
      'casual_user'
    WHEN
      BIT_COUNT(days_seen_bits)
      BETWEEN 14
      AND 20
    THEN
      'regular_user'
    WHEN
      BIT_COUNT(days_seen_bits) >= 21
    THEN
      'core_user'
    ELSE
      'other'
    END
    AS activity_segment,
    unioned.normalized_app_name,
    unioned.app_display_version AS app_version,
    unioned.normalized_channel,
<<<<<<< HEAD
    IFNULL(unioned.country, '??') country,
=======
    IFNULL(country, '??') country,
>>>>>>> a0546c9e
    unioned.city,
    unioned.days_seen_bits,
    unioned.days_created_profile_bits,
    DATE_DIFF(unioned.submission_date, unioned.first_seen_date, DAY) AS days_since_first_seen,
    unioned.device_model,
    unioned.is_new_profile,
    unioned.locale,
    unioned.first_seen_date,
    unioned.days_since_seen,
    unioned.normalized_os,
    unioned.normalized_os_version,
    COALESCE(
      CAST(NULLIF(SPLIT(unioned.normalized_os_version, ".")[SAFE_OFFSET(0)], "") AS INTEGER),
      0
    ) AS os_version_major,
    COALESCE(
      CAST(NULLIF(SPLIT(unioned.normalized_os_version, ".")[SAFE_OFFSET(1)], "") AS INTEGER),
      0
    ) AS os_version_minor,
    COALESCE(
      CAST(NULLIF(SPLIT(unioned.normalized_os_version, ".")[SAFE_OFFSET(2)], "") AS INTEGER),
      0
    ) AS os_version_patch,
    unioned.durations,
    unioned.submission_date,
    unioned.uri_count,
    unioned.is_default_browser,
    unioned.distribution_id,
    CAST(NULL AS string) AS attribution_content,
    CAST(NULL AS string) AS attribution_source,
    CAST(NULL AS string) AS attribution_medium,
    CAST(NULL AS string) AS attribution_campaign,
    CAST(NULL AS string) AS attribution_experiment,
    CAST(NULL AS string) AS attribution_variation,
    search.ad_click,
    search.organic_search_count,
    search.search_count,
    search.search_with_ads,
    NULL AS active_hours_sum
  FROM
    unioned
  LEFT JOIN
    search_metrics search
  ON
    search.client_id = unioned.client_id
    AND search.submission_date = unioned.submission_date
),
desktop AS (
  SELECT
    client_id,
    sample_id,
    activity_segments_v1 AS activity_segment,
    'Firefox Desktop' AS normalized_app_name,
    app_version AS app_version,
    normalized_channel,
    IFNULL(country, '??') country,
    city,
    days_visited_1_uri_bits AS days_seen_bits,
    days_created_profile_bits,
    days_since_first_seen,
    CAST(NULL AS string) AS device_model,
    submission_date = first_seen_date AS is_new_profile,
    locale,
    first_seen_date,
    days_since_seen,
    os AS normalized_os,
    normalized_os_version,
    COALESCE(
      CAST(NULLIF(SPLIT(normalized_os_version, ".")[SAFE_OFFSET(0)], "") AS INTEGER),
      0
    ) AS os_version_major,
    COALESCE(
      CAST(NULLIF(SPLIT(normalized_os_version, ".")[SAFE_OFFSET(1)], "") AS INTEGER),
      0
    ) AS os_version_minor,
    COALESCE(
      CAST(NULLIF(SPLIT(normalized_os_version, ".")[SAFE_OFFSET(2)], "") AS INTEGER),
      0
    ) AS os_version_patch,
    subsession_hours_sum AS durations,
    submission_date,
    COALESCE(
      scalar_parent_browser_engagement_total_uri_count_normal_and_private_mode_sum,
      scalar_parent_browser_engagement_total_uri_count_sum
    ) AS uri_count,
    is_default_browser,
    distribution_id,
    attribution.content AS attribution_content,
    attribution.source AS attribution_source,
    attribution.medium AS attribution_medium,
    attribution.campaign AS attribution_campaign,
    attribution.experiment AS attribution_experiment,
    attribution.variation AS attribution_variation,
    ad_clicks_count_all AS ad_clicks,
    search_count_organic AS organic_search_count,
    search_count_all AS search_count,
    search_with_ads_count_all AS search_with_ads,
    active_hours_sum
  FROM
    telemetry.clients_last_seen
  WHERE
    submission_date = @submission_date
)
SELECT
  *
FROM
  mobile_with_searches
UNION ALL
SELECT
  *
FROM
  desktop<|MERGE_RESOLUTION|>--- conflicted
+++ resolved
@@ -16,11 +16,7 @@
     app_display_version,
     device_model,
     first_seen_date,
-<<<<<<< HEAD
-    is_new_profile,
-=======
-    submission_date = first_seen_date AS is_new_profile,
->>>>>>> a0546c9e
+    submission_date = first_seen_date AS is_new_profile,
     uri_count,
     is_default_browser,
     CAST(NULL AS string) AS distribution_id,
@@ -47,11 +43,7 @@
     app_display_version,
     device_model,
     first_seen_date,
-<<<<<<< HEAD
-    is_new_profile,
-=======
-    submission_date = first_seen_date AS is_new_profile,
->>>>>>> a0546c9e
+    submission_date = first_seen_date AS is_new_profile,
     uri_count,
     is_default_browser,
     CAST(NULL AS string) AS distribution_id,
@@ -78,11 +70,7 @@
     app_display_version,
     device_model,
     first_seen_date,
-<<<<<<< HEAD
-    is_new_profile,
-=======
-    submission_date = first_seen_date AS is_new_profile,
->>>>>>> a0546c9e
+    submission_date = first_seen_date AS is_new_profile,
     uri_count,
     is_default_browser,
     CAST(NULL AS string) AS distribution_id,
@@ -132,7 +120,7 @@
   FROM
     search_derived.mobile_search_clients_daily_v1
   WHERE
-    submission_date = @submission_date
+    submission_date = DATE_ADD(@submission_date, INTERVAL 1 DAY)
 ),
 search_metrics AS (
   SELECT
@@ -146,17 +134,10 @@
   FROM
     unioned
   LEFT JOIN
-<<<<<<< HEAD
     search_clients
   ON
     unioned.client_id = search_clients.client_id
     AND DATE_ADD(unioned.submission_date, INTERVAL 1 DAY) = search_clients.submission_date
-=======
-    search_clients s
-  ON
-    unioned.client_id = s.client_id
-    AND unioned.submission_date = s.submission_date
->>>>>>> a0546c9e
   GROUP BY
     client_id,
     submission_date
@@ -195,11 +176,7 @@
     unioned.normalized_app_name,
     unioned.app_display_version AS app_version,
     unioned.normalized_channel,
-<<<<<<< HEAD
     IFNULL(unioned.country, '??') country,
-=======
-    IFNULL(country, '??') country,
->>>>>>> a0546c9e
     unioned.city,
     unioned.days_seen_bits,
     unioned.days_created_profile_bits,
@@ -245,7 +222,7 @@
     search_metrics search
   ON
     search.client_id = unioned.client_id
-    AND search.submission_date = unioned.submission_date
+    AND search.submission_date = DATE_ADD(unioned.submission_date, INTERVAL 1 DAY)
 ),
 desktop AS (
   SELECT
