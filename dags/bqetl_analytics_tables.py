--- conflicted
+++ resolved
@@ -149,8 +149,6 @@
 
         firefox_android_clients_external.set_upstream(firefox_android_clients)
 
-<<<<<<< HEAD
-=======
     telemetry_derived__clients_first_seen_28_days_later__v1 = bigquery_etl_query(
         task_id="telemetry_derived__clients_first_seen_28_days_later__v1",
         destination_table="clients_first_seen_28_days_later_v1",
@@ -167,19 +165,6 @@
         depends_on_past=False,
     )
 
-    checks__fail_fenix_derived__funnel_retention_clients_week_2__v1.set_upstream(
-        fenix_derived__funnel_retention_clients_week_2__v1
-    )
-
-    checks__fail_fenix_derived__funnel_retention_clients_week_4__v1.set_upstream(
-        fenix_derived__funnel_retention_clients_week_4__v1
-    )
-
-    checks__fail_fenix_derived__funnel_retention_week_4__v1.set_upstream(
-        fenix_derived__funnel_retention_week_4__v1
-    )
-
->>>>>>> c5dd137f
     wait_for_copy_deduplicate_all = ExternalTaskSensor(
         task_id="wait_for_copy_deduplicate_all",
         external_dag_id="copy_deduplicate",
