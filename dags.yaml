--- conflicted
+++ resolved
@@ -1327,8 +1327,40 @@
   tags:
     - impact/tier_1
 
-<<<<<<< HEAD
-bqetl_mobile_feature_usage:
+bqetl_glam_export:
+  schedule_interval: 0 8 * * *
+  default_args:
+    depends_on_past: false
+    email:
+      - ascholtz@mozilla.com
+      - efilho@mozilla.com
+    email_on_failure: true
+    email_on_retry: true
+    owner: ascholtz@mozilla.com
+    retries: 2
+    retry_delay: 30m
+    start_date: "2023-11-28"
+  tags:
+    - impact/tier_2
+  description: DAG to prepare GLAM data for public export.
+
+bqetl_crash:
+  schedule_interval: 0 2 * * *
+  default_args:
+    depends_on_past: false
+    email:
+      - dthorn@mozilla.com
+      - telemetry-alerts@mozilla.com
+    email_on_failure: true
+    email_on_retry: false
+    owner: dthorn@mozilla.com
+    retries: 2
+    retry_delay: 30m
+    start_date: "2023-12-10"
+  tags:
+    - impact/tier_2
+    
+ bqetl_mobile_feature_usage:
   default_args:
     depends_on_past: false
     email:
@@ -1344,38 +1376,4 @@
   description: Schedule run for mobile feature usage tables
   schedule_interval: 0 6 * * *
   tags:
-    - impact/tier_3
-=======
-bqetl_glam_export:
-  schedule_interval: 0 8 * * *
-  default_args:
-    depends_on_past: false
-    email:
-      - ascholtz@mozilla.com
-      - efilho@mozilla.com
-    email_on_failure: true
-    email_on_retry: true
-    owner: ascholtz@mozilla.com
-    retries: 2
-    retry_delay: 30m
-    start_date: "2023-11-28"
-  tags:
-    - impact/tier_2
-  description: DAG to prepare GLAM data for public export.
-
-bqetl_crash:
-  schedule_interval: 0 2 * * *
-  default_args:
-    depends_on_past: false
-    email:
-      - dthorn@mozilla.com
-      - telemetry-alerts@mozilla.com
-    email_on_failure: true
-    email_on_retry: false
-    owner: dthorn@mozilla.com
-    retries: 2
-    retry_delay: 30m
-    start_date: "2023-12-10"
-  tags:
-    - impact/tier_2
->>>>>>> 7a809847
+    - impact/tier_3