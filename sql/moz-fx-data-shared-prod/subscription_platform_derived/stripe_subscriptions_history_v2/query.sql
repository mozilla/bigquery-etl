WITH subscriptions_history AS (
  SELECT
    id,
    `timestamp` AS valid_from,
    COALESCE(
      LEAD(`timestamp`) OVER (PARTITION BY subscription.id ORDER BY `timestamp`),
      '9999-12-31 23:59:59.999999'
    ) AS valid_to,
    id AS stripe_subscriptions_revised_changelog_id,
    subscription
  FROM
    `moz-fx-data-shared-prod`.subscription_platform_derived.stripe_subscriptions_revised_changelog_v1
),
subscriptions_customers_history AS (
  -- Include customers as they existed at the start of each subscription history period.
  SELECT
    subscriptions_history.id,
    subscriptions_history.valid_from,
    IF(
      customers_history.valid_to IS NOT NULL,
      LEAST(subscriptions_history.valid_to, customers_history.valid_to),
      subscriptions_history.valid_to
    ) AS valid_to,
    subscriptions_history.stripe_subscriptions_revised_changelog_id,
    customers_history.stripe_customers_revised_changelog_id,
    subscriptions_history.subscription,
    customers_history.customer
  FROM
    subscriptions_history
  LEFT JOIN
    `moz-fx-data-shared-prod`.subscription_platform_derived.stripe_customers_history_v1 AS customers_history
  ON
    subscriptions_history.subscription.customer_id = customers_history.customer.id
    AND subscriptions_history.valid_from >= customers_history.valid_from
    AND subscriptions_history.valid_from < customers_history.valid_to
  UNION ALL
  -- Include customer changes during the subscription history periods.
  SELECT
    CONCAT(
      subscriptions_history.subscription.id,
      '-',
      FORMAT_TIMESTAMP('%FT%H:%M:%E6S', customers_history.valid_from)
    ) AS id,
    customers_history.valid_from,
    LEAST(subscriptions_history.valid_to, customers_history.valid_to) AS valid_to,
    subscriptions_history.stripe_subscriptions_revised_changelog_id,
    customers_history.stripe_customers_revised_changelog_id,
    subscriptions_history.subscription,
    customers_history.customer
  FROM
    subscriptions_history
  JOIN
    `moz-fx-data-shared-prod`.subscription_platform_derived.stripe_customers_history_v1 AS customers_history
  ON
    subscriptions_history.subscription.customer_id = customers_history.customer.id
    AND subscriptions_history.valid_from < customers_history.valid_from
    AND subscriptions_history.valid_to > customers_history.valid_from
)
<<<<<<< HEAD
-- Include customers as they existed at the start of each subscription history period.
SELECT
  subscriptions_history.id,
  subscriptions_history.valid_from,
  IF(
    customers_history.valid_to IS NOT NULL,
    LEAST(subscriptions_history.valid_to, customers_history.valid_to),
    subscriptions_history.valid_to
  ) AS valid_to,
  subscriptions_history.stripe_subscriptions_revised_changelog_id,
  customers_history.stripe_customers_revised_changelog_id,
  subscriptions_history.subscription,
  customers_history.customer
FROM
  subscriptions_history
LEFT JOIN
  `moz-fx-data-shared-prod`.subscription_platform_derived.stripe_customers_history_v1 AS customers_history
  ON subscriptions_history.subscription.customer_id = customers_history.customer.id
  AND subscriptions_history.valid_from >= customers_history.valid_from
  AND subscriptions_history.valid_from < customers_history.valid_to
UNION ALL
-- Include customer changes during the subscription history periods.
=======
>>>>>>> 5ce1f9ae
SELECT
  id,
  valid_from,
  valid_to,
  stripe_subscriptions_revised_changelog_id,
  stripe_customers_revised_changelog_id,
  (
    SELECT AS STRUCT
      subscription.id,
      (
        SELECT AS STRUCT
          COALESCE(customer.id, subscription.customer_id) AS id,
          customer.* EXCEPT (id)
      ) AS customer,
      subscription.* EXCEPT (id, customer_id)
  ) AS subscription
FROM
<<<<<<< HEAD
  subscriptions_history
JOIN
  `moz-fx-data-shared-prod`.subscription_platform_derived.stripe_customers_history_v1 AS customers_history
  ON subscriptions_history.subscription.customer_id = customers_history.customer.id
  AND subscriptions_history.valid_from < customers_history.valid_from
  AND subscriptions_history.valid_to > customers_history.valid_from
=======
  subscriptions_customers_history
>>>>>>> 5ce1f9ae
<|MERGE_RESOLUTION|>--- conflicted
+++ resolved
@@ -29,8 +29,7 @@
     subscriptions_history
   LEFT JOIN
     `moz-fx-data-shared-prod`.subscription_platform_derived.stripe_customers_history_v1 AS customers_history
-  ON
-    subscriptions_history.subscription.customer_id = customers_history.customer.id
+    ON subscriptions_history.subscription.customer_id = customers_history.customer.id
     AND subscriptions_history.valid_from >= customers_history.valid_from
     AND subscriptions_history.valid_from < customers_history.valid_to
   UNION ALL
@@ -51,36 +50,10 @@
     subscriptions_history
   JOIN
     `moz-fx-data-shared-prod`.subscription_platform_derived.stripe_customers_history_v1 AS customers_history
-  ON
-    subscriptions_history.subscription.customer_id = customers_history.customer.id
+    ON subscriptions_history.subscription.customer_id = customers_history.customer.id
     AND subscriptions_history.valid_from < customers_history.valid_from
     AND subscriptions_history.valid_to > customers_history.valid_from
 )
-<<<<<<< HEAD
--- Include customers as they existed at the start of each subscription history period.
-SELECT
-  subscriptions_history.id,
-  subscriptions_history.valid_from,
-  IF(
-    customers_history.valid_to IS NOT NULL,
-    LEAST(subscriptions_history.valid_to, customers_history.valid_to),
-    subscriptions_history.valid_to
-  ) AS valid_to,
-  subscriptions_history.stripe_subscriptions_revised_changelog_id,
-  customers_history.stripe_customers_revised_changelog_id,
-  subscriptions_history.subscription,
-  customers_history.customer
-FROM
-  subscriptions_history
-LEFT JOIN
-  `moz-fx-data-shared-prod`.subscription_platform_derived.stripe_customers_history_v1 AS customers_history
-  ON subscriptions_history.subscription.customer_id = customers_history.customer.id
-  AND subscriptions_history.valid_from >= customers_history.valid_from
-  AND subscriptions_history.valid_from < customers_history.valid_to
-UNION ALL
--- Include customer changes during the subscription history periods.
-=======
->>>>>>> 5ce1f9ae
 SELECT
   id,
   valid_from,
@@ -98,13 +71,4 @@
       subscription.* EXCEPT (id, customer_id)
   ) AS subscription
 FROM
-<<<<<<< HEAD
-  subscriptions_history
-JOIN
-  `moz-fx-data-shared-prod`.subscription_platform_derived.stripe_customers_history_v1 AS customers_history
-  ON subscriptions_history.subscription.customer_id = customers_history.customer.id
-  AND subscriptions_history.valid_from < customers_history.valid_from
-  AND subscriptions_history.valid_to > customers_history.valid_from
-=======
-  subscriptions_customers_history
->>>>>>> 5ce1f9ae
+  subscriptions_customers_history