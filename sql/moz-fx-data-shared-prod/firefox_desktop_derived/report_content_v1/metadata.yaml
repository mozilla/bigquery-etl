friendly_name: Reported Content
<<<<<<< HEAD
description: |-
  Reported organic content
  The granularity is one row per day per each of the following dimensions:
      submission_date
      card type
      corpus item id
      report reason
      section
      section position
      title
      topic
      url
=======
description:|-
  Reported organic content
  
  For each report, we collect
    submission date
    card type
    corpus item id
    report reason
    section
    section position
    title
    topic
    url
>>>>>>> 4bd2436f
owners:
- isegall@mozilla.com
labels:
  application: newtab
  incremental: true
  schedule: daily
  dag: bqetl_newtab
  owner1: isegall
  table_type: event_level
scheduling:
  dag_name: bqetl_newtab
bigquery:
  time_partitioning:
    type: day
    field: submission_date
    require_partition_filter: true
    expiration_days: null
  range_partitioning: null
  clustering:
    fields:
    - channel
    - country
references: {}
require_column_descriptions: false<|MERGE_RESOLUTION|>--- conflicted
+++ resolved
@@ -1,21 +1,7 @@
 friendly_name: Reported Content
-<<<<<<< HEAD
 description: |-
   Reported organic content
-  The granularity is one row per day per each of the following dimensions:
-      submission_date
-      card type
-      corpus item id
-      report reason
-      section
-      section position
-      title
-      topic
-      url
-=======
-description:|-
-  Reported organic content
-  
+
   For each report, we collect
     submission date
     card type
@@ -26,7 +12,6 @@
     title
     topic
     url
->>>>>>> 4bd2436f
 owners:
 - isegall@mozilla.com
 labels:
