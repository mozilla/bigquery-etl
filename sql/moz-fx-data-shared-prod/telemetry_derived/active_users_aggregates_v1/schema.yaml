fields:
- mode: NULLABLE
  name: segment
  type: STRING
- mode: NULLABLE
  name: app_version
  type: STRING
- mode: NULLABLE
  name: attribution_campaign
  type: STRING
- mode: NULLABLE
  name: attribution_content
  type: STRING
- mode: NULLABLE
  name: attribution_experiment
  type: STRING
- mode: NULLABLE
  name: attribution_medium
  type: STRING
- mode: NULLABLE
  name: attribution_source
  type: STRING
- mode: NULLABLE
  name: attribution_variation
  type: STRING
- mode: NULLABLE
  name: city
  type: STRING
- mode: NULLABLE
  name: country
  type: STRING
- mode: NULLABLE
  name: device_model
  type: STRING
- mode: NULLABLE
  name: distribution_id
  type: STRING
- mode: NULLABLE
  name: is_default_browser
  type: BOOLEAN
- mode: NULLABLE
  name: locale
  type: STRING
- mode: NULLABLE
  name: app_name
  type: STRING
- mode: NULLABLE
  name: channel
  type: STRING
- mode: NULLABLE
  name: os
  type: STRING
- mode: NULLABLE
  name: os_version
  type: STRING
- mode: NULLABLE
  name: os_version_major
  type: INTEGER
- mode: NULLABLE
  name: os_version_minor
  type: INTEGER
- mode: NULLABLE
  name: submission_date
  type: DATE
- mode: NULLABLE
  name: dau
  type: INTEGER
- mode: NULLABLE
  name: wau
  type: INTEGER
- mode: NULLABLE
  name: mau
  type: INTEGER
- mode: NULLABLE
  name: new_profiles
  type: INTEGER
- mode: NULLABLE
  name: ad_clicks
  type: INTEGER
- mode: NULLABLE
  name: organic_search_count
  type: INTEGER
- mode: NULLABLE
  name: search_count
  type: INTEGER
- mode: NULLABLE
  name: search_with_ads
  type: INTEGER
- mode: NULLABLE
  name: uri_count
  type: INTEGER
- mode: NULLABLE
  name: active_hours
  type: FLOAT
- mode: NULLABLE
  name: first_seen_year
  type: INTEGER
- mode: NULLABLE
<<<<<<< HEAD
  name: first_seen_date
  type: DATE
- mode: NULLABLE
  name: attributed
  type: BOOLEAN
- mode: NULLABLE
  name: language_name
  type: STRING
=======
  name: attributed
  type: BOOLEAN
>>>>>>> 022531ba
<|MERGE_RESOLUTION|>--- conflicted
+++ resolved
@@ -96,16 +96,5 @@
   name: first_seen_year
   type: INTEGER
 - mode: NULLABLE
-<<<<<<< HEAD
-  name: first_seen_date
-  type: DATE
-- mode: NULLABLE
   name: attributed
-  type: BOOLEAN
-- mode: NULLABLE
-  name: language_name
-  type: STRING
-=======
-  name: attributed
-  type: BOOLEAN
->>>>>>> 022531ba
+  type: BOOLEAN