--- conflicted
+++ resolved
@@ -36,15 +36,11 @@
     device_model,
     first_seen_date,
     submission_date = first_seen_date AS is_new_profile,
-<<<<<<< HEAD
-    CAST(NULL AS string) AS distribution_id,
-=======
     {% if app_name == "fenix"%}
       distribution_id,
     {% else %}
       CAST(NULL AS string) AS distribution_id,
     {% endif %}
->>>>>>> 64a3f498
     isp,
     app_name,
     activity_segment AS segment,
@@ -60,11 +56,7 @@
     submission_date = @submission_date
 ),
 metrics AS (
-<<<<<<< HEAD
-    -- Metrics ping can arrive either in the same or next day as the baseline ping.
-=======
     -- Metrics ping may arrive in the same or next day as the baseline ping.
->>>>>>> 64a3f498
   SELECT
     client_id,
     ARRAY_AGG(normalized_channel IGNORE NULLS ORDER BY submission_date ASC)[
@@ -212,27 +204,4 @@
 FROM
   todays_metrics
 GROUP BY
-<<<<<<< HEAD
-  app_version,
-  attribution_medium,
-  attribution_source,
-  attributed,
-  city,
-  country,
-  distribution_id,
-  first_seen_year,
-  is_default_browser,
-  locale,
-  app_name,
-  channel,
-  os,
-  os_version,
-  os_version_major,
-  os_version_minor,
-  submission_date,
-  segment,
-  adjust_network,
-  install_source
-=======
-  ALL
->>>>>>> 64a3f498
+  ALL