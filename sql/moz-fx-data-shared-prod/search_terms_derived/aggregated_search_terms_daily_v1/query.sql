--- conflicted
+++ resolved
@@ -12,8 +12,6 @@
   GROUP BY
     submission_date,
     search_terms
-  HAVING
-    client_days > 30000
 ),
 suggest_attributes AS (
   SELECT
@@ -29,17 +27,8 @@
 SELECT
   *
 FROM
-<<<<<<< HEAD
   aggregated_search_terms
 LEFT JOIN
   suggest_attributes
 USING
-  (search_terms)
-=======
-  search_terms_derived.suggest_impression_sanitized_v2
-WHERE
-  DATE(submission_timestamp) = @submission_date
-GROUP BY
-  submission_date,
-  search_terms
->>>>>>> 2af701d8
+  (search_terms)