--- conflicted
+++ resolved
@@ -1,9 +1,4 @@
 [flake8]
-<<<<<<< HEAD
 max-line-length = 160
 ignore = E203, W503
-=======
-max-line-length = 92
-ignore = E203, W503
-exclude = dags,sql
->>>>>>> dec8c914
+exclude = dags,sql