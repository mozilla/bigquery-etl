-- Aggregated clients data including active users, new profiles and search metrics
WITH aggregated AS (
  SELECT
    activity_segment AS segment,
    app_version,
    attribution_medium,
    attribution_source,
    attribution_medium IS NOT NULL
    OR attribution_source IS NOT NULL AS attributed,
    city,
    country,
    distribution_id,
    EXTRACT(YEAR FROM first_seen_date) AS first_seen_year,
    is_default_browser,
    COALESCE(REGEXP_EXTRACT(locale, r'^(.+?)-'), locale, NULL) AS locale,
    normalized_app_name AS app_name,
    normalized_channel AS channel,
    normalized_os AS os,
    normalized_os_version AS os_version,
    os_version_major,
    os_version_minor,
    submission_date,
    COUNT(DISTINCT IF(days_since_seen = 0, client_id, NULL)) AS dau,
    COUNT(DISTINCT IF(days_since_seen < 7, client_id, NULL)) AS wau,
    COUNT(DISTINCT client_id) AS mau,
    COUNT(DISTINCT IF(is_new_profile IS TRUE, client_id, NULL)) AS new_profiles,
    SUM(ad_click) AS ad_clicks,
    SUM(organic_search_count) AS organic_search_count,
    SUM(search_count) AS search_count,
    SUM(search_with_ads) AS search_with_ads,
    SUM(uri_count) AS uri_count,
    SUM(active_hours_sum) AS active_hours
  FROM
    `moz-fx-data-shared-prod.telemetry_derived.unified_metrics_v1`
  WHERE
    submission_date = @submission_date
  GROUP BY
    segment,
    app_version,
    attribution_medium,
    attribution_source,
    attributed,
    city,
    country,
    distribution_id,
    first_seen_year,
    is_default_browser,
    locale,
    app_name,
    channel,
    os,
    os_version,
    os_version_major,
    os_version_minor,
    submission_date
)
SELECT
<<<<<<< HEAD
  aggregated.* EXCEPT (locale),
  CASE
  WHEN
    locale IS NOT NULL
    AND languages.language_name IS NULL
  THEN
    'Other'
  ELSE
    languages.language_name
  END
  AS language_name
FROM
  aggregated
LEFT JOIN
  `mozdata.static.csa_gblmkt_languages` AS languages
ON
  aggregated.locale = languages.code
=======
  activity_segment AS segment,
  app_version,
  attribution_medium,
  attribution_source,
  attribution_medium IS NOT NULL
  OR attribution_source IS NOT NULL AS attributed,
  city,
  country,
  distribution_id,
  EXTRACT(YEAR FROM first_seen_date) AS first_seen_year,
  is_default_browser,
  locale,
  normalized_app_name AS app_name,
  normalized_channel AS channel,
  normalized_os AS os,
  normalized_os_version AS os_version,
  os_version_major,
  os_version_minor,
  submission_date,
  COUNT(DISTINCT IF(days_since_seen = 0, client_id, NULL)) AS dau,
  COUNT(DISTINCT IF(days_since_seen < 7, client_id, NULL)) AS wau,
  COUNT(DISTINCT client_id) AS mau,
  COUNT(DISTINCT IF(submission_date = first_seen_date, client_id, NULL)) AS new_profiles,
  SUM(ad_click) AS ad_clicks,
  SUM(organic_search_count) AS organic_search_count,
  SUM(search_count) AS search_count,
  SUM(search_with_ads) AS search_with_ads,
  SUM(uri_count) AS uri_count,
  SUM(active_hours_sum) AS active_hours
FROM
  `moz-fx-data-shared-prod.telemetry_derived.unified_metrics_v1`
WHERE
  submission_date = @submission_date
GROUP BY
  app_version,
  attribution_medium,
  attribution_source,
  attributed,
  city,
  country,
  distribution_id,
  first_seen_year,
  is_default_browser,
  locale,
  app_name,
  channel,
  os,
  os_version,
  os_version_major,
  os_version_minor,
  submission_date,
  segment
>>>>>>> 022531ba
<|MERGE_RESOLUTION|>--- conflicted
+++ resolved
@@ -23,7 +23,7 @@
     COUNT(DISTINCT IF(days_since_seen = 0, client_id, NULL)) AS dau,
     COUNT(DISTINCT IF(days_since_seen < 7, client_id, NULL)) AS wau,
     COUNT(DISTINCT client_id) AS mau,
-    COUNT(DISTINCT IF(is_new_profile IS TRUE, client_id, NULL)) AS new_profiles,
+    COUNT(DISTINCT IF(submission_date = first_seen_date, client_id, NULL)) AS new_profiles,
     SUM(ad_click) AS ad_clicks,
     SUM(organic_search_count) AS organic_search_count,
     SUM(search_count) AS search_count,
@@ -55,7 +55,6 @@
     submission_date
 )
 SELECT
-<<<<<<< HEAD
   aggregated.* EXCEPT (locale),
   CASE
   WHEN
@@ -72,58 +71,4 @@
 LEFT JOIN
   `mozdata.static.csa_gblmkt_languages` AS languages
 ON
-  aggregated.locale = languages.code
-=======
-  activity_segment AS segment,
-  app_version,
-  attribution_medium,
-  attribution_source,
-  attribution_medium IS NOT NULL
-  OR attribution_source IS NOT NULL AS attributed,
-  city,
-  country,
-  distribution_id,
-  EXTRACT(YEAR FROM first_seen_date) AS first_seen_year,
-  is_default_browser,
-  locale,
-  normalized_app_name AS app_name,
-  normalized_channel AS channel,
-  normalized_os AS os,
-  normalized_os_version AS os_version,
-  os_version_major,
-  os_version_minor,
-  submission_date,
-  COUNT(DISTINCT IF(days_since_seen = 0, client_id, NULL)) AS dau,
-  COUNT(DISTINCT IF(days_since_seen < 7, client_id, NULL)) AS wau,
-  COUNT(DISTINCT client_id) AS mau,
-  COUNT(DISTINCT IF(submission_date = first_seen_date, client_id, NULL)) AS new_profiles,
-  SUM(ad_click) AS ad_clicks,
-  SUM(organic_search_count) AS organic_search_count,
-  SUM(search_count) AS search_count,
-  SUM(search_with_ads) AS search_with_ads,
-  SUM(uri_count) AS uri_count,
-  SUM(active_hours_sum) AS active_hours
-FROM
-  `moz-fx-data-shared-prod.telemetry_derived.unified_metrics_v1`
-WHERE
-  submission_date = @submission_date
-GROUP BY
-  app_version,
-  attribution_medium,
-  attribution_source,
-  attributed,
-  city,
-  country,
-  distribution_id,
-  first_seen_year,
-  is_default_browser,
-  locale,
-  app_name,
-  channel,
-  os,
-  os_version,
-  os_version_major,
-  os_version_minor,
-  submission_date,
-  segment
->>>>>>> 022531ba
+  aggregated.locale = languages.code