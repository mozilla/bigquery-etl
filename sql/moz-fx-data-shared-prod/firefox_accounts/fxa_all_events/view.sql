-- NOTE regarding oauth events:
-- oauth events have been merged into the auth table.
-- However, the oauth events table still contains around
-- 162 days of data from 2019H2 hence why it's still available
-- via this view.
CREATE OR REPLACE VIEW
  `moz-fx-data-shared-prod.firefox_accounts.fxa_all_events`
AS
WITH fxa_auth_events AS (
  SELECT
    `timestamp`,
    receiveTimestamp,
    TIMESTAMP_MILLIS(CAST(jsonPayload.fields.time AS INT64)) AS time,
    jsonPayload.fields.user_id,
    jsonPayload.fields.country,
    JSON_VALUE(jsonPayload.fields.event_properties, "$.country_code") AS country_code,
    jsonPayload.fields.language,
    jsonPayload.fields.app_version,
    jsonPayload.fields.os_name,
    jsonPayload.fields.os_version,
    jsonPayload.fields.event_type,
    jsonPayload.logger,
    jsonPayload.fields.user_properties,
    jsonPayload.fields.event_properties,
    jsonPayload.fields.device_id,
  FROM
    `moz-fx-data-shared-prod.firefox_accounts_derived.fxa_auth_events_v1`
),
  -- This table doesn't include any user events that are considered "active",
  -- but should always be included for a complete raw event log.
fxa_auth_bounce_events AS (
  SELECT
    `timestamp`,
    receiveTimestamp,
    TIMESTAMP_MILLIS(CAST(jsonPayload.fields.time AS INT64)) AS time,
    jsonPayload.fields.user_id,
    CAST(
      NULL AS STRING
    ) AS country,  -- No country field in auth_bounces
    CAST(NULL AS STRING) AS country_code,
    jsonPayload.fields.language,
    jsonPayload.fields.app_version,
    CAST(NULL AS STRING) AS os_name,
    CAST(NULL AS STRING) AS os_version,
    jsonPayload.fields.event_type,
    jsonPayload.logger,
    jsonPayload.fields.user_properties,
    jsonPayload.fields.event_properties,
    CAST(NULL AS STRING) AS device_id,
  FROM
    `moz-fx-data-shared-prod.firefox_accounts_derived.fxa_auth_bounce_events_v1`
),
fxa_content_events AS (
  SELECT
    `timestamp`,
    receiveTimestamp,
    TIMESTAMP_MILLIS(CAST(jsonPayload.fields.time AS INT64)) AS time,
    jsonPayload.fields.user_id,
    jsonPayload.fields.country,
    CAST(NULL AS STRING) AS country_code,
    jsonPayload.fields.language,
    jsonPayload.fields.app_version,
    jsonPayload.fields.os_name,
    jsonPayload.fields.os_version,
    jsonPayload.fields.event_type,
    jsonPayload.logger,
    jsonPayload.fields.user_properties,
    jsonPayload.fields.event_properties,
    jsonPayload.fields.device_id,
  FROM
    `moz-fx-data-shared-prod.firefox_accounts_derived.fxa_content_events_v1`
),
-- oauth events, see the note on top
fxa_oauth_events AS (
  SELECT
    `timestamp`,
    receiveTimestamp,
    TIMESTAMP_MILLIS(CAST(jsonPayload.fields.time AS INT64)) AS time,
    jsonPayload.fields.user_id,
    CAST(NULL AS STRING) AS country,
    CAST(NULL AS STRING) AS country_code,
    CAST(NULL AS STRING) AS language,
    jsonPayload.fields.app_version,
    CAST(NULL AS STRING) AS os_name,
    CAST(NULL AS STRING) AS os_version,
    jsonPayload.fields.event_type,
    jsonPayload.logger,
    jsonPayload.fields.user_properties,
    jsonPayload.fields.event_properties,
    CAST(NULL AS STRING) AS device_id,
  FROM
    `moz-fx-data-shared-prod.firefox_accounts_derived.fxa_oauth_events_v1`
),
fxa_stdout_events AS (
  SELECT
    `timestamp`,
    receiveTimestamp,
    TIMESTAMP_MILLIS(CAST(jsonPayload.fields.time AS INT64)) AS time,
    jsonPayload.fields.user_id,
    CAST(NULL AS STRING) AS country,
    jsonPayload.fields.country_code,
    jsonPayload.fields.language,
    jsonPayload.fields.app_version,
    jsonPayload.fields.os_name,
    jsonPayload.fields.os_version,
    jsonPayload.fields.event_type,
    jsonPayload.logger,
    jsonPayload.fields.user_properties,
    jsonPayload.fields.event_properties,
    jsonPayload.fields.device_id,
  FROM
    `moz-fx-data-shared-prod.firefox_accounts_derived.fxa_stdout_events_v1`
),
unioned AS (
  SELECT
    *,
    'auth' AS fxa_log,
  FROM
    fxa_auth_events
  UNION ALL
  SELECT
    *,
    'auth_bounce' AS fxa_log,
  FROM
    fxa_auth_bounce_events
  UNION ALL
  SELECT
    *,
    'content' AS fxa_log,
  FROM
    fxa_content_events
  UNION ALL
  -- oauth events, see the note on top
  SELECT
    *,
    'oauth' AS fxa_log,
  FROM
    fxa_oauth_events
  UNION ALL
  SELECT
    *,
    'stdout' AS fxa_log,
  FROM
    fxa_stdout_events
)
SELECT
  `timestamp`,
  receiveTimestamp,
<<<<<<< HEAD
  time,
=======
  logger,
>>>>>>> c9db6c2b
  fxa_log,
  event_type,
  user_id,
  device_id,
  country,
  country_code,
  `language`,
  app_version,
  os_name,
  os_version,
  user_properties,
  event_properties,
  -- extract user properties
  JSON_VALUE(user_properties, "$.utm_term") AS utm_term,
  JSON_VALUE(user_properties, "$.utm_source") AS utm_source,
  JSON_VALUE(user_properties, "$.utm_medium") AS utm_medium,
  JSON_VALUE(user_properties, "$.utm_campaign") AS utm_campaign,
  JSON_VALUE(user_properties, "$.utm_content") AS utm_content,
  JSON_VALUE(user_properties, "$.ua_version") AS ua_version,
  JSON_VALUE(user_properties, "$.ua_browser") AS ua_browser,
  JSON_VALUE(user_properties, "$.entrypoint") AS entrypoint,
  JSON_VALUE(user_properties, "$.entrypoint_experiment") AS entrypoint_experiment,
  JSON_VALUE(user_properties, "$.entrypoint_variation") AS entrypoint_variation,
  JSON_VALUE(user_properties, "$.flow_id") AS flow_id,
  JSON_VALUE(user_properties, "$.sync_device_count") AS sync_device_count,
  JSON_VALUE(user_properties, "$.sync_active_devices_day") AS sync_active_devices_day,
  JSON_VALUE(user_properties, "$.sync_active_devices_week") AS sync_active_devices_week,
  JSON_VALUE(user_properties, "$.sync_active_devices_month") AS sync_active_devices_month,
  -- extract event properties
  JSON_VALUE(event_properties, "$.service") AS service,
  JSON_VALUE(event_properties, "$.email_type") AS email_type,
  JSON_VALUE(event_properties, "$.email_provider") AS email_provider,
  JSON_VALUE(event_properties, "$.oauth_client_id") AS oauth_client_id,
  JSON_VALUE(event_properties, "$.connect_device_flow") AS connect_device_flow,
  JSON_VALUE(event_properties, "$.connect_device_os") AS connect_device_os,
  JSON_VALUE(event_properties, "$.email_sender") AS email_sender,
  JSON_VALUE(event_properties, "$.email_service") AS email_service,
  JSON_VALUE(event_properties, "$.email_template") AS email_template,
  JSON_VALUE(event_properties, "$.email_version") AS email_version,
  JSON_VALUE(event_properties, "$.subscription_id") AS subscription_id,
  JSON_VALUE(event_properties, "$.plan_id") AS plan_id,
  JSON_VALUE(event_properties, "$.previous_plan_id") AS previous_plan_id,
  JSON_VALUE(event_properties, "$.subscribed_plan_ids") AS subscribed_plan_ids,
  JSON_VALUE(event_properties, "$.product_id") AS product_id,
  JSON_VALUE(event_properties, "$.previous_product_id") AS previous_product_id,
  -- `promotionCode` was renamed `promotion_code` in stdout logs.
  COALESCE(
    JSON_VALUE(event_properties, "$.promotion_code"),
    JSON_VALUE(event_properties, "$.promotionCode")
  ) AS promotion_code,
  JSON_VALUE(event_properties, "$.payment_provider") AS payment_provider,
  JSON_VALUE(event_properties, "$.provider_event_id") AS provider_event_id,
  JSON_VALUE(event_properties, "$.checkout_type") AS checkout_type,
  JSON_VALUE(event_properties, "$.source_country") AS source_country,
  -- `source_country` was renamed `country_code_source` in stdout logs.
  COALESCE(
    JSON_VALUE(event_properties, "$.country_code_source"),
    JSON_VALUE(event_properties, "$.source_country")
  ) AS country_code_source,
  JSON_VALUE(event_properties, "$.error_id") AS error_id,
  CAST(JSON_VALUE(event_properties, "$.voluntary_cancellation") AS BOOL) AS voluntary_cancellation,
FROM
  unioned<|MERGE_RESOLUTION|>--- conflicted
+++ resolved
@@ -146,11 +146,8 @@
 SELECT
   `timestamp`,
   receiveTimestamp,
-<<<<<<< HEAD
   time,
-=======
   logger,
->>>>>>> c9db6c2b
   fxa_log,
   event_type,
   user_id,
