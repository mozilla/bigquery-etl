# Generated via https://github.com/mozilla/bigquery-etl/blob/main/bigquery_etl/query_scheduling/generate_airflow_dags.py

from airflow import DAG
from operators.task_sensor import ExternalTaskCompletedSensor
import datetime
from utils.gcp import bigquery_etl_query, gke_command

from operators.backport.fivetran.operator import FivetranOperator
from operators.backport.fivetran.sensor import FivetranSensor

docs = """
### bqetl_subplat

Built from bigquery-etl repo, [`dags/bqetl_subplat.py`](https://github.com/mozilla/bigquery-etl/blob/main/dags/bqetl_subplat.py)

#### Description

Daily imports for Subscription Platform data from Stripe and the Mozilla VPN
operational DB as well as derived tables based on that data.

Depends on `bqetl_fxa_events`, so is scheduled to run a bit after that.

#### Owner

dthorn@mozilla.com
"""


default_args = {
    "owner": "dthorn@mozilla.com",
    "start_date": datetime.datetime(2021, 7, 20, 0, 0),
    "end_date": None,
    "email": ["telemetry-alerts@mozilla.com", "dthorn@mozilla.com"],
    "depends_on_past": False,
    "retry_delay": datetime.timedelta(seconds=1800),
    "email_on_failure": True,
    "email_on_retry": True,
    "retries": 2,
}

tags = ["impact/tier_1", "repo/bigquery-etl"]

with DAG(
    "bqetl_subplat",
    default_args=default_args,
    schedule_interval="45 1 * * *",
    doc_md=docs,
    tags=tags,
) as dag:

<<<<<<< HEAD
    mozilla_vpn_derived__active_subscription_ids__v1 = bigquery_etl_query(
        task_id="mozilla_vpn_derived__active_subscription_ids__v1",
        destination_table='active_subscription_ids_v1${{ macros.ds_format(macros.ds_add(ds, -7), "%Y-%m-%d", "%Y%m%d") }}',
        dataset_id="mozilla_vpn_derived",
        project_id="moz-fx-data-shared-prod",
=======
    cjms_bigquery__flows__v1 = bigquery_etl_query(
        task_id="cjms_bigquery__flows__v1",
        destination_table="flows_v1",
        dataset_id="moz-fx-cjms-prod-f3c7:cjms_bigquery",
        project_id="moz-fx-data-shared-prod",
        sql_file_path="sql/moz-fx-cjms-prod-f3c7/cjms_bigquery/flows_v1/query.sql",
        owner="dthorn@mozilla.com",
        email=["dthorn@mozilla.com", "telemetry-alerts@mozilla.com"],
        date_partition_parameter="submission_date",
        depends_on_past=False,
        dag=dag,
    )

    cjms_bigquery__refunds__v1 = bigquery_etl_query(
        task_id="cjms_bigquery__refunds__v1",
        destination_table="refunds_v1",
        dataset_id="moz-fx-cjms-prod-f3c7:cjms_bigquery",
        project_id="moz-fx-data-shared-prod",
        sql_file_path="sql/moz-fx-cjms-prod-f3c7/cjms_bigquery/refunds_v1/query.sql",
        owner="dthorn@mozilla.com",
        email=["dthorn@mozilla.com", "telemetry-alerts@mozilla.com"],
        date_partition_parameter=None,
        depends_on_past=False,
        dag=dag,
    )

    cjms_bigquery__subscriptions__v1 = bigquery_etl_query(
        task_id="cjms_bigquery__subscriptions__v1",
        destination_table="subscriptions_v1",
        dataset_id="moz-fx-cjms-prod-f3c7:cjms_bigquery",
        project_id="moz-fx-data-shared-prod",
        sql_file_path="sql/moz-fx-cjms-prod-f3c7/cjms_bigquery/subscriptions_v1/query.sql",
>>>>>>> 15304456
        owner="dthorn@mozilla.com",
        email=["dthorn@mozilla.com", "telemetry-alerts@mozilla.com"],
        date_partition_parameter=None,
        depends_on_past=False,
<<<<<<< HEAD
        parameters=["date:DATE:{{macros.ds_add(ds, -7)}}"],
        sql_file_path="sql/moz-fx-data-shared-prod/mozilla_vpn_derived/active_subscription_ids_v1/query.sql",
=======
>>>>>>> 15304456
        dag=dag,
    )

    mozilla_vpn_derived__active_subscriptions__v1 = bigquery_etl_query(
        task_id="mozilla_vpn_derived__active_subscriptions__v1",
        destination_table='active_subscriptions_v1${{ macros.ds_format(macros.ds_add(ds, -7), "%Y-%m-%d", "%Y%m%d") }}',
        dataset_id="mozilla_vpn_derived",
        project_id="moz-fx-data-shared-prod",
        owner="dthorn@mozilla.com",
        email=["dthorn@mozilla.com", "telemetry-alerts@mozilla.com"],
        date_partition_parameter=None,
        depends_on_past=False,
        parameters=["date:DATE:{{macros.ds_add(ds, -7)}}"],
        sql_file_path="sql/moz-fx-data-shared-prod/mozilla_vpn_derived/active_subscriptions_v1/query.sql",
        dag=dag,
    )

    mozilla_vpn_derived__add_device_events__v1 = bigquery_etl_query(
        task_id="mozilla_vpn_derived__add_device_events__v1",
        destination_table="add_device_events_v1",
        dataset_id="mozilla_vpn_derived",
        project_id="moz-fx-data-shared-prod",
        owner="dthorn@mozilla.com",
        email=["dthorn@mozilla.com", "telemetry-alerts@mozilla.com"],
        date_partition_parameter="submission_date",
        depends_on_past=False,
        dag=dag,
    )

    mozilla_vpn_derived__all_subscriptions__v1 = bigquery_etl_query(
        task_id="mozilla_vpn_derived__all_subscriptions__v1",
        destination_table="all_subscriptions_v1",
        dataset_id="mozilla_vpn_derived",
        project_id="moz-fx-data-shared-prod",
        owner="dthorn@mozilla.com",
        email=["dthorn@mozilla.com", "telemetry-alerts@mozilla.com"],
        date_partition_parameter=None,
        depends_on_past=False,
        dag=dag,
    )

    mozilla_vpn_derived__channel_group_proportions__v1 = bigquery_etl_query(
        task_id="mozilla_vpn_derived__channel_group_proportions__v1",
        destination_table='channel_group_proportions_v1${{ macros.ds_format(macros.ds_add(ds, -7), "%Y-%m-%d", "%Y%m%d") }}',
        dataset_id="mozilla_vpn_derived",
        project_id="moz-fx-data-shared-prod",
        owner="dthorn@mozilla.com",
        email=["dthorn@mozilla.com", "telemetry-alerts@mozilla.com"],
        date_partition_parameter=None,
        depends_on_past=False,
        parameters=["date:DATE:{{macros.ds_add(ds, -7)}}"],
        sql_file_path="sql/moz-fx-data-shared-prod/mozilla_vpn_derived/channel_group_proportions_v1/query.sql",
        dag=dag,
    )

    mozilla_vpn_derived__devices__v1 = bigquery_etl_query(
        task_id="mozilla_vpn_derived__devices__v1",
        destination_table="devices_v1",
        dataset_id="mozilla_vpn_derived",
        project_id="moz-fx-data-shared-prod",
        owner="dthorn@mozilla.com",
        email=["dthorn@mozilla.com", "telemetry-alerts@mozilla.com"],
        date_partition_parameter=None,
        depends_on_past=False,
        dag=dag,
    )

    mozilla_vpn_derived__exchange_rates__v1 = gke_command(
        task_id="mozilla_vpn_derived__exchange_rates__v1",
        command=[
            "python",
            "sql/moz-fx-data-shared-prod/mozilla_vpn_derived/exchange_rates_v1/query.py",
        ]
        + [
            "--start-date",
            "{{ ds }}",
            "--end-date",
            "{{ ds }}",
            "--table",
            "moz-fx-data-shared-prod.mozilla_vpn_derived.exchange_rates_v1",
            "--base-currencies",
            "EUR",
            "CHF",
            "GBP",
            "CAD",
            "SGD",
            "NZD",
            "MYR",
        ],
        docker_image="gcr.io/moz-fx-data-airflow-prod-88e0/bigquery-etl:latest",
        owner="dthorn@mozilla.com",
        email=["dthorn@mozilla.com", "telemetry-alerts@mozilla.com"],
        gcp_conn_id="google_cloud_airflow_gke",
        gke_project_id="moz-fx-data-airflow-gke-prod",
        gke_location="us-west1",
        gke_cluster_name="workloads-prod-v1",
        retry_delay=datetime.timedelta(seconds=300),
    )

    mozilla_vpn_derived__funnel_fxa_login_to_protected__v1 = bigquery_etl_query(
        task_id="mozilla_vpn_derived__funnel_fxa_login_to_protected__v1",
        destination_table="funnel_fxa_login_to_protected_v1",
        dataset_id="mozilla_vpn_derived",
        project_id="moz-fx-data-shared-prod",
        owner="dthorn@mozilla.com",
        email=["dthorn@mozilla.com", "telemetry-alerts@mozilla.com"],
        date_partition_parameter=None,
        depends_on_past=False,
        dag=dag,
    )

    mozilla_vpn_derived__funnel_product_page_to_subscribed__v1 = bigquery_etl_query(
        task_id="mozilla_vpn_derived__funnel_product_page_to_subscribed__v1",
        destination_table="funnel_product_page_to_subscribed_v1",
        dataset_id="mozilla_vpn_derived",
        project_id="moz-fx-data-shared-prod",
        owner="dthorn@mozilla.com",
        email=["dthorn@mozilla.com", "telemetry-alerts@mozilla.com"],
        date_partition_parameter="date",
        depends_on_past=False,
        dag=dag,
    )

    mozilla_vpn_derived__fxa_attribution__v1 = bigquery_etl_query(
        task_id="mozilla_vpn_derived__fxa_attribution__v1",
        destination_table="fxa_attribution_v1",
        dataset_id="mozilla_vpn_derived",
        project_id="moz-fx-data-shared-prod",
        owner="dthorn@mozilla.com",
        email=["dthorn@mozilla.com", "telemetry-alerts@mozilla.com"],
        date_partition_parameter=None,
        depends_on_past=False,
        parameters=["date:DATE:{{ds}}"],
        dag=dag,
    )

    mozilla_vpn_derived__login_flows__v1 = bigquery_etl_query(
        task_id="mozilla_vpn_derived__login_flows__v1",
        destination_table="login_flows_v1",
        dataset_id="mozilla_vpn_derived",
        project_id="moz-fx-data-shared-prod",
        owner="dthorn@mozilla.com",
        email=["dthorn@mozilla.com", "telemetry-alerts@mozilla.com"],
        date_partition_parameter=None,
        depends_on_past=False,
        parameters=["date:DATE:{{ds}}"],
        dag=dag,
    )

    mozilla_vpn_derived__protected__v1 = bigquery_etl_query(
        task_id="mozilla_vpn_derived__protected__v1",
        destination_table="protected_v1",
        dataset_id="mozilla_vpn_derived",
        project_id="moz-fx-data-shared-prod",
        owner="dthorn@mozilla.com",
        email=["dthorn@mozilla.com", "telemetry-alerts@mozilla.com"],
        date_partition_parameter=None,
        depends_on_past=False,
        parameters=["date:DATE:{{ds}}"],
        dag=dag,
    )

    mozilla_vpn_derived__subscription_events__v1 = bigquery_etl_query(
        task_id="mozilla_vpn_derived__subscription_events__v1",
        destination_table='subscription_events_v1${{ macros.ds_format(macros.ds_add(ds, -7), "%Y-%m-%d", "%Y%m%d") }}',
        dataset_id="mozilla_vpn_derived",
        project_id="moz-fx-data-shared-prod",
        owner="dthorn@mozilla.com",
        email=["dthorn@mozilla.com", "telemetry-alerts@mozilla.com"],
        date_partition_parameter=None,
        depends_on_past=False,
        parameters=["date:DATE:{{macros.ds_add(ds, -7)}}"],
        sql_file_path="sql/moz-fx-data-shared-prod/mozilla_vpn_derived/subscription_events_v1/query.sql",
        dag=dag,
    )

    mozilla_vpn_derived__subscriptions__v1 = bigquery_etl_query(
        task_id="mozilla_vpn_derived__subscriptions__v1",
        destination_table="subscriptions_v1",
        dataset_id="mozilla_vpn_derived",
        project_id="moz-fx-data-shared-prod",
        owner="dthorn@mozilla.com",
        email=["dthorn@mozilla.com", "telemetry-alerts@mozilla.com"],
        date_partition_parameter=None,
        depends_on_past=False,
        dag=dag,
    )

    mozilla_vpn_derived__survey_cancellation_of_service__v1 = gke_command(
        task_id="mozilla_vpn_derived__survey_cancellation_of_service__v1",
        command=[
            "python",
            "sql/moz-fx-data-shared-prod/mozilla_vpn_derived/survey_cancellation_of_service_v1/query.py",
        ]
        + [
            "--date",
            "{{ ds }}",
            "--survey_id",
            "5111573",
            "--api_token",
            "{{ var.value.surveygizmo_api_token }}",
            "--api_secret",
            "{{ var.value.surveygizmo_api_secret }}",
            "--destination_table",
            "moz-fx-data-shared-prod.mozilla_vpn_derived.survey_cancellation_of_service_v1",
        ],
        docker_image="gcr.io/moz-fx-data-airflow-prod-88e0/bigquery-etl:latest",
        owner="amiyaguchi@mozilla.com",
        email=[
            "amiyaguchi@mozilla.com",
            "dthorn@mozilla.com",
            "telemetry-alerts@mozilla.com",
        ],
    )

    mozilla_vpn_derived__survey_intercept_q3__v1 = gke_command(
        task_id="mozilla_vpn_derived__survey_intercept_q3__v1",
        command=[
            "python",
            "sql/moz-fx-data-shared-prod/mozilla_vpn_derived/survey_intercept_q3_v1/query.py",
        ]
        + [
            "--date",
            "{{ ds }}",
            "--survey_id",
            "5829956",
            "--api_token",
            "{{ var.value.surveygizmo_api_token }}",
            "--api_secret",
            "{{ var.value.surveygizmo_api_secret }}",
            "--destination_table",
            "moz-fx-data-shared-prod.mozilla_vpn_derived.survey_intercept_q3_v1",
        ],
        docker_image="gcr.io/moz-fx-data-airflow-prod-88e0/bigquery-etl:latest",
        owner="dthorn@mozilla.com",
        email=["dthorn@mozilla.com", "telemetry-alerts@mozilla.com"],
    )

    mozilla_vpn_derived__survey_market_fit__v1 = gke_command(
        task_id="mozilla_vpn_derived__survey_market_fit__v1",
        command=[
            "python",
            "sql/moz-fx-data-shared-prod/mozilla_vpn_derived/survey_market_fit_v1/query.py",
        ]
        + [
            "--date",
            "{{ ds }}",
            "--survey_id",
            "5205593",
            "--api_token",
            "{{ var.value.surveygizmo_api_token }}",
            "--api_secret",
            "{{ var.value.surveygizmo_api_secret }}",
            "--destination_table",
            "moz-fx-data-shared-prod.mozilla_vpn_derived.survey_market_fit_v1",
        ],
        docker_image="gcr.io/moz-fx-data-airflow-prod-88e0/bigquery-etl:latest",
        owner="dthorn@mozilla.com",
        email=["dthorn@mozilla.com", "telemetry-alerts@mozilla.com"],
    )

    mozilla_vpn_derived__survey_product_quality__v1 = gke_command(
        task_id="mozilla_vpn_derived__survey_product_quality__v1",
        command=[
            "python",
            "sql/moz-fx-data-shared-prod/mozilla_vpn_derived/survey_product_quality_v1/query.py",
        ]
        + [
            "--date",
            "{{ ds }}",
            "--survey_id",
            "5187896",
            "--api_token",
            "{{ var.value.surveygizmo_api_token }}",
            "--api_secret",
            "{{ var.value.surveygizmo_api_secret }}",
            "--destination_table",
            "moz-fx-data-shared-prod.mozilla_vpn_derived.survey_product_quality_v1",
        ],
        docker_image="gcr.io/moz-fx-data-airflow-prod-88e0/bigquery-etl:latest",
        owner="dthorn@mozilla.com",
        email=["dthorn@mozilla.com", "telemetry-alerts@mozilla.com"],
    )

    mozilla_vpn_derived__survey_recommend__v1 = gke_command(
        task_id="mozilla_vpn_derived__survey_recommend__v1",
        command=[
            "python",
            "sql/moz-fx-data-shared-prod/mozilla_vpn_derived/survey_recommend_v1/query.py",
        ]
        + [
            "--date",
            "{{ ds }}",
            "--survey_id",
            "5572350",
            "--api_token",
            "{{ var.value.surveygizmo_api_token }}",
            "--api_secret",
            "{{ var.value.surveygizmo_api_secret }}",
            "--destination_table",
            "moz-fx-data-shared-prod.mozilla_vpn_derived.survey_recommend_v1",
        ],
        docker_image="gcr.io/moz-fx-data-airflow-prod-88e0/bigquery-etl:latest",
        owner="dthorn@mozilla.com",
        email=["dthorn@mozilla.com", "telemetry-alerts@mozilla.com"],
    )

    mozilla_vpn_derived__users__v1 = bigquery_etl_query(
        task_id="mozilla_vpn_derived__users__v1",
        destination_table="users_v1",
        dataset_id="mozilla_vpn_derived",
        project_id="moz-fx-data-shared-prod",
        owner="dthorn@mozilla.com",
        email=["dthorn@mozilla.com", "telemetry-alerts@mozilla.com"],
        date_partition_parameter=None,
        depends_on_past=False,
        dag=dag,
    )

    mozilla_vpn_derived__vat_rates__v1 = gke_command(
        task_id="mozilla_vpn_derived__vat_rates__v1",
        command=[
            "python",
            "sql/moz-fx-data-shared-prod/mozilla_vpn_derived/vat_rates_v1/query.py",
        ]
        + [],
        docker_image="gcr.io/moz-fx-data-airflow-prod-88e0/bigquery-etl:latest",
        owner="dthorn@mozilla.com",
        email=["dthorn@mozilla.com", "telemetry-alerts@mozilla.com"],
        gcp_conn_id="google_cloud_airflow_gke",
        gke_project_id="moz-fx-data-airflow-gke-prod",
        gke_location="us-west1",
        gke_cluster_name="workloads-prod-v1",
        retry_delay=datetime.timedelta(seconds=300),
    )

    mozilla_vpn_derived__waitlist__v1 = bigquery_etl_query(
        task_id="mozilla_vpn_derived__waitlist__v1",
        destination_table="waitlist_v1",
        dataset_id="mozilla_vpn_derived",
        project_id="moz-fx-data-shared-prod",
        owner="dthorn@mozilla.com",
        email=["dthorn@mozilla.com", "telemetry-alerts@mozilla.com"],
        date_partition_parameter=None,
        depends_on_past=False,
        dag=dag,
    )

    mozilla_vpn_external__devices__v1 = bigquery_etl_query(
        task_id="mozilla_vpn_external__devices__v1",
        destination_table="devices_v1",
        dataset_id="mozilla_vpn_external",
        project_id="moz-fx-data-shared-prod",
        owner="dthorn@mozilla.com",
        email=["dthorn@mozilla.com", "telemetry-alerts@mozilla.com"],
        date_partition_parameter=None,
        depends_on_past=True,
        parameters=[
            "external_database_query:STRING:SELECT * FROM devices WHERE DATE(updated_at) = DATE '{{ds}}'"
        ],
        dag=dag,
    )

    mozilla_vpn_external__subscriptions__v1 = bigquery_etl_query(
        task_id="mozilla_vpn_external__subscriptions__v1",
        destination_table="subscriptions_v1",
        dataset_id="mozilla_vpn_external",
        project_id="moz-fx-data-shared-prod",
        owner="dthorn@mozilla.com",
        email=["dthorn@mozilla.com", "telemetry-alerts@mozilla.com"],
        date_partition_parameter=None,
        depends_on_past=True,
        parameters=[
            "external_database_query:STRING:SELECT * FROM subscriptions WHERE DATE(updated_at) = DATE '{{ds}}'"
        ],
        dag=dag,
    )

    mozilla_vpn_external__users__v1 = bigquery_etl_query(
        task_id="mozilla_vpn_external__users__v1",
        destination_table="users_v1",
        dataset_id="mozilla_vpn_external",
        project_id="moz-fx-data-shared-prod",
        owner="dthorn@mozilla.com",
        email=["dthorn@mozilla.com", "telemetry-alerts@mozilla.com"],
        date_partition_parameter=None,
        depends_on_past=True,
        parameters=[
            "external_database_query:STRING:SELECT * FROM users WHERE DATE(updated_at) = DATE '{{ds}}'"
        ],
        dag=dag,
    )

    mozilla_vpn_external__waitlist__v1 = bigquery_etl_query(
        task_id="mozilla_vpn_external__waitlist__v1",
        destination_table="waitlist_v1",
        dataset_id="mozilla_vpn_external",
        project_id="moz-fx-data-shared-prod",
        owner="dthorn@mozilla.com",
        email=["dthorn@mozilla.com", "telemetry-alerts@mozilla.com"],
        date_partition_parameter=None,
        depends_on_past=True,
        parameters=[
            "external_database_query:STRING:SELECT * FROM vpn_waitlist WHERE DATE(updated_at) = DATE '{{ds}}'"
        ],
        dag=dag,
    )

    stripe_derived__customers__v1 = bigquery_etl_query(
        task_id="stripe_derived__customers__v1",
        destination_table="customers_v1",
        dataset_id="stripe_derived",
        project_id="moz-fx-data-shared-prod",
        owner="dthorn@mozilla.com",
        email=["dthorn@mozilla.com", "telemetry-alerts@mozilla.com"],
        date_partition_parameter=None,
        depends_on_past=False,
        dag=dag,
    )

    stripe_derived__nonprod_customers__v1 = bigquery_etl_query(
        task_id="stripe_derived__nonprod_customers__v1",
        destination_table="nonprod_customers_v1",
        dataset_id="stripe_derived",
        project_id="moz-fx-data-shared-prod",
        owner="dthorn@mozilla.com",
        email=["dthorn@mozilla.com", "telemetry-alerts@mozilla.com"],
        date_partition_parameter=None,
        depends_on_past=False,
        dag=dag,
    )

    stripe_derived__nonprod_plans__v1 = bigquery_etl_query(
        task_id="stripe_derived__nonprod_plans__v1",
        destination_table="nonprod_plans_v1",
        dataset_id="stripe_derived",
        project_id="moz-fx-data-shared-prod",
        owner="dthorn@mozilla.com",
        email=["dthorn@mozilla.com", "telemetry-alerts@mozilla.com"],
        date_partition_parameter=None,
        depends_on_past=False,
        dag=dag,
    )

    stripe_derived__nonprod_products__v1 = bigquery_etl_query(
        task_id="stripe_derived__nonprod_products__v1",
        destination_table="nonprod_products_v1",
        dataset_id="stripe_derived",
        project_id="moz-fx-data-shared-prod",
        owner="dthorn@mozilla.com",
        email=["dthorn@mozilla.com", "telemetry-alerts@mozilla.com"],
        date_partition_parameter=None,
        depends_on_past=False,
        dag=dag,
    )

    stripe_derived__nonprod_subscriptions__v1 = bigquery_etl_query(
        task_id="stripe_derived__nonprod_subscriptions__v1",
        destination_table="nonprod_subscriptions_v1",
        dataset_id="stripe_derived",
        project_id="moz-fx-data-shared-prod",
        owner="dthorn@mozilla.com",
        email=["dthorn@mozilla.com", "telemetry-alerts@mozilla.com"],
        date_partition_parameter=None,
        depends_on_past=False,
        dag=dag,
    )

    stripe_derived__plans__v1 = bigquery_etl_query(
        task_id="stripe_derived__plans__v1",
        destination_table="plans_v1",
        dataset_id="stripe_derived",
        project_id="moz-fx-data-shared-prod",
        owner="dthorn@mozilla.com",
        email=["dthorn@mozilla.com", "telemetry-alerts@mozilla.com"],
        date_partition_parameter=None,
        depends_on_past=False,
        dag=dag,
    )

    stripe_derived__products__v1 = bigquery_etl_query(
        task_id="stripe_derived__products__v1",
        destination_table="products_v1",
        dataset_id="stripe_derived",
        project_id="moz-fx-data-shared-prod",
        owner="dthorn@mozilla.com",
        email=["dthorn@mozilla.com", "telemetry-alerts@mozilla.com"],
        date_partition_parameter=None,
        depends_on_past=False,
        dag=dag,
    )

    stripe_derived__subscriptions__v1 = bigquery_etl_query(
        task_id="stripe_derived__subscriptions__v1",
        destination_table="subscriptions_v1",
        dataset_id="stripe_derived",
        project_id="moz-fx-data-shared-prod",
        owner="dthorn@mozilla.com",
        email=["dthorn@mozilla.com", "telemetry-alerts@mozilla.com"],
        date_partition_parameter=None,
        depends_on_past=False,
        dag=dag,
    )

    stripe_external__charges__v1 = bigquery_etl_query(
        task_id="stripe_external__charges__v1",
        destination_table="charges_v1",
        dataset_id="stripe_external",
        project_id="moz-fx-data-shared-prod",
        owner="dthorn@mozilla.com",
        email=["dthorn@mozilla.com", "telemetry-alerts@mozilla.com"],
        date_partition_parameter=None,
        depends_on_past=False,
        parameters=["date:DATE:{{ds}}"],
        dag=dag,
    )

    stripe_external__credit_notes__v1 = bigquery_etl_query(
        task_id="stripe_external__credit_notes__v1",
        destination_table="credit_notes_v1",
        dataset_id="stripe_external",
        project_id="moz-fx-data-shared-prod",
        owner="dthorn@mozilla.com",
        email=["dthorn@mozilla.com", "telemetry-alerts@mozilla.com"],
        date_partition_parameter=None,
        depends_on_past=False,
        parameters=["date:DATE:{{ds}}"],
        dag=dag,
    )

    stripe_external__customers__v1 = bigquery_etl_query(
        task_id="stripe_external__customers__v1",
        destination_table="customers_v1",
        dataset_id="stripe_external",
        project_id="moz-fx-data-shared-prod",
        owner="dthorn@mozilla.com",
        email=["dthorn@mozilla.com", "telemetry-alerts@mozilla.com"],
        date_partition_parameter=None,
        depends_on_past=False,
        parameters=["date:DATE:{{ds}}"],
        dag=dag,
    )

    stripe_external__discounts__v1 = bigquery_etl_query(
        task_id="stripe_external__discounts__v1",
        destination_table="discounts_v1",
        dataset_id="stripe_external",
        project_id="moz-fx-data-shared-prod",
        owner="dthorn@mozilla.com",
        email=["dthorn@mozilla.com", "telemetry-alerts@mozilla.com"],
        date_partition_parameter=None,
        depends_on_past=False,
        parameters=["date:DATE:{{ds}}"],
        dag=dag,
    )

    stripe_external__disputes__v1 = bigquery_etl_query(
        task_id="stripe_external__disputes__v1",
        destination_table="disputes_v1",
        dataset_id="stripe_external",
        project_id="moz-fx-data-shared-prod",
        owner="dthorn@mozilla.com",
        email=["dthorn@mozilla.com", "telemetry-alerts@mozilla.com"],
        date_partition_parameter=None,
        depends_on_past=False,
        parameters=["date:DATE:{{ds}}"],
        dag=dag,
    )

    stripe_external__events__v1 = gke_command(
        task_id="stripe_external__events__v1",
        command=[
            "python",
            "sql/moz-fx-data-shared-prod/stripe_external/events_v1/query.py",
        ]
        + [
            "--date={{ ds }}",
            "--api-key={{ var.value.stripe_api_key }}",
            "--resource=Event",
            "--table=moz-fx-data-shared-prod.stripe_external.events_v1",
        ],
        docker_image="gcr.io/moz-fx-data-airflow-prod-88e0/bigquery-etl:latest",
        owner="dthorn@mozilla.com",
        email=["dthorn@mozilla.com", "telemetry-alerts@mozilla.com"],
        retry_delay=datetime.timedelta(seconds=300),
    )

    stripe_external__events_schema_check__v1 = gke_command(
        task_id="stripe_external__events_schema_check__v1",
        command=[
            "python",
            "sql/moz-fx-data-shared-prod/stripe_external/events_schema_check_v1/query.py",
        ]
        + [
            "--date={{ ds }}",
            "--api-key={{ var.value.stripe_api_key }}",
            "--resource=Event",
            "--format-resources",
            "--strict-schema",
            "--quiet",
        ],
        docker_image="gcr.io/moz-fx-data-airflow-prod-88e0/bigquery-etl:latest",
        owner="dthorn@mozilla.com",
        email=["dthorn@mozilla.com", "telemetry-alerts@mozilla.com"],
        retry_delay=datetime.timedelta(seconds=300),
    )

    stripe_external__invoices__v1 = bigquery_etl_query(
        task_id="stripe_external__invoices__v1",
        destination_table="invoices_v1",
        dataset_id="stripe_external",
        project_id="moz-fx-data-shared-prod",
        owner="dthorn@mozilla.com",
        email=["dthorn@mozilla.com", "telemetry-alerts@mozilla.com"],
        date_partition_parameter=None,
        depends_on_past=False,
        parameters=["date:DATE:{{ds}}"],
        dag=dag,
    )

    stripe_external__itemized_payout_reconciliation__v5 = gke_command(
        task_id="stripe_external__itemized_payout_reconciliation__v5",
        command=[
            "python",
            "sql/moz-fx-data-shared-prod/stripe_external/itemized_payout_reconciliation_v5/query.py",
        ]
        + [
            "--date={{ ds }}",
            "--api-key={{ var.value.stripe_api_key }}",
            "--report-type=payout_reconciliation.itemized.5",
            "--table=moz-fx-data-shared-prod.stripe_external.itemized_payout_reconciliation_v5",
            "--time-partitioning-field=automatic_payout_effective_at",
        ],
        docker_image="gcr.io/moz-fx-data-airflow-prod-88e0/bigquery-etl:latest",
        owner="dthorn@mozilla.com",
        email=["dthorn@mozilla.com", "telemetry-alerts@mozilla.com"],
        retry_delay=datetime.timedelta(seconds=1800),
        retries=47,
        email_on_retry=False,
    )

    stripe_external__nonprod_charges__v1 = bigquery_etl_query(
        task_id="stripe_external__nonprod_charges__v1",
        destination_table="nonprod_charges_v1",
        dataset_id="stripe_external",
        project_id="moz-fx-data-shared-prod",
        owner="dthorn@mozilla.com",
        email=["dthorn@mozilla.com", "telemetry-alerts@mozilla.com"],
        date_partition_parameter=None,
        depends_on_past=False,
        parameters=["date:DATE:{{ds}}"],
        dag=dag,
    )

    stripe_external__nonprod_customers__v1 = bigquery_etl_query(
        task_id="stripe_external__nonprod_customers__v1",
        destination_table="nonprod_customers_v1",
        dataset_id="stripe_external",
        project_id="moz-fx-data-shared-prod",
        owner="dthorn@mozilla.com",
        email=["dthorn@mozilla.com", "telemetry-alerts@mozilla.com"],
        date_partition_parameter=None,
        depends_on_past=False,
        parameters=["date:DATE:{{ds}}"],
        dag=dag,
    )

    stripe_external__nonprod_discounts__v1 = bigquery_etl_query(
        task_id="stripe_external__nonprod_discounts__v1",
        destination_table="nonprod_discounts_v1",
        dataset_id="stripe_external",
        project_id="moz-fx-data-shared-prod",
        owner="dthorn@mozilla.com",
        email=["dthorn@mozilla.com", "telemetry-alerts@mozilla.com"],
        date_partition_parameter=None,
        depends_on_past=False,
        parameters=["date:DATE:{{ds}}"],
        dag=dag,
    )

    stripe_external__nonprod_events__v1 = gke_command(
        task_id="stripe_external__nonprod_events__v1",
        command=[
            "python",
            "sql/moz-fx-data-shared-prod/stripe_external/nonprod_events_v1/query.py",
        ]
        + [
            "--date={{ ds }}",
            "--api-key={{ var.value.nonprod_stripe_api_key }}",
            "--resource=Event",
            "--table=moz-fx-data-shared-prod.stripe_external.nonprod_events_v1",
            "--allow-empty",
        ],
        docker_image="gcr.io/moz-fx-data-airflow-prod-88e0/bigquery-etl:latest",
        owner="dthorn@mozilla.com",
        email=["dthorn@mozilla.com", "telemetry-alerts@mozilla.com"],
        retry_delay=datetime.timedelta(seconds=300),
    )

    stripe_external__nonprod_invoices__v1 = bigquery_etl_query(
        task_id="stripe_external__nonprod_invoices__v1",
        destination_table="nonprod_invoices_v1",
        dataset_id="stripe_external",
        project_id="moz-fx-data-shared-prod",
        owner="dthorn@mozilla.com",
        email=["dthorn@mozilla.com", "telemetry-alerts@mozilla.com"],
        date_partition_parameter=None,
        depends_on_past=False,
        parameters=["date:DATE:{{ds}}"],
        dag=dag,
    )

    stripe_external__nonprod_plans__v1 = bigquery_etl_query(
        task_id="stripe_external__nonprod_plans__v1",
        destination_table="nonprod_plans_v1",
        dataset_id="stripe_external",
        project_id="moz-fx-data-shared-prod",
        owner="dthorn@mozilla.com",
        email=["dthorn@mozilla.com", "telemetry-alerts@mozilla.com"],
        date_partition_parameter=None,
        depends_on_past=False,
        parameters=["date:DATE:{{ds}}"],
        dag=dag,
    )

    stripe_external__nonprod_products__v1 = bigquery_etl_query(
        task_id="stripe_external__nonprod_products__v1",
        destination_table="nonprod_products_v1",
        dataset_id="stripe_external",
        project_id="moz-fx-data-shared-prod",
        owner="dthorn@mozilla.com",
        email=["dthorn@mozilla.com", "telemetry-alerts@mozilla.com"],
        date_partition_parameter=None,
        depends_on_past=False,
        parameters=["date:DATE:{{ds}}"],
        dag=dag,
    )

    stripe_external__nonprod_promotion_codes__v1 = bigquery_etl_query(
        task_id="stripe_external__nonprod_promotion_codes__v1",
        destination_table="nonprod_promotion_codes_v1",
        dataset_id="stripe_external",
        project_id="moz-fx-data-shared-prod",
        owner="dthorn@mozilla.com",
        email=["dthorn@mozilla.com", "telemetry-alerts@mozilla.com"],
        date_partition_parameter=None,
        depends_on_past=False,
        parameters=["date:DATE:{{ds}}"],
        dag=dag,
    )

    stripe_external__nonprod_subscriptions__v1 = bigquery_etl_query(
        task_id="stripe_external__nonprod_subscriptions__v1",
        destination_table="nonprod_subscriptions_v1",
        dataset_id="stripe_external",
        project_id="moz-fx-data-shared-prod",
        owner="dthorn@mozilla.com",
        email=["dthorn@mozilla.com", "telemetry-alerts@mozilla.com"],
        date_partition_parameter=None,
        depends_on_past=False,
        parameters=["date:DATE:{{ds}}"],
        dag=dag,
    )

    stripe_external__payment_intents__v1 = bigquery_etl_query(
        task_id="stripe_external__payment_intents__v1",
        destination_table="payment_intents_v1",
        dataset_id="stripe_external",
        project_id="moz-fx-data-shared-prod",
        owner="dthorn@mozilla.com",
        email=["dthorn@mozilla.com", "telemetry-alerts@mozilla.com"],
        date_partition_parameter=None,
        depends_on_past=False,
        parameters=["date:DATE:{{ds}}"],
        dag=dag,
    )

    stripe_external__payouts__v1 = bigquery_etl_query(
        task_id="stripe_external__payouts__v1",
        destination_table="payouts_v1",
        dataset_id="stripe_external",
        project_id="moz-fx-data-shared-prod",
        owner="dthorn@mozilla.com",
        email=["dthorn@mozilla.com", "telemetry-alerts@mozilla.com"],
        date_partition_parameter=None,
        depends_on_past=False,
        parameters=["date:DATE:{{ds}}"],
        dag=dag,
    )

    stripe_external__plans__v1 = bigquery_etl_query(
        task_id="stripe_external__plans__v1",
        destination_table="plans_v1",
        dataset_id="stripe_external",
        project_id="moz-fx-data-shared-prod",
        owner="dthorn@mozilla.com",
        email=["dthorn@mozilla.com", "telemetry-alerts@mozilla.com"],
        date_partition_parameter=None,
        depends_on_past=False,
        parameters=["date:DATE:{{ds}}"],
        dag=dag,
    )

    stripe_external__prices__v1 = bigquery_etl_query(
        task_id="stripe_external__prices__v1",
        destination_table="prices_v1",
        dataset_id="stripe_external",
        project_id="moz-fx-data-shared-prod",
        owner="dthorn@mozilla.com",
        email=["dthorn@mozilla.com", "telemetry-alerts@mozilla.com"],
        date_partition_parameter=None,
        depends_on_past=False,
        parameters=["date:DATE:{{ds}}"],
        dag=dag,
    )

    stripe_external__products__v1 = bigquery_etl_query(
        task_id="stripe_external__products__v1",
        destination_table="products_v1",
        dataset_id="stripe_external",
        project_id="moz-fx-data-shared-prod",
        owner="dthorn@mozilla.com",
        email=["dthorn@mozilla.com", "telemetry-alerts@mozilla.com"],
        date_partition_parameter=None,
        depends_on_past=False,
        parameters=["date:DATE:{{ds}}"],
        dag=dag,
    )

    stripe_external__promotion_codes__v1 = bigquery_etl_query(
        task_id="stripe_external__promotion_codes__v1",
        destination_table="promotion_codes_v1",
        dataset_id="stripe_external",
        project_id="moz-fx-data-shared-prod",
        owner="dthorn@mozilla.com",
        email=["dthorn@mozilla.com", "telemetry-alerts@mozilla.com"],
        date_partition_parameter=None,
        depends_on_past=False,
        parameters=["date:DATE:{{ds}}"],
        dag=dag,
    )

    stripe_external__setup_intents__v1 = bigquery_etl_query(
        task_id="stripe_external__setup_intents__v1",
        destination_table="setup_intents_v1",
        dataset_id="stripe_external",
        project_id="moz-fx-data-shared-prod",
        owner="dthorn@mozilla.com",
        email=["dthorn@mozilla.com", "telemetry-alerts@mozilla.com"],
        date_partition_parameter=None,
        depends_on_past=False,
        parameters=["date:DATE:{{ds}}"],
        dag=dag,
    )

    stripe_external__subscriptions__v1 = bigquery_etl_query(
        task_id="stripe_external__subscriptions__v1",
        destination_table="subscriptions_v1",
        dataset_id="stripe_external",
        project_id="moz-fx-data-shared-prod",
        owner="dthorn@mozilla.com",
        email=["dthorn@mozilla.com", "telemetry-alerts@mozilla.com"],
        date_partition_parameter=None,
        depends_on_past=False,
        parameters=["date:DATE:{{ds}}"],
        dag=dag,
    )

<<<<<<< HEAD
    mozilla_vpn_derived__active_subscription_ids__v1.set_upstream(
        mozilla_vpn_derived__all_subscriptions__v1
    )

    mozilla_vpn_derived__active_subscriptions__v1.set_upstream(
        mozilla_vpn_derived__active_subscription_ids__v1
    )

=======
    fivetran_stripe_sync_start = FivetranOperator(
        connector_id="{{ var.value.fivetran_stripe_connector_id }}",
        task_id="fivetran_stripe_task",
    )

    fivetran_stripe_sync_wait = FivetranSensor(
        connector_id="{{ var.value.fivetran_stripe_connector_id }}",
        task_id="fivetran_stripe_sensor",
        poke_interval=5,
    )

    fivetran_stripe_sync_wait.set_upstream(fivetran_stripe_sync_start)

    cjms_bigquery__refunds__v1.set_upstream(fivetran_stripe_sync_wait)

    cjms_bigquery__subscriptions__v1.set_upstream(cjms_bigquery__flows__v1)
    cjms_bigquery__subscriptions__v1.set_upstream(fivetran_stripe_sync_wait)

>>>>>>> 15304456
    mozilla_vpn_derived__active_subscriptions__v1.set_upstream(
        mozilla_vpn_derived__all_subscriptions__v1
    )

    mozilla_vpn_derived__all_subscriptions__v1.set_upstream(
        mozilla_vpn_derived__fxa_attribution__v1
    )

    mozilla_vpn_derived__all_subscriptions__v1.set_upstream(
        mozilla_vpn_derived__subscriptions__v1
    )

    mozilla_vpn_derived__all_subscriptions__v1.set_upstream(
        mozilla_vpn_derived__users__v1
    )
    mozilla_vpn_derived__all_subscriptions__v1.set_upstream(fivetran_stripe_sync_wait)

    mozilla_vpn_derived__channel_group_proportions__v1.set_upstream(
        mozilla_vpn_derived__active_subscription_ids__v1
    )

    mozilla_vpn_derived__channel_group_proportions__v1.set_upstream(
        mozilla_vpn_derived__all_subscriptions__v1
    )

    mozilla_vpn_derived__channel_group_proportions__v1.set_upstream(
        mozilla_vpn_derived__subscription_events__v1
    )

    mozilla_vpn_derived__devices__v1.set_upstream(mozilla_vpn_external__devices__v1)

    mozilla_vpn_derived__funnel_fxa_login_to_protected__v1.set_upstream(
        mozilla_vpn_derived__add_device_events__v1
    )

    mozilla_vpn_derived__funnel_fxa_login_to_protected__v1.set_upstream(
        mozilla_vpn_derived__all_subscriptions__v1
    )

    mozilla_vpn_derived__funnel_fxa_login_to_protected__v1.set_upstream(
        mozilla_vpn_derived__login_flows__v1
    )

    mozilla_vpn_derived__funnel_fxa_login_to_protected__v1.set_upstream(
        mozilla_vpn_derived__protected__v1
    )

    mozilla_vpn_derived__funnel_fxa_login_to_protected__v1.set_upstream(
        mozilla_vpn_derived__users__v1
    )

    wait_for_firefox_accounts_derived__fxa_auth_events__v1 = (
        ExternalTaskCompletedSensor(
            task_id="wait_for_firefox_accounts_derived__fxa_auth_events__v1",
            external_dag_id="bqetl_fxa_events",
            external_task_id="firefox_accounts_derived__fxa_auth_events__v1",
            execution_delta=datetime.timedelta(seconds=900),
            check_existence=True,
            mode="reschedule",
            pool="DATA_ENG_EXTERNALTASKSENSOR",
        )
    )

    mozilla_vpn_derived__funnel_product_page_to_subscribed__v1.set_upstream(
        wait_for_firefox_accounts_derived__fxa_auth_events__v1
    )
    wait_for_firefox_accounts_derived__fxa_content_events__v1 = (
        ExternalTaskCompletedSensor(
            task_id="wait_for_firefox_accounts_derived__fxa_content_events__v1",
            external_dag_id="bqetl_fxa_events",
            external_task_id="firefox_accounts_derived__fxa_content_events__v1",
            execution_delta=datetime.timedelta(seconds=900),
            check_existence=True,
            mode="reschedule",
            pool="DATA_ENG_EXTERNALTASKSENSOR",
        )
    )

    mozilla_vpn_derived__funnel_product_page_to_subscribed__v1.set_upstream(
        wait_for_firefox_accounts_derived__fxa_content_events__v1
    )
    wait_for_firefox_accounts_derived__fxa_stdout_events__v1 = (
        ExternalTaskCompletedSensor(
            task_id="wait_for_firefox_accounts_derived__fxa_stdout_events__v1",
            external_dag_id="bqetl_fxa_events",
            external_task_id="firefox_accounts_derived__fxa_stdout_events__v1",
            execution_delta=datetime.timedelta(seconds=900),
            check_existence=True,
            mode="reschedule",
            pool="DATA_ENG_EXTERNALTASKSENSOR",
        )
    )

    mozilla_vpn_derived__funnel_product_page_to_subscribed__v1.set_upstream(
        wait_for_firefox_accounts_derived__fxa_stdout_events__v1
    )

    mozilla_vpn_derived__fxa_attribution__v1.set_upstream(
        wait_for_firefox_accounts_derived__fxa_auth_events__v1
    )
    mozilla_vpn_derived__fxa_attribution__v1.set_upstream(
        wait_for_firefox_accounts_derived__fxa_content_events__v1
    )
    mozilla_vpn_derived__fxa_attribution__v1.set_upstream(
        wait_for_firefox_accounts_derived__fxa_stdout_events__v1
    )

    mozilla_vpn_derived__login_flows__v1.set_upstream(
        wait_for_firefox_accounts_derived__fxa_auth_events__v1
    )
    mozilla_vpn_derived__login_flows__v1.set_upstream(
        wait_for_firefox_accounts_derived__fxa_content_events__v1
    )

    mozilla_vpn_derived__subscription_events__v1.set_upstream(
        mozilla_vpn_derived__active_subscription_ids__v1
    )

    mozilla_vpn_derived__subscription_events__v1.set_upstream(
        mozilla_vpn_derived__all_subscriptions__v1
    )

    mozilla_vpn_derived__subscriptions__v1.set_upstream(
        mozilla_vpn_external__subscriptions__v1
    )

    mozilla_vpn_derived__users__v1.set_upstream(mozilla_vpn_external__users__v1)

    mozilla_vpn_derived__waitlist__v1.set_upstream(mozilla_vpn_external__waitlist__v1)

    stripe_derived__customers__v1.set_upstream(stripe_external__customers__v1)

    stripe_derived__nonprod_customers__v1.set_upstream(
        stripe_external__nonprod_customers__v1
    )

    stripe_derived__nonprod_plans__v1.set_upstream(stripe_external__nonprod_plans__v1)

    stripe_derived__nonprod_products__v1.set_upstream(
        stripe_external__nonprod_products__v1
    )

    stripe_derived__nonprod_subscriptions__v1.set_upstream(
        stripe_external__nonprod_subscriptions__v1
    )

    stripe_derived__plans__v1.set_upstream(stripe_external__plans__v1)

    stripe_derived__products__v1.set_upstream(stripe_external__products__v1)

    stripe_derived__subscriptions__v1.set_upstream(stripe_external__subscriptions__v1)

    stripe_external__charges__v1.set_upstream(stripe_external__events__v1)

    stripe_external__credit_notes__v1.set_upstream(stripe_external__events__v1)

    stripe_external__customers__v1.set_upstream(stripe_external__events__v1)

    stripe_external__discounts__v1.set_upstream(stripe_external__events__v1)

    stripe_external__disputes__v1.set_upstream(stripe_external__events__v1)

    stripe_external__invoices__v1.set_upstream(stripe_external__events__v1)

    stripe_external__nonprod_charges__v1.set_upstream(
        stripe_external__nonprod_events__v1
    )

    stripe_external__nonprod_customers__v1.set_upstream(
        stripe_external__nonprod_events__v1
    )

    stripe_external__nonprod_discounts__v1.set_upstream(
        stripe_external__nonprod_events__v1
    )

    stripe_external__nonprod_invoices__v1.set_upstream(
        stripe_external__nonprod_events__v1
    )

    stripe_external__nonprod_plans__v1.set_upstream(stripe_external__nonprod_events__v1)

    stripe_external__nonprod_products__v1.set_upstream(
        stripe_external__nonprod_events__v1
    )

    stripe_external__nonprod_promotion_codes__v1.set_upstream(
        stripe_external__nonprod_events__v1
    )

    stripe_external__nonprod_subscriptions__v1.set_upstream(
        stripe_external__nonprod_events__v1
    )

    stripe_external__payment_intents__v1.set_upstream(stripe_external__events__v1)

    stripe_external__payouts__v1.set_upstream(stripe_external__events__v1)

    stripe_external__plans__v1.set_upstream(stripe_external__events__v1)

    stripe_external__prices__v1.set_upstream(stripe_external__events__v1)

    stripe_external__products__v1.set_upstream(stripe_external__events__v1)

    stripe_external__promotion_codes__v1.set_upstream(stripe_external__events__v1)

    stripe_external__setup_intents__v1.set_upstream(stripe_external__events__v1)

    stripe_external__subscriptions__v1.set_upstream(stripe_external__events__v1)<|MERGE_RESOLUTION|>--- conflicted
+++ resolved
@@ -48,13 +48,6 @@
     tags=tags,
 ) as dag:
 
-<<<<<<< HEAD
-    mozilla_vpn_derived__active_subscription_ids__v1 = bigquery_etl_query(
-        task_id="mozilla_vpn_derived__active_subscription_ids__v1",
-        destination_table='active_subscription_ids_v1${{ macros.ds_format(macros.ds_add(ds, -7), "%Y-%m-%d", "%Y%m%d") }}',
-        dataset_id="mozilla_vpn_derived",
-        project_id="moz-fx-data-shared-prod",
-=======
     cjms_bigquery__flows__v1 = bigquery_etl_query(
         task_id="cjms_bigquery__flows__v1",
         destination_table="flows_v1",
@@ -87,16 +80,24 @@
         dataset_id="moz-fx-cjms-prod-f3c7:cjms_bigquery",
         project_id="moz-fx-data-shared-prod",
         sql_file_path="sql/moz-fx-cjms-prod-f3c7/cjms_bigquery/subscriptions_v1/query.sql",
->>>>>>> 15304456
-        owner="dthorn@mozilla.com",
-        email=["dthorn@mozilla.com", "telemetry-alerts@mozilla.com"],
-        date_partition_parameter=None,
-        depends_on_past=False,
-<<<<<<< HEAD
+        owner="dthorn@mozilla.com",
+        email=["dthorn@mozilla.com", "telemetry-alerts@mozilla.com"],
+        date_partition_parameter=None,
+        depends_on_past=False,
+        dag=dag,
+    )
+
+    mozilla_vpn_derived__active_subscription_ids__v1 = bigquery_etl_query(
+        task_id="mozilla_vpn_derived__active_subscription_ids__v1",
+        destination_table='active_subscription_ids_v1${{ macros.ds_format(macros.ds_add(ds, -7), "%Y-%m-%d", "%Y%m%d") }}',
+        dataset_id="mozilla_vpn_derived",
+        project_id="moz-fx-data-shared-prod",
+        owner="dthorn@mozilla.com",
+        email=["dthorn@mozilla.com", "telemetry-alerts@mozilla.com"],
+        date_partition_parameter=None,
+        depends_on_past=False,
         parameters=["date:DATE:{{macros.ds_add(ds, -7)}}"],
         sql_file_path="sql/moz-fx-data-shared-prod/mozilla_vpn_derived/active_subscription_ids_v1/query.sql",
-=======
->>>>>>> 15304456
         dag=dag,
     )
 
@@ -965,16 +966,6 @@
         dag=dag,
     )
 
-<<<<<<< HEAD
-    mozilla_vpn_derived__active_subscription_ids__v1.set_upstream(
-        mozilla_vpn_derived__all_subscriptions__v1
-    )
-
-    mozilla_vpn_derived__active_subscriptions__v1.set_upstream(
-        mozilla_vpn_derived__active_subscription_ids__v1
-    )
-
-=======
     fivetran_stripe_sync_start = FivetranOperator(
         connector_id="{{ var.value.fivetran_stripe_connector_id }}",
         task_id="fivetran_stripe_task",
@@ -993,7 +984,14 @@
     cjms_bigquery__subscriptions__v1.set_upstream(cjms_bigquery__flows__v1)
     cjms_bigquery__subscriptions__v1.set_upstream(fivetran_stripe_sync_wait)
 
->>>>>>> 15304456
+    mozilla_vpn_derived__active_subscription_ids__v1.set_upstream(
+        mozilla_vpn_derived__all_subscriptions__v1
+    )
+
+    mozilla_vpn_derived__active_subscriptions__v1.set_upstream(
+        mozilla_vpn_derived__active_subscription_ids__v1
+    )
+
     mozilla_vpn_derived__active_subscriptions__v1.set_upstream(
         mozilla_vpn_derived__all_subscriptions__v1
     )
