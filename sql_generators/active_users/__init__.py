"""Generate active users aggregates per app."""
import os
from enum import Enum
from pathlib import Path

import click
from jinja2 import Environment, FileSystemLoader

from bigquery_etl.cli.utils import use_cloud_function_option
from bigquery_etl.format_sql.formatter import reformat
from bigquery_etl.util.common import render, write_sql

THIS_PATH = Path(os.path.dirname(__file__))
TABLE_NAME = "active_users_aggregates"
DATASET_FOR_UNIONED_VIEWS = "telemetry"
DESKTOP_TABLE_VERSION = "v1"
<<<<<<< HEAD
MOBILE_TABLE_VERSION = "v3"
=======
MOBILE_TABLE_VERSION = "v2"
CHECKS_TEMPLATE_CHANNELS = {
    "firefox_ios": [
        {
            "name": "release",
            "table": "`moz-fx-data-shared-prod.org_mozilla_ios_firefox_live.baseline_v1`",
        },
        {
            "name": "beta",
            "table": "`moz-fx-data-shared-prod.org_mozilla_ios_firefoxbeta_live.baseline_v1`",
        },
        {
            "name": "nightly",
            "table": "`moz-fx-data-shared-prod.org_mozilla_ios_fennec_live.baseline_v1`",
        },
    ],
    "focus_ios": [
        {"table": "`moz-fx-data-shared-prod.org_mozilla_ios_focus_live.baseline_v1`"}
    ],
    "focus_android": [
        {
            "name": "release",
            "table": "`moz-fx-data-shared-prod.org_mozilla_focus_live.baseline_v1`",
        },
        {
            "name": "beta",
            "table": "`moz-fx-data-shared-prod.org_mozilla_focus_beta_live.baseline_v1`",
        },
        {
            "name": "nightly",
            "table": "`moz-fx-data-shared-prod.org_mozilla_focus_nightly_live.baseline_v1`",
        },
    ],
    "klar_ios": [
        {"table": "`moz-fx-data-shared-prod.org_mozilla_ios_klar_live.baseline_v1`"}
    ],
}
>>>>>>> 1c4102ab


class Browsers(Enum):
    """Enumeration with browser names and equivalent dataset names."""

    firefox_desktop = "Firefox Desktop"
    fenix = "Fenix"
    focus_ios = "Focus iOS"
    focus_android = "Focus Android"
    firefox_ios = "Firefox iOS"
    klar_ios = "Klar iOS"


@click.command()
@click.option(
    "--output-dir",
    "--output_dir",
    help="Output directory generated SQL is written to",
    type=click.Path(file_okay=False),
    default="sql",
)
@click.option(
    "--target-project",
    "--target_project",
    help="Google Cloud project ID",
    default="moz-fx-data-shared-prod",
)
@use_cloud_function_option
def generate(target_project, output_dir, use_cloud_function):
    """Generate per-app queries, views and metadata for active users and search counts aggregates.

    The parent folders will be created if not existing and existing files will be overwritten.
    """
    env = Environment(loader=FileSystemLoader(str(THIS_PATH / "templates")))
    output_dir = Path(output_dir) / target_project
    # query templates
    mobile_query_template = env.get_template("mobile_query.sql")
    desktop_query_template = env.get_template("desktop_query.sql")
    focus_android_query_template = env.get_template("focus_android_query.sql")
    # view templates
    focus_android_view_template = env.get_template("focus_android_view.sql")
    mobile_view_template = env.get_template("mobile_view.sql")
    view_template = env.get_template("view.sql")
    # metadata template
    metadata_template = "metadata.yaml"
    # checks templates
    desktop_checks_template = env.get_template("desktop_checks.sql")
    fenix_checks_template = env.get_template("fenix_checks.sql")
    mobile_checks_template = env.get_template("mobile_checks.sql")

    for browser in Browsers:
        if browser.name == "firefox_desktop":
            query_sql = reformat(
                desktop_query_template.render(
                    project_id=target_project,
                    app_value=browser.value,
                    app_name=browser.name,
                )
            )
        elif browser.name == "focus_android":
            query_sql = reformat(
                focus_android_query_template.render(
                    project_id=target_project,
                    app_value=browser.value,
                    app_name=browser.name,
                )
            )
        else:
            query_sql = reformat(
                mobile_query_template.render(
                    project_id=target_project,
                    app_value=browser.value,
                    app_name=browser.name,
                )
            )
        # create checks_sql
        if browser.name == "firefox_desktop":
            checks_sql = desktop_checks_template.render(
                project_id=target_project,
                app_value=browser.value,
                app_name=browser.name,
            )
        elif browser.name == "fenix":
            checks_sql = fenix_checks_template.render(
                project_id=target_project,
                app_value=browser.value,
                app_name=browser.name,
            )
        elif browser.name in CHECKS_TEMPLATE_CHANNELS.keys():
            checks_sql = mobile_checks_template.render(
                project_id=target_project,
                app_value=browser.value,
                app_name=browser.name,
                channels=CHECKS_TEMPLATE_CHANNELS[browser.name],
            )

        if browser.name == "firefox_desktop":
            current_version = DESKTOP_TABLE_VERSION
        else:
            current_version = MOBILE_TABLE_VERSION

        write_sql(
            output_dir=output_dir,
            full_table_id=f"{target_project}.{browser.name}_derived.{TABLE_NAME}_{current_version}",
            basename="query.sql",
            sql=query_sql,
            skip_existing=False,
        )

        write_sql(
            output_dir=output_dir,
            full_table_id=f"{target_project}.{browser.name}_derived.{TABLE_NAME}_{current_version}",
            basename="metadata.yaml",
            sql=render(
                metadata_template,
                template_folder=THIS_PATH / "templates",
                app_value=browser.value,
                app_name=browser.name,
                format=False,
            ),
            skip_existing=False,
        )

        write_sql(
            output_dir=output_dir,
            full_table_id=f"{target_project}.{browser.name}_derived.{TABLE_NAME}_{current_version}",
            basename="checks.sql",
            sql=checks_sql,
            skip_existing=False,
        )

        if browser.name == "focus_android":
            write_sql(
                output_dir=output_dir,
                full_table_id=f"{target_project}.{browser.name}.{TABLE_NAME}",
                basename="view.sql",
                sql=reformat(
                    focus_android_view_template.render(
                        project_id=target_project,
                        app_name=browser.name,
                        table_version=MOBILE_TABLE_VERSION,
                    )
                ),
                skip_existing=False,
            )
        elif browser.name == "firefox_desktop":
            write_sql(
                output_dir=output_dir,
                full_table_id=f"{target_project}.{browser.name}.{TABLE_NAME}",
                basename="view.sql",
                sql=reformat(
                    view_template.render(
                        project_id=target_project,
                        app_name=browser.name,
                        table_version=DESKTOP_TABLE_VERSION,
                    )
                ),
                skip_existing=False,
            )
        else:
            write_sql(
                output_dir=output_dir,
                full_table_id=f"{target_project}.{browser.name}.{TABLE_NAME}",
                basename="view.sql",
                sql=reformat(
                    view_template.render(
                        project_id=target_project,
                        app_name=browser.name,
                        table_version=MOBILE_TABLE_VERSION,
                    )
                ),
                skip_existing=False,
            )

    write_sql(
        output_dir=output_dir,
        full_table_id=f"{target_project}.{DATASET_FOR_UNIONED_VIEWS}.{TABLE_NAME}_mobile",
        basename="view.sql",
        sql=reformat(
            mobile_view_template.render(
                project_id=target_project,
                dataset_id=DATASET_FOR_UNIONED_VIEWS,
                fenix_dataset=Browsers("Fenix").name,
                focus_ios_dataset=Browsers("Focus iOS").name,
                focus_android_dataset=Browsers("Focus Android").name,
                firefox_ios_dataset=Browsers("Firefox iOS").name,
                klar_ios_dataset=Browsers("Klar iOS").name,
            )
        ),
        skip_existing=False,
    )<|MERGE_RESOLUTION|>--- conflicted
+++ resolved
@@ -14,10 +14,7 @@
 TABLE_NAME = "active_users_aggregates"
 DATASET_FOR_UNIONED_VIEWS = "telemetry"
 DESKTOP_TABLE_VERSION = "v1"
-<<<<<<< HEAD
 MOBILE_TABLE_VERSION = "v3"
-=======
-MOBILE_TABLE_VERSION = "v2"
 CHECKS_TEMPLATE_CHANNELS = {
     "firefox_ios": [
         {
@@ -54,7 +51,6 @@
         {"table": "`moz-fx-data-shared-prod.org_mozilla_ios_klar_live.baseline_v1`"}
     ],
 }
->>>>>>> 1c4102ab
 
 
 class Browsers(Enum):
