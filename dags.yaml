--- conflicted
+++ resolved
@@ -2415,24 +2415,6 @@
     - impact/tier_1
     - repo/bigquery-etl
 
-<<<<<<< HEAD
-bqetl_bigeye_derived:
-  schedule_interval: 0 3 * * *
-  description: |
-    Pulls metadata from BigEye API
-  default_args:
-    depends_on_past: false
-    email_on_failure: true
-    email_on_retry: false
-    owner: phlee@mozilla.com
-    email:
-      - phlee@mozilla.com
-    start_date: '2025-07-14'
-    retries: 2
-    retry_delay: 30m
-  tags:
-    - impact/tier_3
-=======
 bqetl_ads_hourly:
   default_args:
     depends_on_past: false
@@ -2453,4 +2435,20 @@
     - impact/tier_3
     - repo/bigquery-etl
     - triage/confidential
->>>>>>> ceaa462d
+
+bqetl_bigeye_derived:
+  schedule_interval: 0 3 * * *
+  description: |
+    Pulls metadata from BigEye API
+  default_args:
+    depends_on_past: false
+    email_on_failure: true
+    email_on_retry: false
+    owner: phlee@mozilla.com
+    email:
+      - phlee@mozilla.com
+    start_date: '2025-07-14'
+    retries: 2
+    retry_delay: 30m
+  tags:
+    - impact/tier_3