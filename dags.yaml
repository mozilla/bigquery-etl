--- conflicted
+++ resolved
@@ -1019,7 +1019,30 @@
     - impact/tier_3
     - triage/record_only
 
-<<<<<<< HEAD
+bqetl_status_check:
+  default_args:
+    depends_on_past: false
+    email:
+      - telemetry-alerts@mozilla.com
+    email_on_failure: true
+    email_on_retry: false
+    end_date: null
+    owner: ascholtz@mozilla.com
+    retries: 0
+    start_date: '2023-04-01'
+  description: |
+    This DAG checks if bigquery-etl is working properly. Dummy ETL tasks are executed to detect
+    breakages as soon as possible.
+
+    *Triage notes*
+
+    None of these tasks should fail. If they do it is very likely that other/all ETL tasks will
+    subsequently fail as well. Any failures should be communicated to the Data Infra Working Group
+    as soon as possible.
+  schedule_interval: "1h"
+  tags:
+    - impact/tier_1
+
 bqetl_download_funnel_attribution:
   default_args:
     depends_on_past: false
@@ -1038,29 +1061,4 @@
   schedule_interval: 0 23 * * *
   tags:
     - impact/tier_1
-    - repo/bigquery-etl
-=======
-bqetl_status_check:
-  default_args:
-    depends_on_past: false
-    email:
-      - telemetry-alerts@mozilla.com
-    email_on_failure: true
-    email_on_retry: false
-    end_date: null
-    owner: ascholtz@mozilla.com
-    retries: 0
-    start_date: '2023-04-01'
-  description: |
-    This DAG checks if bigquery-etl is working properly. Dummy ETL tasks are executed to detect
-    breakages as soon as possible.
-
-    *Triage notes*
-
-    None of these tasks should fail. If they do it is very likely that other/all ETL tasks will
-    subsequently fail as well. Any failures should be communicated to the Data Infra Working Group
-    as soon as possible.
-  schedule_interval: "1h"
-  tags:
-    - impact/tier_1
->>>>>>> ea725a70
+    - repo/bigquery-etl