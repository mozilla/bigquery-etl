CREATE OR REPLACE VIEW
  `moz-fx-data-shared-prod.stripe.itemized_payout_reconciliation`
AS
WITH customers AS (
  SELECT
    id AS customer_id,
    NULLIF(address_country, "") AS country,
    NULLIF(UPPER(TRIM(address_postal_code)), "") AS postal_code,
    NULLIF(address_state, "") AS state,
  FROM
    `moz-fx-data-shared-prod`.stripe_external.customer_v1
),
postal_code_to_state AS (
  SELECT
    country,
    postal_code,
    IF(COUNT(DISTINCT state) > 1, NULL, ANY_VALUE(state)) AS state,
  FROM
    customers
  WHERE
    country IN ("US", "CA")
    AND postal_code IS NOT NULL
    AND state IS NOT NULL
    AND LENGTH(state) = 2
  GROUP BY
    country,
    postal_code
),
charge_states AS (
  SELECT
    charges.id AS charge_id,
    cards.country AS card_country,
    NULLIF(UPPER(TRIM(charges.billing_detail_address_postal_code)), "") AS postal_code,
    postal_code_to_state.state,
  FROM
    `moz-fx-data-shared-prod`.stripe_external.charge_v1 AS charges
  JOIN
    `moz-fx-data-shared-prod`.stripe_external.card_v1 AS cards
    ON charges.card_id = cards.id
  JOIN
    postal_code_to_state
    ON cards.country = postal_code_to_state.country
    AND UPPER(TRIM(charges.billing_detail_address_postal_code)) = postal_code_to_state.postal_code
  WHERE
    cards.country IN ("US", "CA")
),
subscriptions AS (
  SELECT
    subscription_id,
    plan_id,
    plan_name,
    plan_interval,
    plan_interval_count,
    product_id,
    product_name,
  FROM
<<<<<<< HEAD
    `moz-fx-data-shared-prod`.stripe_external.itemized_payout_reconciliation_v5 AS report
  LEFT JOIN
    charge_states
    USING (charge_id, card_country)
=======
    `moz-fx-data-shared-prod`.subscription_platform.stripe_subscriptions
),
taxes_by_address AS (
  SELECT
    id AS invoice_id,
    NULLIF(destination_resolved_address_country, "") AS country,
    NULLIF(destination_resolved_address_state, "") AS state,
    NULLIF(UPPER(TRIM(destination_resolved_address_postal_code)), "") AS postal_code,
    currency,
    SUM(tax_amount) AS tax_amount,
    ROW_NUMBER() OVER (PARTITION BY id) AS row_number,
  FROM
    `moz-fx-data-shared-prod`.stripe.itemized_tax_transactions
  GROUP BY
    invoice_id,
    country,
    state,
    postal_code,
    currency
),
taxes AS (
  SELECT
    invoice_id,
    -- There should only be one set of distinct values for these fields, but if there are more then
    -- they will be CSVs with the same length and order for consistency
    STRING_AGG(country, ", " ORDER BY row_number) AS tax_country,
    STRING_AGG(state, ", " ORDER BY row_number) AS tax_state,
    STRING_AGG(postal_code, ", " ORDER BY row_number) AS tax_postal_code,
    STRING_AGG(currency, ", " ORDER BY row_number) AS tax_currency,
    SUM(tax_amount) AS tax_amount,
  FROM
    taxes_by_address
  GROUP BY
    invoice_id
>>>>>>> 5ce1f9ae
)
SELECT
  report.* EXCEPT (card_country),
  -- This logic preserves legacy behavior for card address fields, but they are no longer in use
  -- and have been superceded by tax_{country,state,postal_code} fields. The new fields do not
  -- indicate US territories the same way, and are not compatible with this logic.
  CASE
    -- American Samoa
    WHEN report.card_country = "US"
      AND REGEXP_CONTAINS(charge_states.postal_code, "^96799(-?[0-9]{4})?$")
      THEN STRUCT("AS" AS card_country, NULL AS card_state)
    -- Puerto Rico
    WHEN report.card_country = "US"
      AND REGEXP_CONTAINS(charge_states.postal_code, "^00[679][0-9]{2}(-?[0-9]{4})?$")
      THEN STRUCT("PR" AS card_country, NULL AS card_state)
    -- Virgin Islands
    WHEN report.card_country = "US"
      AND REGEXP_CONTAINS(charge_states.postal_code, "^008[0-9]{2}(-?[0-9]{4})?$")
      THEN STRUCT("VI" AS card_country, NULL AS card_state)
    ELSE STRUCT(report.card_country, charge_states.state AS card_state)
  END.*,
  charge_states.postal_code AS card_postal_code,
  subscriptions.* EXCEPT (subscription_id),
  taxes.* EXCEPT (invoice_id),
FROM
  `moz-fx-data-shared-prod`.stripe_external.itemized_payout_reconciliation_v5 AS report
LEFT JOIN
  charge_states
USING
  (charge_id, card_country)
LEFT JOIN
  subscriptions
USING
  (subscription_id)
LEFT JOIN
  taxes
USING
  (invoice_id)<|MERGE_RESOLUTION|>--- conflicted
+++ resolved
@@ -54,12 +54,6 @@
     product_id,
     product_name,
   FROM
-<<<<<<< HEAD
-    `moz-fx-data-shared-prod`.stripe_external.itemized_payout_reconciliation_v5 AS report
-  LEFT JOIN
-    charge_states
-    USING (charge_id, card_country)
-=======
     `moz-fx-data-shared-prod`.subscription_platform.stripe_subscriptions
 ),
 taxes_by_address AS (
@@ -94,7 +88,6 @@
     taxes_by_address
   GROUP BY
     invoice_id
->>>>>>> 5ce1f9ae
 )
 SELECT
   report.* EXCEPT (card_country),
@@ -123,13 +116,10 @@
   `moz-fx-data-shared-prod`.stripe_external.itemized_payout_reconciliation_v5 AS report
 LEFT JOIN
   charge_states
-USING
-  (charge_id, card_country)
+  USING (charge_id, card_country)
 LEFT JOIN
   subscriptions
-USING
-  (subscription_id)
+  USING (subscription_id)
 LEFT JOIN
   taxes
-USING
-  (invoice_id)+  USING (invoice_id)