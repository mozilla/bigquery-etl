---
bqetl_error_aggregates:
  schedule_interval: 3h
  default_args:
    owner: wkahngreene@mozilla.com
    email:
      [
        "telemetry-alerts@mozilla.com",
        "wkahngreene@mozilla.com",
      ]
    start_date: "2019-11-01"
    retries: 1
    retry_delay: 20m
    depends_on_past: false
  tags:
    - impact/tier_1

bqetl_ssl_ratios:
  schedule_interval: 0 2 * * *
  description: The DAG schedules SSL ratios queries.
  default_args:
    owner: chutten@mozilla.com
    start_date: "2019-07-20"
    email: ["telemetry-alerts@mozilla.com", "chutten@mozilla.com"]
    retries: 2
    retry_delay: 30m
  tags:
    - impact/tier_3

bqetl_amo_stats:
  schedule_interval: 0 3 * * *
  # yamllint disable rule:line-length
  description: |
    Add-on download and install statistics to power the
    [addons.mozilla.org](https://addons.mozilla.org) (AMO) stats pages.

    See the [post on the Add-Ons Blog](https://blog.mozilla.org/addons/2020/06/10/improvements-to-statistics-processing-on-amo/).
  # yamllint enable rule:line-length
  default_args:
    owner: jklukas@mozilla.com
    start_date: "2020-06-01"
    email: ["telemetry-alerts@mozilla.com", "jklukas@mozilla.com"]
    retries: 2
    retry_delay: 30m
  tags:
    - impact/tier_1

bqetl_core:
  schedule_interval: 0 2 * * *
  description:
    Tables derived from the legacy telemetry `core` ping sent by various
    mobile applications.
  default_args:
    owner: jklukas@mozilla.com
    start_date: "2019-07-25"
    email: ["telemetry-alerts@mozilla.com", "jklukas@mozilla.com"]
    retries: 1
    retry_delay: 5m
  tags:
    - impact/tier_1

bqetl_nondesktop:
  schedule_interval: 0 3 * * *
  default_args:
    owner: "jklukas@mozilla.com"
    start_date: "2019-07-25"
    email: [
      "telemetry-alerts@mozilla.com",
    ]
    retries: 1
    retry_delay: 5m
  tags:
    - impact/tier_1

bqetl_mobile_search:
  schedule_interval: 0 2 * * *
  default_args:
    owner: anicholson@mozilla.com
    start_date: "2019-07-25"
    email:
      - "telemetry-alerts@mozilla.com"
      - "anicholson@mozilla.com"
      - "akomar@mozilla.com"
    retries: 1
    retry_delay: 5m
  tags:
    - impact/tier_1

bqetl_fxa_events:
  schedule_interval: 30 1 * * *
  description: |
    Copies data from a Firefox Accounts (FxA) project. Those source tables
    are populated via Cloud Logging (Stackdriver). We hash various fields
    as part of the import.

    The DAG also provides daily aggregations on top of the raw log data,
    which eventually power high-level reporting about FxA usage.

    Tasks here have occasionally failed due to incompatible schema changes
    in the tables populated by Cloud Logging.
    See https://github.com/mozilla/bigquery-etl/issues/1684 for an example
    mitigation.
  default_args:
    owner: dthorn@mozilla.com
    start_date: "2019-03-01"
    email: ["telemetry-alerts@mozilla.com", "dthorn@mozilla.com"]
    retries: 1
    retry_delay: 10m
  tags:
    - impact/tier_1

bqetl_subplat:
  schedule_interval: 45 1 * * *
  description: |
    Daily imports for Subscription Platform data from Stripe and the Mozilla VPN
    operational DB as well as derived tables based on that data.

    Depends on `bqetl_fxa_events`, so is scheduled to run a bit after that.

    Stripe data retrieved by stripe_external__itemized_payout_reconciliation__v5
    task has highly viariable availability timing, so it is possible for it to
    fail with the following type of error:
    `Error: Request req_OTssZ0Zv1cEmmm: Data for the report type
            payout_reconciliation.itemized.5 is only available through
            2022-05-08 12:00:00 UTC; you requested `interval_end`
            = 2022-05-09 00:00:00 UTC.`
    In such cases the failure is expected, the task will continue to retry every
    30 minutes until the data becomes available. If failure observed looks
    different then it should be reported using the Airflow triage process.

  default_args:
    owner: srose@mozilla.com
    start_date: "2021-07-20"
    email: ["telemetry-alerts@mozilla.com", "srose@mozilla.com"]
    retries: 2
    retry_delay: 30m
  tags:
    - impact/tier_1

bqetl_mozilla_vpn_site_metrics:
  schedule_interval: 0 15 * * *
  description: |
    Daily extracts from the Google Analytics tables for Mozilla VPN as well as
    derived tables based on that data.

    Depends on Google Analytics exports, which have highly variable timing, so
    queries depend on site_metrics_empty_check_v1, which retries every 30
    minutes to wait for data to be available.
  default_args:
    owner: srose@mozilla.com
    start_date: "2021-04-22"
    email: ["telemetry-alerts@mozilla.com", "srose@mozilla.com"]
    retries: 2
    retry_delay: 30m
  tags:
    - impact/tier_2

bqetl_gud:
  schedule_interval: 0 3 * * *
  description: Optimized tables that power the
    [Mozilla Growth and Usage Dashboard](https://gud.telemetry.mozilla.org).
  default_args:
    owner: jklukas@mozilla.com
    start_date: "2019-07-25"
    email: ["telemetry-alerts@mozilla.com", "jklukas@mozilla.com"]
    retries: 1
    retry_delay: 5m
  tags:
    - impact/tier_1

bqetl_messaging_system:
  schedule_interval: 0 2 * * *
  description: |
    Daily aggregations on top of pings sent for the `messaging_system`
    namespace by desktop Firefox.
  default_args:
    owner: najiang@mozilla.com
    start_date: "2019-07-25"
    email: ["telemetry-alerts@mozilla.com", "najiang@mozilla.com"]
    retries: 1
    retry_delay: 5m
  tags:
    - impact/tier_3

bqetl_activity_stream:
  schedule_interval: 0 2 * * *
  description: |
    Daily aggregations on top of pings sent for the `activity_stream`
    namespace by desktop Firefox. These are largely related to activity
    on the newtab page and engagement with Pocket content.
  default_args:
    owner: jklukas@mozilla.com
    start_date: "2019-07-25"
    email: ["telemetry-alerts@mozilla.com", "jklukas@mozilla.com"]
    retries: 1
    retry_delay: 5m
  tags:
    - impact/tier_2

bqetl_search:
  schedule_interval: 0 3 * * *
  default_args:
    owner: anicholson@mozilla.com
    start_date: "2018-11-27"
    email:
      - "telemetry-alerts@mozilla.com"
      - "anicholson@mozilla.com"
      - "akomar@mozilla.com"
    retries: 2
    retry_delay: 30m
  tags:
    - impact/tier_1

bqetl_addons:
  schedule_interval: 0 4 * * *
  description: |
    Daily rollups of addon data from `main` pings.

    Depends on `bqetl_search`, so is scheduled after that DAG.
  default_args:
    owner: jklukas@mozilla.com
    start_date: "2018-11-27"
    email: ["telemetry-alerts@mozilla.com"]
    retries: 2
    retry_delay: 30m
  tags:
    - impact/tier_2

bqetl_devtools:
  schedule_interval: 0 3 * * *
  description: |
    Summarizes usage of the Dev Tools component of desktop Firefox.
  default_args:
    owner: jklukas@mozilla.com
    start_date: "2018-11-27"
    email: ["telemetry-alerts@mozilla.com", "jklukas@mozilla.com"]
    retries: 2
    retry_delay: 30m
  tags:
    - impact/tier_3

bqetl_main_summary:
  schedule_interval: 0 2 * * *
  description: |
    General-purpose derived tables for analyzing usage of desktop Firefox.
    This is one of our highest-impact DAGs and should be handled carefully.
  default_args:
    owner: dthorn@mozilla.com
    start_date: "2018-11-27"
    email:
      [
        "telemetry-alerts@mozilla.com",
        "dthorn@mozilla.com",
        "jklukas@mozilla.com",
      ]
    retries: 2
    retry_delay: 30m
  tags:
    - impact/tier_1

bqetl_experiments_daily:
  schedule_interval: 0 3 * * *
  description: |
    The DAG schedules queries that query experimentation related
    metrics (enrollments, search, ...) from stable tables to finalize
    numbers of experiment monitoring datasets for a specific date.
  default_args:
    owner: ascholtz@mozilla.com
    start_date: "2018-11-27"
    email: ["telemetry-alerts@mozilla.com", "ascholtz@mozilla.com"]
    retries: 2
    retry_delay: 30m
  tags:
    - impact/tier_1

# DAG for exporting query data marked as public to GCS
# queries should not be explicitly assigned to this DAG (done automatically)
bqetl_public_data_json:
  schedule_interval: 0 5 * * *
  description: |
    Daily exports of query data marked as public to GCS.

    Depends on the results of several upstream DAGs, the latest of which
    runs at 04:00 UTC.
  default_args:
    owner: ascholtz@mozilla.com
    start_date: "2020-04-14"
    email: ["telemetry-alerts@mozilla.com", "ascholtz@mozilla.com"]
    retries: 2
    retry_delay: 30m
  tags:
    - impact/tier_3

bqetl_internet_outages:
  schedule_interval: 0 7 * * *
  description: |
    DAG for building the internet outages datasets.
    See [bug 1640204](https://bugzilla.mozilla.org/show_bug.cgi?id=1640204).
  default_args:
    owner: aplacitelli@mozilla.com
    start_date: "2020-01-01"
    email: ["aplacitelli@mozilla.com"]
    retries: 2
    retry_delay: 30m
  tags:
    - impact/tier_3

bqetl_deletion_request_volume:
  schedule_interval: 0 1 * * *
  default_args:
    owner: dthorn@mozilla.com
    start_date: "2020-06-29"
    email: ["telemetry-alerts@mozilla.com", "dthorn@mozilla.com"]
    retries: 2
    retry_delay: 30m
  tags:
    - impact/tier_3

bqetl_fenix_event_rollup:
  schedule_interval: 0 2 * * *
  default_args:
    owner: wlachance@mozilla.com
    start_date: "2020-09-09"
    email: ["wlachance@mozilla.com"]
    retries: 2
    retry_delay: 30m
  tags:
    - impact/tier_1

bqetl_org_mozilla_fenix_derived:
  schedule_interval: 0 2 * * *
  default_args:
    depends_on_past: false
    email:
      - amiyaguchi@mozilla.com
      - telemetry-alerts@mozilla.com
    email_on_failure: true
    email_on_retry: true
    owner: amiyaguchi@mozilla.com
    retries: 2
    retry_delay: 30m
    start_date: "2020-10-18"
  tags:
    - impact/tier_1

bqetl_google_analytics_derived:
  schedule_interval: 0 23 * * *
  description: |
    Daily aggregations of data exported from Google Analytics.

    The GA export runs at 15:00 UTC, so there's an effective 2-day delay
    for user activity to appear in these tables.
  default_args:
    owner: ascholtz@mozilla.com
    email:
      - ascholtz@mozilla.com
      - telemetry-alerts@mozilla.com
    start_date: "2020-10-31"
    retries: 2
    retry_delay: 30m
  tags:
    - impact/tier_1

bqetl_monitoring:
  schedule_interval: 0 2 * * *
  description: |
    This DAG schedules queries and scripts for populating datasets
    used for monitoring of the data platform.
  default_args:
    owner: ascholtz@mozilla.com
    email: ["ascholtz@mozilla.com"]
    start_date: "2018-10-30"
    retries: 2
    retry_delay: 30m
  tags:
    - impact/tier_1

bqetl_monitoring_airflow:
  schedule_interval: 0 2 * * *
  description: |
    This DAG schedules queries and scripts for populating datasets
    used for monitoring of Airflow DAGs.
  default_args:
    owner: kignasiak@mozilla.com
    email: ["kignasiak@mozilla.com"]
    start_date: "2022-09-01"
    retries: 2
    retry_delay: 30m
  tags:
    - impact/tier_2

bqetl_event_rollup:
  schedule_interval: 0 3 * * *
  default_args:
    owner: wlachance@mozilla.com
    start_date: "2020-11-03"
    email: ["wlachance@mozilla.com"]
    retries: 2
    retry_delay: 30m
  tags:
    - impact/tier_1

bqetl_iprospect:
  schedule_interval: 0 4 * * *
  description: |
    This DAG imports iProspect data from moz-fx-data-marketing-prod-iprospect.
  depends_on_past: false
  default_args:
    owner: ascholtz@mozilla.com
    email:
      [
        "ascholtz@mozilla.com",
        "echo@mozilla.com",
        "shong@mozilla.com"
      ]
    start_date: "2021-04-19"
    retries: 2
    retry_delay: 30m
  tags:
    - impact/tier_1

bqetl_search_dashboard:
  default_args:
    depends_on_past: false
    email:
      - telemetry-alerts@mozilla.com
      - akomar@mozilla.com
    email_on_failure: true
    email_on_retry: true
    owner: akomar@mozilla.com
    retries: 2
    retry_delay: 30m
    start_date: "2020-12-14"
  schedule_interval: 0 4 * * *
  tags:
    - impact/tier_2

bqetl_desktop_platform:
  schedule_interval: 0 3 * * *
  default_args:
    owner: jklukas@mozilla.com
    start_date: "2018-11-01"
    email:
      [
        "telemetry-alerts@mozilla.com",
        "jklukas@mozilla.com",
        "yzenevich@mozilla.com",
      ]
    retries: 2
    retry_delay: 30m
  tags:
    - impact/tier_3

bqetl_internal_tooling:
  description: |
    This DAG schedules queries for populating queries related to Mozilla's
    internal developer tooling (e.g. mozregression).
  default_args:
    depends_on_past: false
    email:
      - wlachance@mozilla.com
      - telemetry-alerts@mozilla.com
    email_on_failure: true
    email_on_retry: true
    end_date: null
    owner: wlachance@mozilla.com
    retries: 2
    retry_delay: 30m
    start_date: "2020-06-01"
  schedule_interval: 0 4 * * *
  tags:
    - impact/tier_3

bqetl_release_criteria:
  schedule_interval: daily
  default_args:
    owner: perf-pmo@mozilla.com
    start_date: "2020-12-03"
    email:
      - telemetry-alerts@mozilla.com
      - dthorn@mozilla.com
    retries: 2
    retry_delay: 30m
  tags:
    - impact/tier_1

bqetl_pocket:
  default_args:
    depends_on_past: false
    email:
      - jklukas@mozilla.com
      - telemetry-alerts@mozilla.com
    email_on_failure: true
    email_on_retry: true
    owner: jklukas@mozilla.com
    retries: 2
    retry_delay: 30m
    start_date: "2021-03-10"
  description: |
    Import of data from Pocket's Snowflake warehouse.

    Originally created for [Bug 1695336](
    https://bugzilla.mozilla.org/show_bug.cgi?id=1695336).
  schedule_interval: 0 12 * * *
  tags:
    - impact/tier_2

bqetl_desktop_funnel:
  description: |
    This DAG schedules desktop funnel queries used to power the
    [Numbers that Matter dashboard](https://protosaur.dev/numbers-that-matter/)
  schedule_interval: 0 4 * * *
  default_args:
    owner: ascholtz@mozilla.com
    start_date: "2021-01-01"
    email:
      [
        "telemetry-alerts@mozilla.com",
        "ascholtz@mozilla.com",
      ]
    retries: 2
    retry_delay: 30m
  tags:
    - impact/tier_1

bqetl_firefox_ios:
  default_args:
    depends_on_past: false
    email:
      - amiyaguchi@mozilla.com
      - telemetry-alerts@mozilla.com
    email_on_failure: true
    email_on_retry: true
    end_date: null
    owner: amiyaguchi@mozilla.com
    retries: 2
    retry_delay: 30m
    start_date: "2021-03-18"
  description: Schedule daily ios firefox ETL
  schedule_interval: 0 4 * * *
  tags:
    - impact/tier_1

bqetl_releases:
  default_args:
    depends_on_past: false
    email:
      - ascholtz@mozilla.com
      - telemetry-alerts@mozilla.com
    email_on_failure: true
    email_on_retry: true
    end_date: null
    owner: ascholtz@mozilla.com
    retries: 2
    retry_delay: 30m
    start_date: "2021-04-14"
  description: |
    Schedule release data import from https://product-details.mozilla.org/1.0

    For more context, see
    https://wiki.mozilla.org/Release_Management/Product_details
  schedule_interval: 0 4 * * *
  tags:
    - impact/tier_2

bqetl_ctxsvc_derived:
  default_args:
    depends_on_past: false
    email:
      - ctroy@mozilla.com
      - wstuckey@mozilla.com
      - telemetry-alerts@mozilla.com
    email_on_failure: true
    email_on_retry: true
    end_date: null
    owner: ctroy@mozilla.com
    retries: 2
    retry_delay: 30m
    start_date: '2021-05-01'
  description: Contextual services derived tables
  schedule_interval: 0 3 * * *
  tags:
    - impact/tier_2

bqetl_search_terms_daily:
  default_args:
    depends_on_past: false
    email:
      - ctroy@mozilla.com
      - wstuckey@mozilla.com
      - rburwei@mozilla.com
      - telemetry-alerts@mozilla.com
    email_on_failure: true
    email_on_retry: true
    end_date: null
    owner: ctroy@mozilla.com
    retries: 2
    retry_delay: 30m
    start_date: '2021-09-20'
  description: |
    Derived tables on top of search terms data.

    Note that the tasks for populating `suggest_impression_sanitized_v*` are
    particularly important because the source unsanitized dataset has only
    a 2-day retention period, so errors fairly quickly become unrecoverable
    and can impact reporting to partners. If this task errors out, it could
    indicate trouble with an upstream task that runs in a restricted project
    outside of Airflow. Contact `ctroy`, `wstuckey`, `whd`, and `jbuck`.
  schedule_interval: 0 3 * * *
  tags:
    - impact/tier_1

bqetl_experimenter_experiments_import:
  schedule_interval: "*/10 * * * *"
  description: |
    Imports experiments from the Experimenter V4 and V6 API.

    Imported experiment data is used for experiment monitoring in
    [Grafana](https://grafana.telemetry.mozilla.org/d/XspgvdxZz/experiment-enrollment).
  default_args:
    owner: ascholtz@mozilla.com
    start_date: "2020-10-09"
    retries: 0
    email:
      - ascholtz@mozilla.com
  tags:
    - impact/tier_2

bqetl_feature_usage:
  schedule_interval: 0 5 * * *
  description: |
    Daily aggregation of browser features usages from `main` pings,
    `event` pings and addon data.

    Depends on `bqetl_addons` and `bqetl_main_summary`, so is scheduled after.
  default_args:
    owner: ascholtz@mozilla.com
    start_date: "2021-01-01"
    email:
      - "telemetry-alerts@mozilla.com"
      - "ascholtz@mozilla.com"
      - "loines@mozilla.com"
    retries: 2
    retry_delay: 30m
  tags:
    - impact/tier_1

bqetl_urlbar:
  schedule_interval: 0 3 * * *
  description: |
    Daily aggregation of metrics related to urlbar usage.
  default_args:
    owner: anicholson@mozilla.com
    start_date: "2021-08-01"
    email:
      - "telemetry-alerts@mozilla.com"
      - "anicholson@mozilla.com"
      - "akomar@mozilla.com"
      - "tbrooks@mozilla.com"
    retries: 2
    retry_delay: 30m
  tags:
    - impact/tier_2

bqetl_unified:
  schedule_interval: 0 3 * * *
  description: |
    Schedule queries that unify metrics across all products.
  default_args:
    owner: ascholtz@mozilla.com
    start_date: "2021-10-12"
    email:
      - "telemetry-alerts@mozilla.com"
      - "ascholtz@mozilla.com"
      - "loines@mozilla.com"
      - "lvargas@mozilla.com"
    retries: 2
    retry_delay: 30m
  tags:
    - impact/tier_1

bqetl_regrets_reporter_summary:
  default_args:
    depends_on_past: false
    email:
      - telemetry-alerts@mozilla.com
      - kignasiak@mozilla.com
    email_on_failure: true
    email_on_retry: true
    end_date: null
    owner: kignasiak@mozilla.com
    retries: 2
    retry_delay: 30m
    start_date: '2021-12-12'
  description: Measure usage of the regrets reporter addon
  schedule_interval: 0 4 * * *
  tags:
    - impact/tier_1

bqetl_cjms_nonprod:
  schedule_interval: 0 * * * *
  description: |
    Hourly ETL for cjms nonprod.
  default_args:
    owner: srose@mozilla.com
    start_date: "2022-03-24"
    email: ["telemetry-alerts@mozilla.com", "srose@mozilla.com"]
    retries: 2
    retry_delay: 5m
  tags:
    - impact/tier_3

bqetl_acoustic_contact_export:
  schedule_interval: 0 9 * * *
  description: |
    Processing data loaded by
    fivetran_acoustic_contact_export
    DAG to clean up the data loaded from Acoustic.
  default_args:
    owner: kignasiak@mozilla.com
    start_date: "2021-03-01"
    email: ["telemetry-alerts@mozilla.com", "kignasiak@mozilla.com"]
    retries: 2
    retry_delay: 5m
  tags:
    - impact/tier_3

bqetl_acoustic_raw_recipient_export:
  schedule_interval: 0 9 * * *
  description: |
    Processing data loaded by
    fivetran_acoustic_raw_recipient_export
    DAG to clean up the data loaded from Acoustic.
  default_args:
    owner: kignasiak@mozilla.com
    start_date: "2022-03-01"
    email: ["telemetry-alerts@mozilla.com", "kignasiak@mozilla.com"]
    retries: 2
    retry_delay: 5m
  tags:
    - impact/tier_3

bqetl_analytics_aggregations:
  default_args:
    depends_on_past: false
    email:
      - "telemetry-alerts@mozilla.com"
      - "lvargas@mozilla.com"
      - "gkaberere@mozilla.com"
    email_on_failure: true
    email_on_retry: true
    end_date: null
    owner: lvargas@mozilla.com
    retries: 2
    retry_delay: 30m
    start_date: '2022-05-12'
  description: Scheduler to populate the aggregations required for
    analytics engineering and reports optimization.
    It provides data to build growth, search and usage metrics, as well
    as acquisition and retention KPIs, in a model that facilitates
    reporting in Looker.
  schedule_interval: 0 1 * * *
  tags:
    - impact/tier_1

bqetl_fog_decision_support:
  default_args:
    depends_on_past: false
    email:
      - telemetry-alerts@mozilla.com
      - pmcmanis@mozilla.com
    email_on_failure: true
    email_on_retry: true
    end_date: null
    owner: pmcmanis@mozilla.com
    retries: 2
    retry_delay: 30m
    start_date: '2022-05-25'
  description: This DAG schedules queries for calculating FOG decision
   support metrics
  schedule_interval: 0 4 * * *
  tags:
    - impact/tier_3
    - repo/bigquery-etl

bqetl_newtab:
  default_args:
    depends_on_past: false
    email:
      - telemetry-alerts@mozilla.com
      - anicholson@mozilla.com
    email_on_failure: true
    email_on_retry: true
    end_date: null
    owner: anicholson@mozilla.com
    retries: 2
    retry_delay: 30m
    start_date: '2022-07-01'
  description: Schedules newtab related queries.
  schedule_interval: daily
  tags:
    - impact/tier_1

bqetl_desktop_mobile_search_monthly:
  default_args:
    depends_on_past: false
    email:
      - telemetry-alerts@mozilla.com
      - akommasani@mozilla.com
    email_on_failure: true
    email_on_retry: true
    end_date: null
    owner: akommasani@mozilla.com
    retries: 2
    retry_delay: 30m
    start_date: '2019-01-01'
  description: Generate mnthly client data from daily search table
  schedule_interval: "0 5 2 * *"
  tags:
    - impact/tier_1
    - repo/bigquery-etl

bqetl_domain_meta:
  default_args:
    depends_on_past: false
    email:
      - telemetry-alerts@mozilla.com
      - wstuckey@mozilla.com
    email_on_failure: true
    email_on_retry: true
    end_date: null
    owner: wstuckey@mozilla.com
    retries: 2
    retry_delay: 30m
    start_date: '2022-10-13'
  description: Domain metadata
  schedule_interval: monthly
  tags:
    - impact/tier_2
    - repo/bigquery-etl

bqetl_sponsored_tiles_clients_daily:
  default_args:
    depends_on_past: false
    email:
      - telemetry-alerts@mozilla.com
      - skahmann@mozilla.com
    email_on_failure: true
    email_on_retry: true
    end_date: null
    owner: skahmann@mozilla.com
    retries: 2
    retry_delay: 30m
    start_date: '2022-09-13'
  description: daily run of sponsored tiles related fields
  schedule_interval: 0 4 * * *
  tags:
    - impact/tier_3
    - repo/bigquery-etl

<<<<<<< HEAD
bqetl_analytics_tables:
=======
bqetl_mobile_activation:
>>>>>>> 931573b4
  default_args:
    depends_on_past: false
    email:
      - telemetry-alerts@mozilla.com
<<<<<<< HEAD
      - lvargas@mozilla.com
      - gkaberere@mozilla.com
    email_on_failure: true
    email_on_retry: true
    end_date: null
    owner: lvargas@mozilla.com
    retries: 2
    retry_delay: 30m
    start_date: '2022-12-01'
  description: Scheduled queries for analytics tables.
    engineering.
  schedule_interval: 0 2 * * *
=======
      - vsabino@mozilla.com
    email_on_failure: true
    email_on_retry: true
    end_date: null
    owner: vsabino@mozilla.com
    retries: 2
    retry_delay: 30m
    start_date: '2021-01-01'
  description: Queries related to the mobile activation metric used by Marketing
  schedule_interval: daily
>>>>>>> 931573b4
  tags:
    - impact/tier_1
    - repo/bigquery-etl<|MERGE_RESOLUTION|>--- conflicted
+++ resolved
@@ -858,16 +858,30 @@
     - impact/tier_3
     - repo/bigquery-etl
 
-<<<<<<< HEAD
+bqetl_mobile_activation:
+  default_args:
+    depends_on_past: false
+    email:
+      - telemetry-alerts@mozilla.com
+      - vsabino@mozilla.com
+    email_on_failure: true
+    email_on_retry: true
+    end_date: null
+    owner: vsabino@mozilla.com
+    retries: 2
+    retry_delay: 30m
+    start_date: '2021-01-01'
+  description: Queries related to the mobile activation metric used by Marketing
+  schedule_interval: daily
+  tags:
+    - impact/tier_1
+    - repo/bigquery-etl
+
 bqetl_analytics_tables:
-=======
-bqetl_mobile_activation:
->>>>>>> 931573b4
-  default_args:
-    depends_on_past: false
-    email:
-      - telemetry-alerts@mozilla.com
-<<<<<<< HEAD
+  default_args:
+    depends_on_past: false
+    email:
+      - telemetry-alerts@mozilla.com
       - lvargas@mozilla.com
       - gkaberere@mozilla.com
     email_on_failure: true
@@ -880,18 +894,6 @@
   description: Scheduled queries for analytics tables.
     engineering.
   schedule_interval: 0 2 * * *
-=======
-      - vsabino@mozilla.com
-    email_on_failure: true
-    email_on_retry: true
-    end_date: null
-    owner: vsabino@mozilla.com
-    retries: 2
-    retry_delay: 30m
-    start_date: '2021-01-01'
-  description: Queries related to the mobile activation metric used by Marketing
-  schedule_interval: daily
->>>>>>> 931573b4
   tags:
     - impact/tier_1
     - repo/bigquery-etl