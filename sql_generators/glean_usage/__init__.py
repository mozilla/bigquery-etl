--- conflicted
+++ resolved
@@ -161,48 +161,19 @@
     for table_name in unique_base_table_names:
         base_tables[table_name] = get_tables(table_name=table_name)
 
-<<<<<<< HEAD
-    def all_base_tables_exist(app_info, table_name="baseline_v1"):
-=======
     def all_base_tables_exist(app_ids_info, table_name="baseline_v1"):
->>>>>>> f9d06061
         """Check if baseline tables exist for all app datasets."""
         # Extract dataset names from table names (format: project.dataset.table)
         existing_datasets = {table.split(".")[1] for table in base_tables[table_name]}
 
         # Check if all app datasets have corresponding tables
-<<<<<<< HEAD
-        if isinstance(app_info, dict):
-            required_datasets = {f"{app_info['bq_dataset_family']}_stable"}
-        else:
-            required_datasets = {
-                f"{app['bq_dataset_family']}_stable" for app in app_info
-            }
-=======
         required_datasets = {
             f"{app_id_info['bq_dataset_family']}_stable" for app_id_info in app_ids_info
         }
->>>>>>> f9d06061
 
         return all(dataset in existing_datasets for dataset in required_datasets)
 
     generate_per_app = [
-<<<<<<< HEAD
-        (
-            partial(
-                table.generate_per_app,
-                target_project,
-                output_dir=output_dir,
-                use_cloud_function=use_cloud_function,
-                parallelism=parallelism,
-                id_token=id_token,
-                all_base_tables_exist=(
-                    all_base_tables_exist(info, table_name=table.base_table_name)
-                    if hasattr(table, "per_app_requires_all_base_tables")
-                    and table.per_app_requires_all_base_tables
-                    else None
-                ),
-=======
         partial(
             table.generate_per_app,
             target_project,
@@ -217,7 +188,6 @@
                 if hasattr(table, "per_app_requires_all_base_tables")
                 and table.per_app_requires_all_base_tables
                 else None
->>>>>>> f9d06061
             ),
         )
         for app_name, app_ids_info in app_info.items()
