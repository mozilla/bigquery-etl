---
bqetl_error_aggregates:
  schedule_interval: 3h
  default_args:
    owner: wkahngreene@mozilla.com
    email:
      [
        "telemetry-alerts@mozilla.com",
        "wkahngreene@mozilla.com",
      ]
    start_date: "2019-11-01"
    retries: 1
    retry_delay: 20m
    depends_on_past: false
  tags:
    - impact/tier_1

bqetl_ssl_ratios:
  schedule_interval: 0 2 * * *
  description: The DAG schedules SSL ratios queries.
  default_args:
    owner: chutten@mozilla.com
    start_date: "2019-07-20"
    email: ["telemetry-alerts@mozilla.com", "chutten@mozilla.com"]
    retries: 2
    retry_delay: 30m
  tags:
    - impact/tier_3

bqetl_amo_stats:
  schedule_interval: 0 3 * * *
  # yamllint disable rule:line-length
  description: |
    Add-on download and install statistics to power the
    [addons.mozilla.org](https://addons.mozilla.org) (AMO) stats pages.

    See the [post on the Add-Ons Blog](https://blog.mozilla.org/addons/2020/06/10/improvements-to-statistics-processing-on-amo/).
  # yamllint enable rule:line-length
  default_args:
    owner: kik@mozilla.com
    start_date: "2020-06-01"
    email: ["telemetry-alerts@mozilla.com", "kik@mozilla.com"]
    retries: 2
    retry_delay: 30m
  tags:
    - impact/tier_1

bqetl_core:
  schedule_interval: 0 2 * * *
  description:
    Tables derived from the legacy telemetry `core` ping sent by various
    mobile applications.
  default_args:
    owner: ascholtz@mozilla.com
    start_date: "2019-07-25"
    email: ["telemetry-alerts@mozilla.com", "ascholtz@mozilla.com"]
    retries: 1
    retry_delay: 5m
  tags:
    - impact/tier_1

bqetl_nondesktop:
  schedule_interval: 0 3 * * *
  default_args:
    owner: "ascholtz@mozilla.com"
    start_date: "2019-07-25"
    email: [
      "telemetry-alerts@mozilla.com",
    ]
    retries: 1
    retry_delay: 5m
  tags:
    - impact/tier_1

bqetl_mobile_search:
  schedule_interval: 0 2 * * *
  default_args:
    owner: anicholson@mozilla.com
    start_date: "2019-07-25"
    email:
      - "telemetry-alerts@mozilla.com"
      - "anicholson@mozilla.com"
      - "akomar@mozilla.com"
      - "cmorales@mozilla.com"
    retries: 1
    retry_delay: 5m
  tags:
    - impact/tier_1

bqetl_fxa_events:
  schedule_interval: 30 1 * * *
  description: |
    Copies data from a Firefox Accounts (FxA) project. Those source tables
    are populated via Cloud Logging (Stackdriver). We hash various fields
    as part of the import.

    The DAG also provides daily aggregations on top of the raw log data,
    which eventually power high-level reporting about FxA usage.

    Tasks here have occasionally failed due to incompatible schema changes
    in the tables populated by Cloud Logging.
    See https://github.com/mozilla/bigquery-etl/issues/1684 for an example
    mitigation.
  default_args:
    owner: kik@mozilla.com
    start_date: "2019-03-01"
    email: ["telemetry-alerts@mozilla.com", "kik@mozilla.com"]
    retries: 1
    retry_delay: 10m
  tags:
    - impact/tier_1

bqetl_accounts_backend_external:
  schedule_interval: 30 1 * * *
  description: |
    Copies data from Firefox Accounts (FxA) CloudSQL databases.

    This DAG is under active development.
  default_args:
    owner: akomar@mozilla.com
    start_date: "2023-09-19"
    email: ["akomar@mozilla.com", "telemetry-alerts@mozilla.com"]
    retries: 1
    retry_delay: 10m
  tags:
    - impact/tier_3
    - repo/bigquery-etl

bqetl_accounts_derived:
  schedule_interval: 30 2 * * *
  description: |
    Derived tables for analyzing data from Mozilla Accounts (`accounts_backend` and
    `accounts_frontend` Glean applications).

    This DAG is under active development.
  default_args:
    owner: akomar@mozilla.com
    start_date: "2024-01-01"
    email: ["akomar@mozilla.com", "ksiegler@mozilla.com"]
    retries: 1
    retry_delay: 10m
  tags:
    - impact/tier_3
    - repo/bigquery-etl

bqetl_subplat:
  schedule_interval: 45 1 * * *
  description: |
    Daily imports for Subscription Platform data from Stripe and the Mozilla VPN
    operational DB as well as derived tables based on that data.

    Depends on `bqetl_fxa_events`, so is scheduled to run a bit after that.

    Stripe data retrieved by stripe_external__itemized_payout_reconciliation__v5
    task has highly viariable availability timing, so it is possible for it to
    fail with the following type of error:
    `Error: Request req_OTssZ0Zv1cEmmm: Data for the report type
            payout_reconciliation.itemized.5 is only available through
            2022-05-08 12:00:00 UTC; you requested `interval_end`
            = 2022-05-09 00:00:00 UTC.`
    In such cases the failure is expected, the task will continue to retry every
    30 minutes until the data becomes available. If failure observed looks
    different then it should be reported using the Airflow triage process.

  default_args:
    owner: srose@mozilla.com
    start_date: "2021-07-20"
    email: ["telemetry-alerts@mozilla.com", "srose@mozilla.com"]
    retries: 2
    retry_delay: 30m
  tags:
    - impact/tier_1

bqetl_mozilla_vpn_site_metrics:
  schedule_interval: 0 15 * * *
  description: |
    Daily extracts from the Google Analytics tables for Mozilla VPN as well as
    derived tables based on that data.

    Depends on Google Analytics exports, which have highly variable timing, so
    queries depend on site_metrics_empty_check_v1, which retries every 30
    minutes to wait for data to be available.
  default_args:
    owner: srose@mozilla.com
    start_date: "2021-04-22"
    email: ["telemetry-alerts@mozilla.com", "srose@mozilla.com"]
    retries: 2
    retry_delay: 30m
  tags:
    - impact/tier_2

bqetl_gud:
  schedule_interval: 0 3 * * *
  description: Optimized tables that power the
    [Mozilla Growth and Usage Dashboard](https://gud.telemetry.mozilla.org).
  default_args:
    owner: jklukas@mozilla.com
    start_date: "2019-07-25"
    email: ["telemetry-alerts@mozilla.com", "jklukas@mozilla.com"]
    retries: 1
    retry_delay: 5m
  tags:
    - impact/tier_1

bqetl_messaging_system:
  schedule_interval: 0 2 * * *
  description: |
    Daily aggregations on top of pings sent for the `messaging_system`
    namespace by desktop Firefox.
  default_args:
    owner: najiang@mozilla.com
    start_date: "2019-07-25"
    email: ["telemetry-alerts@mozilla.com", "najiang@mozilla.com"]
    retries: 1
    retry_delay: 5m
  tags:
    - impact/tier_3

bqetl_activity_stream:
  schedule_interval: 0 2 * * *
  description: |
    Daily aggregations on top of pings sent for the `activity_stream`
    namespace by desktop Firefox. These are largely related to activity
    on the newtab page and engagement with Pocket content.
  default_args:
    owner: anicholson@mozilla.com
    start_date: "2019-07-25"
    email: ["telemetry-alerts@mozilla.com", "anicholson@mozilla.com"]
    retries: 1
    retry_delay: 5m
  tags:
    - impact/tier_2

bqetl_search:
  schedule_interval: 0 3 * * *
  default_args:
    owner: anicholson@mozilla.com
    start_date: "2018-11-27"
    email:
      - "telemetry-alerts@mozilla.com"
      - "anicholson@mozilla.com"
      - "akomar@mozilla.com"
      - "cmorales@mozilla.com"
    retries: 2
    retry_delay: 30m
  tags:
    - impact/tier_1

bqetl_addons:
  schedule_interval: 0 4 * * *
  description: |
    Daily rollups of addon data from `main` pings.

    Depends on `bqetl_search`, so is scheduled after that DAG.
  default_args:
    owner: kik@mozilla.com
    start_date: "2018-11-27"
    email:
      - "telemetry-alerts@mozilla.com"
      - "kik@mozilla.com"
    retries: 2
    retry_delay: 30m
  tags:
    - impact/tier_2

bqetl_devtools:
  schedule_interval: 0 3 * * *
  description: |
    Summarizes usage of the Dev Tools component of desktop Firefox.
  default_args:
    owner: ascholtz@mozilla.com
    start_date: "2018-11-27"
    email: ["telemetry-alerts@mozilla.com", "ascholtz@mozilla.com"]
    retries: 2
    retry_delay: 30m
  tags:
    - impact/tier_3

bqetl_main_summary:
  schedule_interval: 0 2 * * *
  description: |
    General-purpose derived tables for analyzing usage of desktop Firefox.
    This is one of our highest-impact DAGs and should be handled carefully.
  default_args:
    owner: ascholtz@mozilla.com
    start_date: "2018-11-27"
    email:
      [
        "telemetry-alerts@mozilla.com",
        "ascholtz@mozilla.com",
      ]
    retries: 2
    retry_delay: 30m
  tags:
    - impact/tier_1

bqetl_experiments_daily:
  schedule_interval: 0 3 * * *
  description: |
    The DAG schedules queries that query experimentation related
    metrics (enrollments, search, ...) from stable tables to finalize
    numbers of experiment monitoring datasets for a specific date.
  default_args:
    owner: ascholtz@mozilla.com
    start_date: "2018-11-27"
    email: ["telemetry-alerts@mozilla.com", "ascholtz@mozilla.com"]
    retries: 2
    retry_delay: 30m
  tags:
    - impact/tier_1

# DAG for exporting query data marked as public to GCS
# queries should not be explicitly assigned to this DAG (done automatically)
bqetl_public_data_json:
  schedule_interval: 0 5 * * *
  description: |
    Daily exports of query data marked as public to GCS.

    Depends on the results of several upstream DAGs, the latest of which
    runs at 04:00 UTC.
  default_args:
    owner: ascholtz@mozilla.com
    start_date: "2020-04-14"
    email: ["telemetry-alerts@mozilla.com", "ascholtz@mozilla.com"]
    retries: 2
    retry_delay: 30m
  tags:
    - impact/tier_3

bqetl_internet_outages:
  schedule_interval: 0 7 * * *
  description: |
    DAG for building the internet outages datasets.
    See [bug 1640204](https://bugzilla.mozilla.org/show_bug.cgi?id=1640204).
  default_args:
    owner: aplacitelli@mozilla.com
    start_date: "2020-01-01"
    email: ["aplacitelli@mozilla.com"]
    retries: 2
    retry_delay: 30m
  tags:
    - impact/tier_3

bqetl_deletion_request_volume:
  schedule_interval: 0 1 * * *
  default_args:
    owner: akomar@mozilla.com
    start_date: "2020-06-29"
    email: ["telemetry-alerts@mozilla.com", "akomar@mozilla.com"]
    retries: 2
    retry_delay: 30m
  tags:
    - impact/tier_3

bqetl_fenix_event_rollup:
  schedule_interval: 0 2 * * *
  default_args:
    owner: wlachance@mozilla.com
    start_date: "2020-09-09"
    email: ["wlachance@mozilla.com"]
    retries: 2
    retry_delay: 30m
  tags:
    - impact/tier_1

bqetl_org_mozilla_fenix_derived:
  schedule_interval: 0 2 * * *
  default_args:
    depends_on_past: false
    email:
      - amiyaguchi@mozilla.com
      - telemetry-alerts@mozilla.com
    email_on_failure: true
    email_on_retry: true
    owner: amiyaguchi@mozilla.com
    retries: 2
    retry_delay: 30m
    start_date: "2020-10-18"
  tags:
    - impact/tier_1

bqetl_org_mozilla_firefox_derived:
  schedule_interval: 0 2 * * *
  default_args:
    depends_on_past: false
    email:
      - frank@mozilla.com
      - telemetry-alerts@mozilla.com
    email_on_failure: true
    email_on_retry: true
    owner: frank@mozilla.com
    retries: 2
    retry_delay: 30m
    start_date: "2022-11-30"
  tags:
    - impact/tier_1

bqetl_org_mozilla_focus_derived:
  schedule_interval: 0 2 * * *
  default_args:
    depends_on_past: false
    email:
      - akomar@mozilla.com
      - telemetry-alerts@mozilla.com
    email_on_failure: true
    email_on_retry: true
    owner: akomar@mozilla.com
    retries: 2
    retry_delay: 30m
    start_date: "2023-02-22"
  tags:
    - impact/tier_1

bqetl_google_analytics_derived:
  schedule_interval: 0 23 * * *
  description: |
    Daily aggregations of data exported from Google Analytics.

    The GA export runs at 15:00 UTC, so there's an effective 2-day delay
    for user activity to appear in these tables.
  default_args:
    owner: ascholtz@mozilla.com
    email:
      - ascholtz@mozilla.com
      - telemetry-alerts@mozilla.com
    start_date: "2020-10-31"
    retries: 2
    retry_delay: 30m
  tags:
    - impact/tier_1

bqetl_monitoring:
  schedule_interval: 0 2 * * *
  description: |
    This DAG schedules queries and scripts for populating datasets
    used for monitoring of the data platform.
  default_args:
    owner: ascholtz@mozilla.com
    email: ["ascholtz@mozilla.com"]
    start_date: "2018-10-30"
    retries: 2
    retry_delay: 30m
  tags:
    - impact/tier_1

bqetl_monitoring_airflow:
  schedule_interval: 0 10 * * *
  description: |
    This DAG schedules queries and scripts for populating datasets
    used for monitoring of Airflow DAGs.
  default_args:
    owner: kik@mozilla.com
    email: ["kik@mozilla.com"]
    start_date: "2022-09-01"
    retries: 2
    retry_delay: 30m
  tags:
    - impact/tier_2

bqetl_event_rollup:
  schedule_interval: 0 3 * * *
  description: |
    Desktop tables (`telemetry_derived.events_daily_v1` and upstream) are deprecated and paused
    (have their scheduling metadata commented out) per https://bugzilla.mozilla.org/show_bug.cgi?id=1805722#c10
  default_args:
    owner: wlachance@mozilla.com
    start_date: "2020-11-03"
    email: ["wlachance@mozilla.com"]
    retries: 2
    retry_delay: 30m
  tags:
    - impact/tier_1

bqetl_iprospect:
  schedule_interval: 0 4 * * *
  description: |
    This DAG imports iProspect data from moz-fx-data-marketing-prod-iprospect.
  depends_on_past: false
  default_args:
    owner: ascholtz@mozilla.com
    email:
      [
        "ascholtz@mozilla.com",
        "echo@mozilla.com",
        "shong@mozilla.com"
      ]
    start_date: "2021-04-19"
    retries: 2
    retry_delay: 30m
  tags:
    - impact/tier_1

bqetl_search_dashboard:
  default_args:
    depends_on_past: false
    email:
      - telemetry-alerts@mozilla.com
      - akomar@mozilla.com
    email_on_failure: true
    email_on_retry: true
    owner: akomar@mozilla.com
    retries: 2
    retry_delay: 30m
    start_date: "2020-12-14"
  schedule_interval: 30 4 * * *
  tags:
    - impact/tier_2

bqetl_desktop_platform:
  schedule_interval: 0 3 * * *
  default_args:
    owner: ascholtz@mozilla.com
    start_date: "2018-11-01"
    email:
      [
        "telemetry-alerts@mozilla.com",
        "ascholtz@mozilla.com",
        "yzenevich@mozilla.com",
      ]
    retries: 2
    retry_delay: 30m
  tags:
    - impact/tier_3

bqetl_internal_tooling:
  description: |
    This DAG schedules queries for populating queries related to Mozilla's
    internal developer tooling (e.g. mozregression).
  default_args:
    depends_on_past: false
    email:
      - wlachance@mozilla.com
      - telemetry-alerts@mozilla.com
    email_on_failure: true
    email_on_retry: true
    end_date: null
    owner: wlachance@mozilla.com
    retries: 2
    retry_delay: 30m
    start_date: "2020-06-01"
  schedule_interval: 0 4 * * *
  tags:
    - impact/tier_3

bqetl_release_criteria:
  schedule_interval: daily
  default_args:
    owner: perf-pmo@mozilla.com
    start_date: "2020-12-03"
    email:
      - telemetry-alerts@mozilla.com
      - esmyth@mozilla.com
    retries: 2
    retry_delay: 30m
  tags:
    - impact/tier_1

bqetl_pocket:
  default_args:
    depends_on_past: false
    email:
      - kik@mozilla.com
      - telemetry-alerts@mozilla.com
    email_on_failure: true
    email_on_retry: true
    owner: kik@mozilla.com
    # Retry more than normal because the files from Pocket may not always be available on time.
    retries: 10
    retry_delay: 60m
    start_date: "2021-03-10"
  description: |
    Import of data from Pocket's Snowflake warehouse.

    Originally created for [Bug 1695336](
    https://bugzilla.mozilla.org/show_bug.cgi?id=1695336).

    *Triage notes*

    As long as the most recent DAG run is successful this job can be considered healthy.
    In such case, past DAG failures can be ignored.
  schedule_interval: 0 12 * * *
  tags:
    - impact/tier_2

bqetl_desktop_funnel:
  description: |
    This DAG schedules desktop funnel queries used to power the
    [Numbers that Matter dashboard](https://protosaur.dev/numbers-that-matter/)
  schedule_interval: 0 4 * * *
  default_args:
    owner: ascholtz@mozilla.com
    start_date: "2021-01-01"
    email:
      [
        "telemetry-alerts@mozilla.com",
        "ascholtz@mozilla.com",
      ]
    retries: 2
    retry_delay: 30m
  tags:
    - impact/tier_1

bqetl_firefox_ios:
  default_args:
    depends_on_past: false
    email:
      - kik@mozilla.com
      - frank@mozilla.com
      - telemetry-alerts@mozilla.com
    email_on_failure: true
    email_on_retry: true
    end_date: null
    owner: kik@mozilla.com
    retries: 2
    retry_delay: 30m
    start_date: "2021-03-18"
  description: Schedule daily ios firefox ETL
  schedule_interval: 0 4 * * *
  tags:
    - impact/tier_1

bqetl_releases:
  default_args:
    depends_on_past: false
    email:
      - ascholtz@mozilla.com
      - telemetry-alerts@mozilla.com
    email_on_failure: true
    email_on_retry: true
    end_date: null
    owner: ascholtz@mozilla.com
    retries: 2
    retry_delay: 30m
    start_date: "2021-04-14"
  description: |
    Schedule release data import from https://product-details.mozilla.org/1.0

    For more context, see
    https://wiki.mozilla.org/Release_Management/Product_details
  schedule_interval: 0 4 * * *
  tags:
    - impact/tier_2

bqetl_ctxsvc_derived:
  default_args:
    depends_on_past: false
    email:
      - ctroy@mozilla.com
      - wstuckey@mozilla.com
      - telemetry-alerts@mozilla.com
    email_on_failure: true
    email_on_retry: true
    end_date: null
    owner: ctroy@mozilla.com
    retries: 2
    retry_delay: 30m
    start_date: '2021-05-01'
  description: Contextual services derived tables
  schedule_interval: 0 3 * * *
  tags:
    - impact/tier_2

bqetl_search_terms_daily:
  default_args:
    depends_on_past: false
    email:
      - ctroy@mozilla.com
      - wstuckey@mozilla.com
      - rburwei@mozilla.com
      - telemetry-alerts@mozilla.com
    email_on_failure: true
    email_on_retry: true
    end_date: null
    owner: ctroy@mozilla.com
    retries: 2
    retry_delay: 30m
    start_date: '2021-09-20'
  description: |
    Derived tables on top of search terms data.

    Note that the tasks for populating `suggest_impression_sanitized_v*` are
    particularly important because the source unsanitized dataset has only
    a 2-day retention period, so errors fairly quickly become unrecoverable
    and can impact reporting to partners. If this task errors out, it could
    indicate trouble with an upstream task that runs in a restricted project
    outside of Airflow. Contact `ctroy`, `wstuckey`, `whd`, and `jbuck`.
  schedule_interval: 0 3 * * *
  tags:
    - impact/tier_1

bqetl_experimenter_experiments_import:
  schedule_interval: "*/10 * * * *"
  description: |
    Imports experiments from the Experimenter V4 and V6 API.

    Imported experiment data is used for experiment monitoring in
    [Grafana](https://grafana.telemetry.mozilla.org/d/XspgvdxZz/experiment-enrollment).
  default_args:
    owner: ascholtz@mozilla.com
    start_date: "2020-10-09"
    retries: 0
    email:
      - ascholtz@mozilla.com
  tags:
    - impact/tier_2

bqetl_feature_usage:
  schedule_interval: 0 5 * * *
  description: |
    Daily aggregation of browser features usages from `main` pings,
    `event` pings and addon data.

    Depends on `bqetl_addons` and `bqetl_main_summary`, so is scheduled after.
  default_args:
    owner: ascholtz@mozilla.com
    start_date: "2021-01-01"
    email:
      - "telemetry-alerts@mozilla.com"
      - "ascholtz@mozilla.com"
      - "loines@mozilla.com"
    retries: 2
    retry_delay: 30m
  tags:
    - impact/tier_1

bqetl_urlbar:
  schedule_interval: 0 3 * * *
  description: |
    Daily aggregation of metrics related to urlbar usage.
  default_args:
    owner: anicholson@mozilla.com
    start_date: "2021-08-01"
    email:
      - "telemetry-alerts@mozilla.com"
      - "anicholson@mozilla.com"
      - "akomar@mozilla.com"
    retries: 2
    retry_delay: 30m
  tags:
    - impact/tier_2

bqetl_unified:
  schedule_interval: 0 3 * * *
  description: |
    Schedule queries that unify metrics across all products.
  default_args:
    owner: ascholtz@mozilla.com
    start_date: "2021-10-12"
    email:
      - "telemetry-alerts@mozilla.com"
      - "ascholtz@mozilla.com"
      - "loines@mozilla.com"
      - "lvargas@mozilla.com"
    retries: 2
    retry_delay: 30m
  tags:
    - impact/tier_1

bqetl_regrets_reporter_summary:
  default_args:
    depends_on_past: false
    email:
      - telemetry-alerts@mozilla.com
      - kik@mozilla.com
    email_on_failure: true
    email_on_retry: true
    end_date: null
    owner: kik@mozilla.com
    retries: 2
    retry_delay: 30m
    start_date: '2021-12-12'
  description: Measure usage of the regrets reporter addon
  schedule_interval: 0 4 * * *
  tags:
    - impact/tier_1

bqetl_cjms_nonprod:
  schedule_interval: 0 * * * *
  description: |
    Hourly ETL for cjms nonprod.
  default_args:
    owner: srose@mozilla.com
    start_date: "2022-03-24"
    email: ["telemetry-alerts@mozilla.com", "srose@mozilla.com"]
    retries: 2
    retry_delay: 5m
  tags:
    - impact/tier_3

bqetl_acoustic_contact_export:
  schedule_interval: 0 9 * * *
  description: |
    Processing data loaded by
    fivetran_acoustic_contact_export
    DAG to clean up the data loaded from Acoustic.
  default_args:
    owner: leli@mozilla.com
    start_date: "2024-04-03"
    email: ["telemetry-alerts@mozilla.com", "leli@mozilla.com"]
    retries: 1
    retry_delay: 5m
  tags:
    - impact/tier_3

bqetl_acoustic_raw_recipient_export:
  schedule_interval: 0 9 * * *
  description: |
    Processing data loaded by
    fivetran_acoustic_raw_recipient_export
    DAG to clean up the data loaded from Acoustic.
  default_args:
    owner: leli@mozilla.com
    start_date: "2024-04-03"
    email: ["telemetry-alerts@mozilla.com", "leli@mozilla.com"]
    retries: 1
    retry_delay: 5m
  tags:
    - impact/tier_3

bqetl_analytics_aggregations:
  default_args:
    depends_on_past: false
    email:
      - "telemetry-alerts@mozilla.com"
      - "lvargas@mozilla.com"
      - "gkaberere@mozilla.com"
    email_on_failure: true
    email_on_retry: true
    end_date: null
    owner: lvargas@mozilla.com
    retries: 2
    retry_delay: 30m
    start_date: '2022-05-12'
  description: Scheduler to populate the aggregations required for
    analytics engineering and reports optimization.
    It provides data to build growth, search and usage metrics, as well
    as acquisition and retention KPIs, in a model that facilitates
    reporting in Looker.
  schedule_interval: 15 4 * * *
  tags:
    - impact/tier_1

bqetl_fog_decision_support:
  default_args:
    depends_on_past: false
    email:
      - telemetry-alerts@mozilla.com
      - pmcmanis@mozilla.com
    email_on_failure: true
    email_on_retry: true
    end_date: null
    owner: pmcmanis@mozilla.com
    retries: 2
    retry_delay: 30m
    start_date: '2022-05-25'
  description: This DAG schedules queries for calculating FOG decision
   support metrics
  schedule_interval: 0 4 * * *
  tags:
    - impact/tier_3
    - repo/bigquery-etl

bqetl_newtab:
  default_args:
    depends_on_past: false
    email:
      - telemetry-alerts@mozilla.com
      - anicholson@mozilla.com
    email_on_failure: true
    email_on_retry: true
    end_date: null
    owner: anicholson@mozilla.com
    retries: 2
    retry_delay: 30m
    start_date: '2022-07-01'
  description: Schedules newtab related queries.
  schedule_interval: daily
  tags:
    - impact/tier_1

bqetl_desktop_mobile_search_monthly:
  default_args:
    depends_on_past: false
    email:
      - telemetry-alerts@mozilla.com
      - akommasani@mozilla.com
    email_on_failure: true
    email_on_retry: true
    end_date: null
    owner: akommasani@mozilla.com
    retries: 2
    retry_delay: 30m
    start_date: '2019-01-01'
  description: Generate mnthly client data from daily search table
  schedule_interval: "0 5 2 * *"
  tags:
    - impact/tier_1
    - repo/bigquery-etl

bqetl_domain_meta:
  default_args:
    depends_on_past: false
    email:
      - wstuckey@mozilla.com
    email_on_failure: true
    email_on_retry: true
    end_date: null
    owner: wstuckey@mozilla.com
    retries: 2
    retry_delay: 30m
    start_date: '2022-10-13'
  description: Domain metadata
  schedule_interval: monthly
  tags:
    - impact/tier_3
    - triage/no_triage
    - repo/bigquery-etl

bqetl_sponsored_tiles_clients_daily:
  default_args:
    depends_on_past: false
    email:
      - telemetry-alerts@mozilla.com
      - skahmann@mozilla.com
    email_on_failure: true
    email_on_retry: true
    end_date: null
    owner: skahmann@mozilla.com
    retries: 2
    retry_delay: 30m
    start_date: '2022-09-13'
  description: daily run of sponsored tiles related fields
  schedule_interval: 0 4 * * *
  tags:
    - impact/tier_3
    - repo/bigquery-etl

bqetl_mobile_activation:
  default_args:
    depends_on_past: false
    email:
      - telemetry-alerts@mozilla.com
      - vsabino@mozilla.com
    email_on_failure: true
    email_on_retry: true
    end_date: null
    owner: vsabino@mozilla.com
    retries: 2
    retry_delay: 30m
    start_date: '2021-01-01'
  description: Queries related to the mobile activation metric used by Marketing
  schedule_interval: daily
  tags:
    - impact/tier_1
    - repo/bigquery-etl

bqetl_analytics_tables:
  default_args:
    depends_on_past: false
    email:
      - telemetry-alerts@mozilla.com
      - lvargas@mozilla.com
      - gkaberere@mozilla.com
    email_on_failure: true
    email_on_retry: true
    end_date: null
    owner: lvargas@mozilla.com
    retries: 2
    retry_delay: 30m
    start_date: '2022-12-01'
  description: Scheduled queries for analytics tables.
    engineering.
  schedule_interval: 0 2 * * *
  tags:
    - impact/tier_1
    - repo/bigquery-etl
bqetl_fivetran_google_ads:
  default_args:
    depends_on_past: false
    email:
      - telemetry-alerts@mozilla.com
      - frank@mozilla.com
    email_on_failure: true
    email_on_retry: true
    end_date: null
    owner: frank@mozilla.com
    retries: 2
    retry_delay: 30m
    start_date: '2023-01-01'
  description: Queries for Google Ads data
      coming from Fivetran. Fivetran
      updates these tables every hour.
  schedule_interval: 0 2 * * *
  tags:
    - impact/tier_2
    - repo/bigquery-etl
bqetl_campaign_cost_breakdowns:
  default_args:
    depends_on_past: false
    email:
      - ctroy@mozilla.com
      - frank@mozilla.com
      - telemetry-alerts@mozilla.com
    email_on_failure: true
    email_on_retry: true
    end_date: null
    owner: ctroy@mozilla.com
    retries: 2
    retry_delay: 30m
    start_date: '2021-09-20'
  description: |
    Derived tables on top of fenix installation and DOU metrics,
    as well as Google ads campaign data.
  schedule_interval: 0 3 * * *
  tags:
    - impact/tier_2
    - repo/bigquery-etl
bqetl_fivetran_costs:
  default_args:
    depends_on_past: false
    email:
      - telemetry-alerts@mozilla.com
      - lschiestl@mozilla.com
    email_on_failure: true
    email_on_retry: true
    end_date: null
    owner: lschiestl@mozilla.com
    retries: 2
    retry_delay: 30m
    start_date: '2023-01-18'
  description: |
    Derived tables for analyzing the Fivetran Costs. Data coming from Fivetran.
  repo: bigquery-etl
  schedule_interval: 0 5 * * *
  tags:
    - impact/tier_3

bqetl_mdn_yari:
  default_args:
    depends_on_past: false
    email:
      - telemetry-alerts@mozilla.com
      - mdn-infra@mozilla.com
      - fmerz@mozilla.com
      - kik@mozilla.com
    email_on_failure: true
    email_on_retry: false
    end_date: null
    owner: fmerz@mozilla.com
    retries: 1
    retry_delay: 5m
    start_date: '2023-02-01'
  description: |
    Monthly data exports of MDN 'Popularities'. This aggregates and counts total
    page visits and normalizes them agains the max.
  schedule_interval: 0 0 1 * *
  tags:
    - impact/tier_3
    - triage/record_only

bqetl_status_check:
  default_args:
    depends_on_past: false
    email:
      - telemetry-alerts@mozilla.com
    email_on_failure: true
    email_on_retry: false
    end_date: null
    owner: ascholtz@mozilla.com
    retries: 0
    start_date: '2023-04-01'
  description: |
    This DAG checks if bigquery-etl is working properly. Dummy ETL tasks are executed to detect
    breakages as soon as possible.

    *Triage notes*

    None of these tasks should fail. If they do it is very likely that other/all ETL tasks will
    subsequently fail as well. Any failures should be communicated to the Data Infra Working Group
    as soon as possible.
  schedule_interval: "1h"
  tags:
    - impact/tier_1


bqetl_adjust:
  default_args:
    depends_on_past: false
    email:
      - telemetry-alerts@mozilla.com
      - mhirose@mozilla.com
    email_on_failure: true
    email_on_retry: true
    end_date: null
    owner: mhirose@mozilla.com
    retries: 2
    retry_delay: 30m
    start_date: '2023-07-06'
  description: |
    Derived tables built on Adjust data downloaded from https://api.adjust.com/kpis/v1/<app_token>
    Using mhirose's API token - no Adjust API token for service accounts, just users.
  repo: bigquery-etl
  schedule_interval: 0 4 * * *
  tags:
    - impact/tier_2
    - repo/bigquery-etl

bqetl_download_funnel_attribution:
  description: Daily aggregations of data exported from Google Analytics joined with Firefox download data.
  default_args:
    depends_on_past: false
    email:
      - gleonard@mozilla.com
      - telemetry-alerts@mozilla.com
    end_date: null
    owner: gleonard@mozilla.com
    retries: 2
    retry_delay: 30m
    start_date: '2023-04-10'
  schedule_interval: 0 23 * * *
  tags:
    - impact/tier_1

bqetl_fenix_external:
  schedule_interval: 0 2 * * *
  default_args:
    depends_on_past: false
    email:
      - frank@mozilla.com
      - telemetry-alerts@mozilla.com
    email_on_failure: true
    email_on_retry: true
    owner: frank@mozilla.com
    retries: 2
    retry_delay: 30m
    start_date: "2023-05-07"
  tags:
    - impact/tier_1
    - repo/bigquery-etl
bqetl_fivetran_apple_ads:
  default_args:
    depends_on_past: false
    email:
      - telemetry-alerts@mozilla.com
      - frank@mozilla.com
      - kik@mozilla.com
    email_on_failure: true
    email_on_retry: true
    end_date: null
    owner: kik@mozilla.com
    retries: 2
    retry_delay: 30m
    start_date: '2023-05-25'
  description: |
    Copies over apple_ads data coming from Fivetran
    into our data BQ project. Fivetran syncs this data
    every hour. We copy the data every 3 hours to our project.
  schedule_interval: 0 3 * * *
  tags:
    - impact/tier_2
bqetl_fivetran_copied_tables:
  default_args:
    depends_on_past: false
    email:
      - telemetry-alerts@mozilla.com
      - frank@mozilla.com
    email_on_failure: true
    email_on_retry: true
    end_date: null
    owner: frank@mozilla.com
    retries: 2
    retry_delay: 30m
    start_date: '2023-07-04'
  description: |
    Copy over Fivetran data to shared-prod.
  schedule_interval: 0 3 * * *
  tags:
    - impact/tier_2
bqetl_kpis_shredder:
  default_args:
    depends_on_past: false
    email:
      - telemetry-alerts@mozilla.com
      - lvargas@mozilla.com
    email_on_failure: true
    email_on_retry: true
    end_date: null
    owner: lvargas@mozilla.com
    retries: 2
    retry_delay: 30m
    start_date: '2023-05-16'
  description: |
    This DAG calculates KPIs for shredder client_ids
  repo: bigquery-etl
  schedule_interval: 0 2 */28 * *
  tags:
    - impact/tier_3
    - repo/bigquery-etl
bqetl_default:
  default_args:
    depends_on_past: false
    email:
      - telemetry-alerts@mozilla.com
    email_on_failure: true
    email_on_retry: false
    end_date: null
    owner: telemetry-alerts@mozilla.com
    retries: 2
    retry_delay: 30m
    start_date: '2023-09-01'
  description: This is a default DAG to schedule tasks with lower business impact
    or that don't require a new or existing DAG. Queries are automatically scheduled
    in this DAG during creation when no dag name is specified using option --dag.
    See [related documentation in the cookbooks](https://mozilla.github.io/bigquery-etl/cookbooks/creating_a_derived_dataset/)
  repo: bigquery-etl
  schedule_interval: 0 4 * * *
  tags:
    - impact/tier_3
    - triage/no_triage

bqetl_reference:
  default_args:
    depends_on_past: false
    email:
      - telemetry-alerts@mozilla.com
      - cmorales@mozilla.com
    email_on_failure: true
    email_on_retry: true
    end_date: null
    owner: cmorales@mozilla.com
    retries: 2
    retry_delay: 30m
    start_date: '2023-09-18'
  description: DAG to build reference data
  repo: bigquery-etl
  schedule_interval: daily
  tags:
    - impact/tier_1
    - repo/bigquery-etl

bqetl_generated_funnels:
  default_args:
    depends_on_past: false
    email:
      - telemetry-alerts@mozilla.com
      - ascholtz@mozilla.com
    email_on_failure: true
    email_on_retry: true
    owner: ascholtz@mozilla.com
    retries: 2
    retry_delay: 30m
    start_date: '2023-10-14'
  description: DAG scheduling funnels defined in sql_generators/funnels
  repo: bigquery-etl
  schedule_interval: 0 5 * * *
  tags:
    - impact/tier_3
    - triage/no_triage

bqetl_serp:
  default_args:
    depends_on_past: false
    email:
      - telemetry-alerts@mozilla.com
      - akommasani@mozilla.com
    email_on_failure: true
    email_on_retry: true
    end_date: null
    owner: akommasani@mozilla.com
    retries: 2
    retry_delay: 30m
    start_date: '2023-10-01'
  description: DAG to build serp events data
  repo: bigquery-etl
  schedule_interval: daily
  tags:
    - impact/tier_1
    - repo/bigquery-etl

bqetl_review_checker:
  default_args:
    depends_on_past: false
    email:
      - telemetry-alerts@mozilla.com
      - akommasani@mozilla.com
    email_on_failure: true
    email_on_retry: true
    end_date: null
    owner: akommasani@mozilla.com
    retries: 2
    retry_delay: 30m
    start_date: '2023-10-01'
  description: DAG to build review checker data
  repo: bigquery-etl
  schedule_interval: daily
  tags:
    - impact/tier_1
    - repo/bigquery-etl

bqetl_ads:
  default_args:
    depends_on_past: false
    email:
      - telemetry-alerts@mozilla.com
      - cmorales@mozilla.com
    email_on_failure: true
    email_on_retry: true
    end_date: null
    owner: cmorales@mozilla.com
    retries: 2
    retry_delay: 30m
    start_date: '2023-10-10'
  description: Tables related to ads
  repo: bigquery-etl
  schedule_interval: daily
  tags:
    - impact/tier_1
    - repo/bigquery-etl

bqetl_mozilla_org_derived:
  schedule_interval: 0 2 * * *
  default_args:
    depends_on_past: false
    email:
      - frank@mozilla.com
      - telemetry-alerts@mozilla.com
    email_on_failure: true
    email_on_retry: true
    owner: frank@mozilla.com
    retries: 2
    retry_delay: 30m
    start_date: "2023-11-13"
  tags:
    - impact/tier_1

bqetl_glean_usage:
  schedule_interval: 0 2 * * *
  default_args:
    depends_on_past: false
    email:
      - ascholtz@mozilla.com
      - telemetry-alerts@mozilla.com
    email_on_failure: true
    email_on_retry: true
    owner: ascholtz@mozilla.com
    retries: 2
    retry_delay: 30m
    start_date: "2023-11-20"
  tags:
    - impact/tier_1

bqetl_glam_export:
  schedule_interval: 0 8 * * *
  default_args:
    depends_on_past: false
    email:
      - ascholtz@mozilla.com
      - efilho@mozilla.com
    email_on_failure: true
    email_on_retry: true
    owner: ascholtz@mozilla.com
    retries: 2
    retry_delay: 30m
    start_date: "2023-11-28"
  tags:
    - impact/tier_2
  description: DAG to prepare GLAM data for public export.

bqetl_crash:
  schedule_interval: 0 2 * * *
  default_args:
    depends_on_past: false
    email:
      - dthorn@mozilla.com
      - telemetry-alerts@mozilla.com
    email_on_failure: true
    email_on_retry: false
    owner: dthorn@mozilla.com
    retries: 2
    retry_delay: 30m
    start_date: "2023-12-10"
  tags:
    - impact/tier_2

bqetl_use_counter_analysis:
  schedule_interval: 0 8 * * *
  default_args:
    depends_on_past: false
    email:
      - kwindau@mozilla.com
      - telemetry-alerts@mozilla.com
    email_on_failure: true
    email_on_retry: false
    owner: kwindau@mozilla.com
    retries: 2
    retry_delay: 30m
    start_date: "2023-12-13"
  tags:
    - impact/tier_2
  description: DAG to prepare use counter data for Firefox Desktop & Fenix for visualization

bqetl_mobile_feature_usage:
  default_args:
    depends_on_past: false
    email:
      - telemetry-alerts@mozilla.com
      - rzhao@mozilla.com
    email_on_failure: true
    email_on_retry: false
    end_date: null
    owner: rzhao@mozilla.com
    retries: 2
    retry_delay: 30m
    start_date: '2023-10-24'
  description: Schedule run for mobile feature usage tables
  schedule_interval: 0 6 * * *
  tags:
    - impact/tier_3

bqetl_telemetry_dev_cycle:
  default_args:
    depends_on_past: false
    email:
      - telemetry-alerts@mozilla.com
      - leli@mozilla.com
    email_on_failure: true
    email_on_retry: false
    end_date: null
    owner: leli@mozilla.com
    retries: 2
    retry_delay: 30m
    start_date: '2023-12-19'
  description: |
    DAG for Telemetry Dev Cycle Dashboard

    Airflow Triage Note:
    The tables are build every day so only the last run needs to be successful.
  repo: bigquery-etl
  schedule_interval: 0 18 * * *
  tags:
    - impact/tier_3
    - repo/bigquery-etl

bqetl_desktop_installs_v1:
  schedule_interval: 55 23 * * *
  default_args:
    depends_on_past: false
    email:
      - kwindau@mozilla.com
      - telemetry-alerts@mozilla.com
    email_on_failure: true
    email_on_retry: false
    owner: kwindau@mozilla.com
    retries: 2
    retry_delay: 30m
    start_date: "2023-12-28"
  tags:
    - impact/tier_2
  description: DAG to build mozdata-fx-data-shared-prod.firefox_desktop_derived.desktop_installs_v1 table

bqetl_google_analytics_derived_ga4:
  schedule_interval: 0 12 * * *
  description: Daily aggregations of data exported from Google Analytics 4
  default_args:
    depends_on_past: false
    owner: kwindau@mozilla.com
    email:
      - kwindau@mozilla.com
      - telemetry-alerts@mozilla.com
    email_on_failure: true
    email_on_retry: false
    start_date: "2024-01-03"
    retries: 2
    retry_delay: 30m
  tags:
    - impact/tier_2

bqetl_glam_refresh_aggregates:
  default_args:
    depends_on_past: false
    email:
      - efilho@mozilla.com
    email_on_failure: true
    email_on_retry: false
    owner: efilho@mozilla.com
    retries: 2
    retry_delay: 30m
    start_date: '2024-01-10'
  description: Refresh GLAM tables that are serving data.
  repo: bigquery-etl
  schedule_interval: 0 8 * * *
  tags:
    - impact/tier_2
    - repo/bigquery-etl

bqetl_google_search_console:
  schedule_interval: 0 8 * * *
  description: |
    ETLs using data exported from Google Search Console.

    The Google Search Console exports for a date typically complete by 08:00 UTC two days after that date,
    so these ETLs should generally specify `date_partition_offset: -1` in their scheduling metadata.
  default_args:
    owner: srose@mozilla.com
    email:
      - srose@mozilla.com
      - telemetry-alerts@mozilla.com
    start_date: '2024-01-26'
    retries: 2
    retry_delay: 30m
  tags:
    - impact/tier_1

bqetl_data_observability_test_data_copy:
  schedule_interval: 0 8 * * *
  description: |
    ETL used to copy over data to data-observability-dev BQ project used
    for testing out different data observability platforms.
  default_args:
    owner: kik@mozilla.com
    email:
      - kik@mozilla.com
      - akommasani@mozilla.com
      - ascholtz@mozilla.com
    start_date: '2024-03-20'
    retries: 2
    retry_delay: 30m
  tags:
    - triage/no_triage
    - impact/tier_3

bqetl_acoustic_suppression_list:
  schedule_interval: 0 9 * * *
  description: |
    ETL for Acoustic suppression list.
  default_args:
    owner: leli@mozilla.com
    email:
      - leli@mozilla.com
    start_date: '2024-04-03'
    retries: 1
    retry_delay: 30m
  tags:
    - impact/tier_3

<<<<<<< HEAD
bqetl_pageload_v1:
  default_args:
    depends_on_past: false
    email:
      - telemetry-alerts@mozilla.com
      - wichan@mozilla.com
    email_on_failure: true
    email_on_retry: true
    end_date: null
    owner: wichan@mozilla.com
    retries: 2
    retry_delay: 30m
    start_date: '2023-10-01'
  description: DAG to build pageload tables
  repo: bigquery-etl
  schedule_interval: daily
  tags:
    - impact/tier_1
    - repo/bigquery-etl
=======
bqetl_braze:
  schedule_interval: 0 5 * * *
  description: |
    ETL for Braze workflows.
  default_args:
    owner: cbeck@mozilla.com
    email:
      - cbeck@mozilla.com
    start_date: '2024-04-15'
    retries: 1
    retry_delay: 30m
  tags:
    - impact/tier_2

bqetl_braze_currents:
  schedule_interval: 0 2 * * *
  description: |
    Load Braze current data from GCS into BigQuery
  default_args:
    owner: leli@mozilla.com
    email:
      - leli@mozilla.com
    start_date: '2024-04-15'
    retries: 1
    retry_delay: 30m
  tags:
    - impact/tier_2
>>>>>>> 77ad9726
<|MERGE_RESOLUTION|>--- conflicted
+++ resolved
@@ -1543,7 +1543,34 @@
   tags:
     - impact/tier_3
 
-<<<<<<< HEAD
+bqetl_braze:
+  schedule_interval: 0 5 * * *
+  description: |
+    ETL for Braze workflows.
+  default_args:
+    owner: cbeck@mozilla.com
+    email:
+      - cbeck@mozilla.com
+    start_date: '2024-04-15'
+    retries: 1
+    retry_delay: 30m
+  tags:
+    - impact/tier_2
+
+bqetl_braze_currents:
+  schedule_interval: 0 2 * * *
+  description: |
+    Load Braze current data from GCS into BigQuery
+  default_args:
+    owner: leli@mozilla.com
+    email:
+      - leli@mozilla.com
+    start_date: '2024-04-15'
+    retries: 1
+    retry_delay: 30m
+  tags:
+    - impact/tier_2
+
 bqetl_pageload_v1:
   default_args:
     depends_on_past: false
@@ -1562,33 +1589,4 @@
   schedule_interval: daily
   tags:
     - impact/tier_1
-    - repo/bigquery-etl
-=======
-bqetl_braze:
-  schedule_interval: 0 5 * * *
-  description: |
-    ETL for Braze workflows.
-  default_args:
-    owner: cbeck@mozilla.com
-    email:
-      - cbeck@mozilla.com
-    start_date: '2024-04-15'
-    retries: 1
-    retry_delay: 30m
-  tags:
-    - impact/tier_2
-
-bqetl_braze_currents:
-  schedule_interval: 0 2 * * *
-  description: |
-    Load Braze current data from GCS into BigQuery
-  default_args:
-    owner: leli@mozilla.com
-    email:
-      - leli@mozilla.com
-    start_date: '2024-04-15'
-    retries: 1
-    retry_delay: 30m
-  tags:
-    - impact/tier_2
->>>>>>> 77ad9726
+    - repo/bigquery-etl