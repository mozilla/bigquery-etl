--- conflicted
+++ resolved
@@ -2150,26 +2150,6 @@
   repo: bigquery-etl
   schedule_interval: 0 12 * * *
 
-<<<<<<< HEAD
-bqetl_glean_dictionary:
-  default_args:
-    depends_on_past: false
-    email:
-      - efilho@mozilla.com
-    email_on_failure: true
-    email_on_retry: true
-    end_date: null
-    owner: efilho@mozilla.com
-    retries: 2
-    retry_delay: 30m
-    start_date: '2025-02-05'
-  description: Extracts Glean auto-event metadata used by Glean Dictionary
-  repo: bigquery-etl
-  schedule_interval: 0 2 * * *
-  tags:
-    - impact/tier_3
-    - repo/bigquery-etl
-=======
 bqetl_cohort_retention:
   default_args:
     depends_on_past: false
@@ -2187,4 +2167,22 @@
   schedule_interval: 40 19 * * *
   tags:
     - impact/tier_2
->>>>>>> 59a822b7
+
+bqetl_glean_dictionary:
+  default_args:
+    depends_on_past: false
+    email:
+      - efilho@mozilla.com
+    email_on_failure: true
+    email_on_retry: true
+    end_date: null
+    owner: efilho@mozilla.com
+    retries: 2
+    retry_delay: 30m
+    start_date: '2025-02-05'
+  description: Extracts Glean auto-event metadata used by Glean Dictionary
+  repo: bigquery-etl
+  schedule_interval: 0 2 * * *
+  tags:
+    - impact/tier_3
+    - repo/bigquery-etl