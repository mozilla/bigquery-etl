-- Query for telemetry_derived.active_users_aggregates_attribution_v1
<<<<<<< HEAD
CREATE TEMP FUNCTION normalize_adjust_network(key STRING) AS (
  (
    CASE
      WHEN key NOT IN (
          '',
          'Organic',
          'Google Organic Search',
          'Untrusted Devices',
          'Product Marketing (Owned media)',
          'Google Ads ACI'
        )
        AND key IS NOT NULL
        THEN 'Other'
      ELSE key
    END
  )
);

CREATE TEMP FUNCTION normalize_install_source(key STRING) AS (
  (CASE WHEN key NOT IN ('com.android.vending') AND key IS NOT NULL THEN 'Other' ELSE key END)
);

=======
>>>>>>> 20f76483
WITH baseline AS (
  SELECT
    unified_metrics.client_id,
    attribution_medium IS NOT NULL
    OR attribution_source IS NOT NULL AS attributed,
    attribution_campaign,
    attribution_content,
    attribution_experiment,
    attribution_medium,
    attribution_source,
    attribution_variation,
    att.adjust_network,
    att.install_source,
    city,
    country,
    unified_metrics.first_seen_date,
    EXTRACT(YEAR FROM unified_metrics.first_seen_date) AS first_seen_year,
    is_default_browser,
    normalized_app_name,
    unified_metrics.submission_date,
    days_since_seen,
    ad_click,
    organic_search_count,
    search_count,
    search_with_ads,
    uri_count,
    active_hours_sum
  FROM
    `moz-fx-data-shared-prod.telemetry.unified_metrics` AS unified_metrics
  LEFT JOIN
    fenix.firefox_android_clients AS att
  ON
    unified_metrics.client_id = att.client_id
  WHERE
    unified_metrics.submission_date = @submission_date
)
SELECT
  attributed,
  attribution_campaign,
  attribution_content,
  attribution_experiment,
  attribution_medium,
  attribution_source,
  attribution_variation,
  adjust_network,
  install_source,
  city,
  country,
  first_seen_year,
  is_default_browser,
  normalized_app_name AS app_name,
  submission_date,
  COUNT(DISTINCT IF(days_since_seen = 0, client_id, NULL)) AS dau,
  COUNT(DISTINCT IF(days_since_seen < 7, client_id, NULL)) AS wau,
  COUNT(DISTINCT client_id) AS mau,
  COUNT(
    DISTINCT IF(
      days_since_seen = 0
      AND normalized_app_name = 'Firefox Desktop'
      AND active_hours_sum > 0
      AND uri_count > 0,
      client_id,
      NULL
    )
  ) AS qdau_desktop,
  COUNT(DISTINCT IF(submission_date = first_seen_date, client_id, NULL)) AS new_profiles,
  SUM(ad_click) AS ad_clicks,
  SUM(organic_search_count) AS organic_search_count,
  SUM(search_count) AS search_count,
  SUM(search_with_ads) AS search_with_ads,
  SUM(uri_count) AS uri_count,
  SUM(active_hours_sum) AS active_hours
FROM
  baseline
GROUP BY
  attributed,
  attribution_campaign,
  attribution_content,
  attribution_experiment,
  attribution_medium,
  attribution_source,
  attribution_variation,
  adjust_network,
  install_source,
  city,
  country,
  first_seen_year,
  is_default_browser,
  app_name,
  submission_date<|MERGE_RESOLUTION|>--- conflicted
+++ resolved
@@ -1,29 +1,4 @@
 -- Query for telemetry_derived.active_users_aggregates_attribution_v1
-<<<<<<< HEAD
-CREATE TEMP FUNCTION normalize_adjust_network(key STRING) AS (
-  (
-    CASE
-      WHEN key NOT IN (
-          '',
-          'Organic',
-          'Google Organic Search',
-          'Untrusted Devices',
-          'Product Marketing (Owned media)',
-          'Google Ads ACI'
-        )
-        AND key IS NOT NULL
-        THEN 'Other'
-      ELSE key
-    END
-  )
-);
-
-CREATE TEMP FUNCTION normalize_install_source(key STRING) AS (
-  (CASE WHEN key NOT IN ('com.android.vending') AND key IS NOT NULL THEN 'Other' ELSE key END)
-);
-
-=======
->>>>>>> 20f76483
 WITH baseline AS (
   SELECT
     unified_metrics.client_id,
