--- conflicted
+++ resolved
@@ -1,9 +1,4 @@
-<<<<<<< HEAD
-WITH pricing_plans AS (
-=======
--- this will be updated once the service parameter get passed for "fxa_rp_button - view"
 WITH stripe_plans AS (
->>>>>>> 6339a6d8
   SELECT
     id AS plan_id,
     product_id,
