--- conflicted
+++ resolved
@@ -1928,45 +1928,6 @@
   tags:
     - impact/tier_3
 
-<<<<<<< HEAD
-bqetl_default_browser_aggregates:
-  default_args:
-    depends_on_past: false
-    email:
-    - telemetry-alerts@mozilla.com
-    - wichan@mozilla.com
-    email_on_failure: true
-    email_on_retry: false
-    owner: wichan@mozilla.com
-    retries: 2
-    retry_delay: 30m
-    start_date: '2024-12-20'
-  description: |
-    This DAG builds daily aggregate tables for default browser tables
-  repo: bigquery-etl
-  schedule_interval: 0 22 * * *
-  tags:
-  - impact/tier_3
-
-bqetl_fx_desktop_background_defaultagent_aggregates:
-  default_args:
-    depends_on_past: false
-    email:
-    - telemetry-alerts@mozilla.com
-    - wichan@mozilla.com
-    email_on_failure: true
-    email_on_retry: false
-    owner: wichan@mozilla.com
-    retries: 2
-    retry_delay: 30m
-    start_date: '2024-12-20'
-  description: |
-    This DAG builds daily aggregate tables for firefox desktop background default agent tables
-  repo: bigquery-etl
-  schedule_interval: 0 22 * * *
-  tags:
-  - impact/tier_3
-=======
 bqetl_addons_moderations:
   default_args:
     depends_on_past: false
@@ -2076,4 +2037,41 @@
     - impact/tier_3
   repo: bigquery-etl
   schedule_interval: 40 16 * * *
->>>>>>> 5ec08670
+
+bqetl_default_browser_aggregates:
+  default_args:
+    depends_on_past: false
+    email:
+    - telemetry-alerts@mozilla.com
+    - wichan@mozilla.com
+    email_on_failure: true
+    email_on_retry: false
+    owner: wichan@mozilla.com
+    retries: 2
+    retry_delay: 30m
+    start_date: '2024-12-20'
+  description: |
+    This DAG builds daily aggregate tables for default browser tables
+  repo: bigquery-etl
+  schedule_interval: 0 22 * * *
+  tags:
+  - impact/tier_3
+
+bqetl_fx_desktop_background_defaultagent_aggregates:
+  default_args:
+    depends_on_past: false
+    email:
+    - telemetry-alerts@mozilla.com
+    - wichan@mozilla.com
+    email_on_failure: true
+    email_on_retry: false
+    owner: wichan@mozilla.com
+    retries: 2
+    retry_delay: 30m
+    start_date: '2024-12-20'
+  description: |
+    This DAG builds daily aggregate tables for firefox desktop background default agent tables
+  repo: bigquery-etl
+  schedule_interval: 0 22 * * *
+  tags:
+  - impact/tier_3