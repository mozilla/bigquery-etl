--- conflicted
+++ resolved
@@ -2488,7 +2488,20 @@
   tags:
     - impact/tier_3
 
-<<<<<<< HEAD
+bqetl_braze_win10_sync:
+  schedule_interval: 0 9 * * *
+  description: |
+    Daily run to pull inactive Win10 users and sync them to Braze.
+  default_args:
+    owner: lmcfall@mozilla.com
+    email:
+      - lmcfall@mozilla.com
+    start_date: '2025-10-06'
+    retries: 1
+    retry_delay: 30m
+  tags:
+    - impact/tier_3
+
 bqetl_baseline_clients_city_seen:
   schedule_interval: 0 4 * * *
   default_args:
@@ -2504,19 +2517,5 @@
   description: Scheduled queries for client city seen tables
   tags:
     - impact/tier_2
-    - repo/bigquery-etl
-=======
-bqetl_braze_win10_sync:
-  schedule_interval: 0 9 * * *
-  description: |
-    Daily run to pull inactive Win10 users and sync them to Braze.
-  default_args:
-    owner: lmcfall@mozilla.com
-    email:
-      - lmcfall@mozilla.com
-    start_date: '2025-10-06'
-    retries: 1
-    retry_delay: 30m
-  tags:
-    - impact/tier_3
->>>>>>> 5d1cb59c
+    - repo/bigquery-et
+    