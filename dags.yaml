---
bqetl_error_aggregates:
  schedule_interval: 3h
  default_args:
    owner: bewu@mozilla.com
    email:
      [
        "telemetry-alerts@mozilla.com",
        "bewu@mozilla.com",
        "wlachance@mozilla.com",
      ]
    start_date: "2019-11-01"
    retries: 1
    retry_delay: 20m
    depends_on_past: false

bqetl_ssl_ratios:
  schedule_interval: 0 2 * * *
  default_args:
    owner: chutten@mozilla.com
    start_date: "2019-07-20"
    email: ["telemetry-alerts@mozilla.com", "chutten@mozilla.com"]
    retries: 2
    retry_delay: 30m

bqetl_amo_stats:
  schedule_interval: 0 3 * * *
  default_args:
    owner: jklukas@mozilla.com
    start_date: "2020-06-01"
    email: ["telemetry-alerts@mozilla.com", "jklukas@mozilla.com"]
    retries: 2
    retry_delay: 30m

bqetl_vrbrowser:
  schedule_interval: 0 2 * * *
  default_args:
    owner: jklukas@mozilla.com
    start_date: "2019-07-25"
    email:
      [
        "telemetry-alerts@mozilla.com",
        "jklukas@mozilla.com",
        "ascholtz@mozilla.com",
      ]
    retries: 1
    retry_delay: 5m

bqetl_core:
  schedule_interval: 0 2 * * *
  default_args:
    owner: jklukas@mozilla.com
    start_date: "2019-07-25"
    email: ["telemetry-alerts@mozilla.com", "jklukas@mozilla.com"]
    retries: 1
    retry_delay: 5m

bqetl_nondesktop:
  schedule_interval: 0 3 * * *
  default_args:
    owner: jklukas@mozilla.com
    start_date: "2019-07-25"
    email: ["telemetry-alerts@mozilla.com", "jklukas@mozilla.com"]
    retries: 1
    retry_delay: 5m

bqetl_mobile_search:
  schedule_interval: 0 2 * * *
  default_args:
    owner: bewu@mozilla.com
    start_date: "2019-07-25"
    email: ["telemetry-alerts@mozilla.com", "bewu@mozilla.com"]
    retries: 1
    retry_delay: 5m

bqetl_fxa_events:
  schedule_interval: 30 1 * * *
  default_args:
    owner: jklukas@mozilla.com
    start_date: "2019-03-01"
    email: ["telemetry-alerts@mozilla.com", "jklukas@mozilla.com"]
    retries: 1
    retry_delay: 10m

bqetl_gud:
  schedule_interval: 0 3 * * *
  default_args:
    owner: jklukas@mozilla.com
    start_date: "2019-07-25"
    email: ["telemetry-alerts@mozilla.com", "jklukas@mozilla.com"]
    retries: 1
    retry_delay: 5m

bqetl_messaging_system:
  schedule_interval: 0 2 * * *
  default_args:
    owner: najiang@mozilla.com
    start_date: "2019-07-25"
    email: ["telemetry-alerts@mozilla.com", "najiang@mozilla.com"]
    retries: 1
    retry_delay: 5m

bqetl_activity_stream:
  schedule_interval: 0 2 * * *
  default_args:
    owner: jklukas@mozilla.com
    start_date: "2019-07-25"
    email: ["telemetry-alerts@mozilla.com", "jklukas@mozilla.com"]
    retries: 1
    retry_delay: 5m

bqetl_search:
  schedule_interval: 0 3 * * *
  default_args:
    owner: bewu@mozilla.com
    start_date: "2018-11-27"
    email:
      ["telemetry-alerts@mozilla.com", "bewu@mozilla.com", "frank@mozilla.com"]
    retries: 2
    retry_delay: 30m

bqetl_addons:
  schedule_interval: 0 3 * * *
  default_args:
    owner: bmiroglio@mozilla.com
    start_date: "2018-11-27"
    email: ["telemetry-alerts@mozilla.com", "bmiroglio@mozilla.com"]
    retries: 2
    retry_delay: 30m

bqetl_devtools:
  schedule_interval: 0 3 * * *
  default_args:
    owner: jklukas@mozilla.com
    start_date: "2018-11-27"
    email: ["telemetry-alerts@mozilla.com", "jklukas@mozilla.com"]
    retries: 2
    retry_delay: 30m

bqetl_main_summary:
  schedule_interval: 0 2 * * *
  default_args:
    owner: dthorn@mozilla.com
    start_date: "2018-11-27"
    email:
      [
        "telemetry-alerts@mozilla.com",
        "dthorn@mozilla.com",
        "jklukas@mozilla.com",
        "frank@mozilla.com",
      ]
    retries: 2
    retry_delay: 30m

bqetl_experiments_daily:
  schedule_interval: 0 3 * * *
  default_args:
    owner: ssuh@mozilla.com
    start_date: "2018-11-27"
    email: ["telemetry-alerts@mozilla.com", "ssuh@mozilla.com"]
    retries: 2
    retry_delay: 30m

bqetl_document_sample:
  schedule_interval: daily
  default_args:
    owner: amiyaguchi@mozilla.com
    start_date: "2020-02-17"
    email: ["telemetry-alerts@mozilla.com", "amiyaguchi@mozilla.com"]
    retries: 2
    retry_delay: 30m

bqetl_asn_aggregates:
  schedule_interval: 0 2 * * *
  default_args:
    owner: ascholtz@mozilla.com
    start_date: "2020-04-05"
    email: ["ascholtz@mozilla.com", "tdsmith@mozilla.com"]
    retries: 2
    retry_delay: 30m

# DAG for exporting query data marked as public to GCS
# queries should not be explicitly assigned to this DAG (done automatically)
bqetl_public_data_json:
  schedule_interval: 0 4 * * *
  default_args:
    owner: ascholtz@mozilla.com
    start_date: "2020-04-14"
    email: ["telemetry-alerts@mozilla.com", "ascholtz@mozilla.com"]
    retries: 2
    retry_delay: 30m

# DAG for building the internet outages datasets. See bug 1640204.
bqetl_internet_outages:
  schedule_interval: 0 3 * * *
  default_args:
    owner: aplacitelli@mozilla.com
    start_date: "2020-01-01"
    email: ["aplacitelli@mozilla.com", "sguha@mozilla.com"]
    retries: 2
    retry_delay: 30m

bqetl_deletion_request_volume:
  schedule_interval: 0 1 * * *
  default_args:
    owner: dthorn@mozilla.com
    start_date: "2020-06-29"
    email: ["telemetry-alerts@mozilla.com", "dthorn@mozilla.com"]
    retries: 2
    retry_delay: 30m

bqetl_fenix_event_rollup:
  schedule_interval: 0 2 * * *
  default_args:
    owner: frank@mozilla.com
    start_date: "2020-09-09"
    email: ["frank@mozilla.com"]
    retries: 2
    retry_delay: 30m

bqetl_account_ecosystem:
  schedule_interval: 0 2 * * *
  default_args:
    owner: jklukas@mozilla.com
    start_date: "2020-09-17"
    email: ["jklukas@mozilla.com"]
    retries: 2
    retry_delay: 30m

bqetl_stripe:
  schedule_interval: daily
  default_args:
    owner: dthorn@mozilla.com
    start_date: "2020-10-05"
    email: ["telemetry-alerts@mozilla.com", "dthorn@mozilla.com"]
    retries: 2
    retry_delay: 5m

bqetl_mozilla_vpn:
  schedule_interval: daily
  default_args:
    owner: dthorn@mozilla.com
    start_date: "2020-10-08"
    email: ["telemetry-alerts@mozilla.com", "dthorn@mozilla.com"]
    retries: 2
    retry_delay: 30m

bqetl_org_mozilla_fenix_derived:
  default_args:
    depends_on_past: false
    email:
      - amiyaguchi@mozilla.com
      - telemetry-alerts@mozilla.com
    email_on_failure: true
    email_on_retry: true
    owner: amiyaguchi@mozilla.com
    retries: 2
    retry_delay: 30m
<<<<<<< HEAD
    start_date: "2020-10-18"
  schedule_interval: daily
=======
    start_date: '2020-10-18'
  schedule_interval: daily

bqetl_google_analytics_derived:
  # Run at 16:00 UTC because GA export runs at 15:00 UTC
  schedule_interval: 0 16 * * *
  default_args:
    owner: bewu@mozilla.com
    email: ['bewu@mozilla.com']
    start_date: '2020-10-31'
    retries: 2
    retry_delay: 30m
>>>>>>> 1529510c
<|MERGE_RESOLUTION|>--- conflicted
+++ resolved
@@ -256,11 +256,7 @@
     owner: amiyaguchi@mozilla.com
     retries: 2
     retry_delay: 30m
-<<<<<<< HEAD
     start_date: "2020-10-18"
-  schedule_interval: daily
-=======
-    start_date: '2020-10-18'
   schedule_interval: daily
 
 bqetl_google_analytics_derived:
@@ -271,5 +267,4 @@
     email: ['bewu@mozilla.com']
     start_date: '2020-10-31'
     retries: 2
-    retry_delay: 30m
->>>>>>> 1529510c
+    retry_delay: 30m