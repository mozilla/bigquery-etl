--- conflicted
+++ resolved
@@ -1398,9 +1398,6 @@
   description: Schedule run for mobile feature usage tables
   schedule_interval: 0 6 * * *
   tags:
-<<<<<<< HEAD
-    - impact/tier_3
-=======
     - impact/tier_3
 
 bqetl_telemetry_dev_cycle:
@@ -1455,5 +1452,4 @@
     retries: 2
     retry_delay: 30m
   tags:
-    - impact/tier_2
->>>>>>> b5294fcd
+    - impact/tier_2