--- conflicted
+++ resolved
@@ -2038,7 +2038,6 @@
   repo: bigquery-etl
   schedule_interval: 40 16 * * *
 
-<<<<<<< HEAD
 bqetl_fx_cert_error_privacy_dashboard:
   description: |
     This DAG builds the desktop event_aggregates table for unique users count
@@ -2057,7 +2056,7 @@
     - impact/tier_3
   repo: bigquery-etl
   schedule_interval: 40 16 * * *
-=======
+  
 bqetl_default_browser_aggregates:
   default_args:
     depends_on_past: false
@@ -2075,5 +2074,4 @@
   repo: bigquery-etl
   schedule_interval: 0 22 * * *
   tags:
-    - impact/tier_3
->>>>>>> caf20b45
+    - impact/tier_3