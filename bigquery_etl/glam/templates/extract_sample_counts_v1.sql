WITH sample_counts_filtered AS (
  SELECT
    CASE
    WHEN
      cp.channel = "nightly"
    THEN
      1
    WHEN
      cp.channel = "beta"
    THEN
      2
    WHEN
      cp.channel = "release"
    THEN
      3
    END
    AS channel,
    cp.app_version,
    cp.ping_type,
    COALESCE(cp.app_build_id, "*") AS app_build_id,
    COALESCE(cp.os, "*") AS os,
    cp.process,
    cp.metric,
    SUBSTR(REPLACE(cp.key, r"\x00", ""), 0, 200) AS key,
    client_agg_type,
    total_sample,
  FROM
  `{{ dataset }}.{{ prefix }}__view_probe_counts_v1` cp
INNER JOIN  `{{ dataset }}.{{ prefix }}__view_sample_counts_v1` sc
  ON
    sc.os = COALESCE(cp.os, "*")
    AND sc.app_build_id = COALESCE(cp.app_build_id, "*")
    AND sc.app_version = cp.app_version
    AND sc.metric = cp.metric
    AND sc.key = cp.key
    AND sc.ping_type = cp.ping_type,
    AND sc.process = cp.process
    AND total_sample IS NOT NULL
  WHERE
    cp.app_version IS NOT NULL
    AND cp.total_users > {{ total_users }}
    AND client_agg_type NOT IN ('sum', 'min', 'avg', 'max')
),
sample_counts_ranked AS (
  SELECT
    channel,
    app_version,
    ping_type,
    app_build_id,
    os,
    key,
    metric,
    total_sample,
    ROW_NUMBER() OVER (
      PARTITION BY
        channel,
        app_version,
        app_build_id,
        os,
        key,
        metric
      ORDER BY
        total_sample DESC
    ) AS rnk
  FROM
    sample_counts_filtered
)
SELECT
  channel,
  app_version,
  ping_type,
  app_build_id,
  os,
  key,
  metric,
  total_sample
FROM
  sample_counts_ranked
WHERE
<<<<<<< HEAD
  rnk = 1
=======
  cp.app_version IS NOT NULL
  AND total_users > {{ total_users }}
  AND cp.client_agg_type not in ('sum','min','avg','max')
GROUP BY
  cp.channel,
  cp.ping_type,
  cp.app_version,
  cp.app_build_id,
  cp.os,
  cp.metric,
  cp.key,
  client_agg_type,
  total_sample
>>>>>>> 3b77cfa0
<|MERGE_RESOLUTION|>--- conflicted
+++ resolved
@@ -77,20 +77,4 @@
 FROM
   sample_counts_ranked
 WHERE
-<<<<<<< HEAD
-  rnk = 1
-=======
-  cp.app_version IS NOT NULL
-  AND total_users > {{ total_users }}
-  AND cp.client_agg_type not in ('sum','min','avg','max')
-GROUP BY
-  cp.channel,
-  cp.ping_type,
-  cp.app_version,
-  cp.app_build_id,
-  cp.os,
-  cp.metric,
-  cp.key,
-  client_agg_type,
-  total_sample
->>>>>>> 3b77cfa0
+  rnk = 1