# Common bigquery-etl workflows

This is a quick guide of how to perform common workflows in bigquery-etl using the `bqetl` CLI.

For any workflow, the bigquery-etl repositiory needs to be locally available, for example by cloning the repository, and the `bqetl` CLI needs to be installed by running `./bqetl bootstrap`.

## Adding a new scheduled query

The [Creating derived datasets tutorial](https://mozilla.github.io/bigquery-etl/cookbooks/creating_a_derived_dataset/) provides a more detailed guide on creating scheduled queries.

1. Run `./bqetl query create <dataset>.<table>_<version>`
   1. Specify the desired destination dataset and table name for `<dataset>.<table>_<version>`
   1. Directories and files are generated automatically
1. Open `query.sql` file that has been created in `sql/moz-fx-data-shared-prod/<dataset>/<table>_<version>/` to write the query
1. [Optional] Run `./bqetl query schema update <dataset>.<table>_<version>` to generate the `schema.yaml` file
   * Optionally add column descriptions to `schema.yaml`
1. Open the `metadata.yaml` file in `sql/moz-fx-data-shared-prod/<dataset>/<table>_<version>/`
   * Add a description of the query
   * Add BigQuery information such as table partitioning or clustering
     * See [clients_daily_v6](https://github.com/mozilla/bigquery-etl/blob/main/sql/moz-fx-data-shared-prod/telemetry_derived/clients_daily_v6/metadata.yaml) for reference
1. Run `./bqetl query validate <dataset>.<table>_<version>` to dry run and format the query
1. To schedule the query, first select a DAG from the `./bqetl dag info` list or create a new DAG `./bqetl dag create <bqetl_new_dag>`
1. Run `./bqetl query schedule <dataset>.<table>_<version> --dag <bqetl_dag>` to schedule the query
1. Run `./bqetl dag generate <bqetl_dag>` to update the DAG file
1. Create a pull request
1. PR gets reviewed and eventually approved
1. Merge pull-request
1. Table deploys happen on a nightly cadence through the [`bqetl_artifact_deployment` Airflow DAG](https://workflow.telemetry.mozilla.org/dags/bqetl_artifact_deployment/grid)
   * Clear the most recent DAG run once a new version of bigquery-etl has been deployed to create new datasets earlier
1. Backfill data
   * Option 1: via Airflow interface
   * Option 2: `./bqetl query backfill --project-id <project id> <dataset>.<table>_<version>`

## Update an existing query

1. Open the `query.sql` file of the query to be updated and make changes
1. Run `./bqetl query validate <dataset>.<table>_<version>` to dry run and format the query
1. If the query scheduling metadata has changed, run `./bqetl dag generate <bqetl_dag>` to update the DAG file
1. If the query adds new columns, run `./bqetl query schema update <dataset>.<table>_<version>` to make local `schema.yaml` updates
1. Open PR with changes
1. PR reviewed and approved
1. Merge pull-request
1. Table deploys (including schema changes) happen on a nightly cadence through the [`bqetl_artifact_deployment` Airflow DAG](https://workflow.telemetry.mozilla.org/dags/bqetl_artifact_deployment/grid)
   * Clear the most recent DAG run once a new version of bigquery-etl has been deployed to apply changes earlier

## Formatting SQL

We enforce consistent SQL formatting as part of CI. After adding or changing a
query, use `./bqetl format` to apply formatting rules.

Directories and files passed as arguments to `./bqetl format` will be
formatted in place, with directories recursively searched for files with a
`.sql` extension, e.g.:

```bash
$ echo 'SELECT 1,2,3' > test.sql
$ ./bqetl format test.sql
modified test.sql
1 file(s) modified
$ cat test.sql
SELECT
  1,
  2,
  3
```

If no arguments are specified the script will read from stdin and write to
stdout, e.g.:

```bash
$ echo 'SELECT 1,2,3' | ./bqetl format
SELECT
  1,
  2,
  3
```

To turn off sql formatting for a block of SQL, wrap it in `format:off` and
`format:on` comments, like this:

```sql
SELECT
  -- format:off
  submission_date, sample_id, client_id
  -- format:on
```

## Add a new field to a table schema
Adding a new field to a table schema also means that the field has to propagate to several downstream tables, which makes it a more complex case.

1. Open the `query.sql` file inside the `<dataset>.<table>` location and add the new definitions for the field.
1. Run `./bqetl format <path to the query>` to format the query. Alternatively, run `./bqetl format $(git ls-tree -d HEAD --name-only)` validate the format of all queries that have been modified.
1. Run `./bqetl query validate <dataset>.<table>` to dry run the query.
   * For data scientists (and anyone without `jobs.create` permissions in `moz-fx-data-shared-prod`), run:
     * (a) `gcloud auth login --update-adc   # to authenticate to GCP`
     * (b) `gcloud config set project mozdata    # to set the project`
     * (c) `./bqetl query validate --use-cloud-function=false --project-id=mozdata <full path to the query file>`
1. Run `./bqetl query schema update <dataset>.<table> --update_downstream` to make local schema.yaml updates and update schemas of downstream dependencies.
   * [x] This requires [GCP access](https://docs.telemetry.mozilla.org/cookbooks/bigquery/access.html#bigquery-access-request).
   * [x] `--update_downstream` is optional as it takes longer. It is recommended when you know that there are downstream dependencies whose `schema.yaml` need to be updated, in which case, the update will happen automatically.
   * [x] `--force` should only be used in very specific cases, particularly the `clients_last_seen` tables. It skips some checks that would otherwise catch some error scenarios.
1. Open a new PR with these changes.
1. PR reviewed and approved.
1. Find and run again the [CI pipeline](https://app.circleci.com/pipelines/github/mozilla/bigquery-etl?) for the PR.
   * [x] Make sure all dry runs are successful.
1. Merge pull-request.
1. Table deploys happen on a nightly cadence through the [`bqetl_artifact_deployment` Airflow DAG](https://workflow.telemetry.mozilla.org/dags/bqetl_artifact_deployment/grid)
   * Clear the most recent DAG run once a new version of bigquery-etl has been deployed to apply changes earlier

The following is an example to update a new field in `telemetry_derived.clients_daily_v6`

### Example: Add a new field to clients_daily

1. Open the `clients_daily_v6` `query.sql` file and add new field definitions.
1. Run `./bqetl format sql/moz-fx-data-shared-prod/telemetry_derived/clients_daily_v6/query.sql`
1. Run `./bqetl query validate telemetry_derived.clients_daily_v6`.
1. Run `./bqetl query schema update telemetry_derived.clients_daily_v6 --update_downstream`.
   * [x] `schema.yaml` files of downstream dependencies, like `clients_last_seen_v1` are updated.
1. Open a PR with these changes.
1. PR is reviewed and approved.
1. Merge pull-request.
1. Table deploys happen on a nightly cadence through the [`bqetl_artifact_deployment` Airflow DAG](https://workflow.telemetry.mozilla.org/dags/bqetl_artifact_deployment/grid)
   * Clear the most recent DAG run once a new version of bigquery-etl has been deployed to apply changes earlier

## Remove a field from a table schema

Deleting a field from an existing table schema should be done only when is totally neccessary. If you decide to delete it:
* [x] Validate if there is data in the column and make sure data it is either backed up or it can be reprocessed.
* Follow [Big Query docs](https://cloud.google.com/bigquery/docs/managing-table-schemas#deleting_columns_from_a_tables_schema_definition) recommendations for deleting.
* If the column size exceeds the allowed limit, consider setting the field as NULL. See this [search_clients_daily_v8](https://github.com/mozilla/bigquery-etl/pull/2463) PR for an example.

## Adding a new mozfun UDF

1. Run `./bqetl mozfun create <dataset>.<name> --udf`.
2. Navigate to the `udf.sql` file in `sql/mozfun/<dataset>/<name>/` and add UDF the definition and tests.
3. Run `./bqetl mozfun validate <dataset>.<name>` for formatting and running tests.
   * Before running the tests, you need to [setup the access to the Google Cloud API](https://mozilla.github.io/bigquery-etl/cookbooks/testing/).
4. Open a PR.
5. PR gets reviewed, approved and merged.
6. To publish UDF immediately:
   * Go to Airflow `mozfun` DAG and clear latest run.
   * Or else it will get published within a day when mozfun is executed next.

## Adding a new internal UDF

Internal UDFs are usually only used by specific queries. If your UDF might be useful to others consider publishing it as a `mozfun` UDF.

1. Run `./bqetl routine create <dataset>.<name> --udf`
2. Navigate to the `udf.sql` in `sql/moz-fx-data-shared-prod/<dataset>/<name>/` file and add UDF definition and tests
3. Run `./bqetl routine validate <dataset>.<name>` for formatting and running tests
   * Before running the tests, you need to [setup the access to the Google Cloud API](https://mozilla.github.io/bigquery-etl/cookbooks/testing/).
5. Open a PR
6. PR gets reviewed and approved and merged
1. UDF deploys happen on a nightly cadence through the [`bqetl_artifact_deployment` Airflow DAG](https://workflow.telemetry.mozilla.org/dags/bqetl_artifact_deployment/grid)
   * Clear the most recent DAG run once a new version of bigquery-etl has been deployed to apply changes earlier

## Adding a stored procedure

The same steps as creating a new UDF apply for creating stored procedures, except when initially creating the procedure execute `./bqetl mozfun create <dataset>.<name> --stored_procedure` or `./bqetl routine create <dataset>.<name> --stored_procedure` for internal stored procedures.

## Updating an existing UDF

1. Navigate to the `udf.sql` file and make updates
1. Run `./bqetl mozfun validate <dataset>.<name>` or `./bqetl routine validate <dataset>.<name>` for formatting and running tests
1. Open a PR
1. PR gets reviewed, approved and merged

## Renaming an existing UDF

1. Run `./bqetl mozfun rename <dataset>.<name> <new_dataset>.<new_name>`
   * References in queries to the UDF are automatically updated
1. Open a PR
1. PR gets reviews, approved and merged

## Using a private internal UDF

1. Follow the steps for Adding a new internal UDF above to create a stub of the private UDF. Note this should *not*
contain actual private UDF code or logic. The directory name and function parameters should match the private UDF.
1. **Do Not** publish the stub UDF. This could result in incorrect results for other users of the private UDF.
1. Open a PR
1. PR gets reviewed, approved and merged

## Creating a new BigQuery Dataset

To provision a new BigQuery dataset for holding tables, you'll need to
create a `dataset_metadata.yaml` which will cause the dataset to be
automatically deployed [after merging](https://docs.telemetry.mozilla.org/concepts/pipeline/artifact_deployment.html#dataset-deployment).
Changes to existing
datasets may trigger manual operator approval (such as changing access policies).
For more on access controls, see
[Data Access Workgroups](https://mana.mozilla.org/wiki/display/DOPS/Data+Access+Workgroups)
in Mana.

The `bqetl query create` command will automatically generate a skeleton
`dataset_metadata.yaml` file if the query name contains a dataset that
is not yet defined.

See example with commentary for `telemetry_derived`:

```yaml
friendly_name: Telemetry Derived
description: |-
  Derived data based on pings from legacy Firefox telemetry, plus many other
  general-purpose derived tables
labels: {}

# Base ACL should can be:
#   "derived" for `_derived` datasets that contain concrete tables
#   "view" for user-facing datasets containing virtual views
dataset_base_acl: derived

# Datasets with user-facing set to true will be created both in shared-prod
# and in mozdata; this should be false for all `_derived` datasets
user_facing: false

# Most datasets can have mozilla-confidential access like below, but some
# datasets will be defined with more restricted access or with additional
# access for services; see "Data Access Workgroups" link above.
workgroup_access:
- role: roles/bigquery.dataViewer
  members:
  - workgroup:mozilla-confidential
```

## Publishing data

See also the reference for [Public Data](../reference/public_data.md).

1. Get a data review by following the [data publishing process](https://wiki.mozilla.org/Data_Publishing#Dataset_Publishing_Process_2)
1. Update the `metadata.yaml` file of the query to be published
   * Set `public_bigquery: true` and optionally `public_json: true`
   * Specify the `review_bugs`
1. If an internal dataset already exists, move it to `mozilla-public-data`
1. If an `init.sql` file exists for the query, change the destination project for the created table to `mozilla-public-data`
1. Run `./bqetl dag generate bqetl_public_public_data_json` to update the DAG
1. Open a PR
1. PR gets reviewed, approved and merged
   * Once, ETL is running a view will get automatically published to `moz-fx-data-shared-prod` referencing the public dataset

## Adding new Python requirements

When adding a new library to the Python requirements, first add the library to
the requirements and then add any meta-dependencies into constraints.
Constraints are discovered by installing requirements into a fresh virtual
environment. A dependency should be added to either `requirements.txt` or
`constraints.txt`, but not both.

```bash
# Create a python virtual environment (not necessary if you have already
# run `./bqetl bootstrap`)
python3 -m venv venv/

# Activate the virtual environment
source venv/bin/activate

# If not installed:
pip install pip-tools --constraint requirements.in

# Add the dependency to requirements.in e.g. Jinja2.
echo Jinja2==2.11.1 >> requirements.in

# Compile hashes for new dependencies.
pip-compile --generate-hashes requirements.in

# Deactivate the python virtual environment.
deactivate
```

## Making a pull request from a fork

When opening a pull-request to merge a fork, the `manual-trigger-required-for-fork` CI task will
fail and some integration test tasks will be skipped. A user with repository write permissions
will have to run the [Push to upstream workflow](https://github.com/mozilla/bigquery-etl/actions/workflows/push-to-upstream.yml)
and provide the `<username>:<branch>` of the fork as parameter. The parameter will also show up
in the logs of the `manual-trigger-required-for-fork` CI task together with more detailed instructions.
Once the workflow has been executed, the CI tasks, including the integration tests, of the PR will be
executed.

## Building the Documentation

The [repository documentation](https://mozilla.github.io/bigquery-etl/) is built using [MkDocs](https://www.mkdocs.org/).
To generate and check the docs locally:

1. Run `./bqetl docs generate --output_dir generated_docs`
1. Navigate to the `generated_docs` directory
1. Run `mkdocs serve` to start a local `mkdocs` server.


## Setting up change control to code files

Each code files in the bigquery-etl repository can have a set of owners who are responsible to review and approve changes, and are automatically assigned as PR reviewers.
The query files in the repo also benefit from the metadata labels to be able to validate and identify the data that is change controlled.

Here is a [sample PR with the implementation of change control for contextual services data](https://github.com/mozilla/bigquery-etl/pull/3833).
<<<<<<< HEAD

=======
>>>>>>> dfef07ee
1. Select or create a [Github team or identity](https://docs.github.com/en/organizations/organizing-members-into-teams/creating-a-team) and add the GitHub emails of the query codeowners. A GitHub identity is particularly useful when you need to include non @mozilla emails or to randomly assign PR reviewers from the team members. This team requires edit permissions to bigquery-etl, to achieve this, inherit the team from one that has the required permissions e.g. `mozilla > telemetry`.
1. Open the `metadata.yaml` for the query where you want to apply change control:
   * In the section `owners`, add the selected GitHub identity, along with the list of owners' emails.
   * In the section `labels`, add `change_controlled: true`. This enables identifying change controlled data in the BigQuery console and in the Data Catalog.
1. Setup the `CODEOWNERS`:
   * Open the `CODEOWNERS` file located in the root of the repo.
   * Add a new row with the path and owners for the query. You can place it in the corresponding section or create a new section in the file, e.g. `/sql_generators/active_users/templates/ @mozilla/kpi_table_reviewers`.
1. The queries labeled change_controlled are automatically validated in the CI. To run the validation locally:
   * Run the command `script/bqetl query validate <query_path>`.
   * If the query is generated using the `/sql-generators`, first run `./script/bqetl generate <path>` and then run `script/bqetl query validate <query_path>`.<|MERGE_RESOLUTION|>--- conflicted
+++ resolved
@@ -292,10 +292,26 @@
 The query files in the repo also benefit from the metadata labels to be able to validate and identify the data that is change controlled.
 
 Here is a [sample PR with the implementation of change control for contextual services data](https://github.com/mozilla/bigquery-etl/pull/3833).
-<<<<<<< HEAD
-
-=======
->>>>>>> dfef07ee
+
+1. Select or create a [Github team or identity](https://docs.github.com/en/organizations/organizing-members-into-teams/creating-a-team) and add the GitHub emails of the query codeowners. A GitHub identity is particularly useful when you need to include non @mozilla emails or to randomly assign PR reviewers from the team members. This team requires edit permissions to bigquery-etl, to achieve this, inherit the team from one that has the required permissions e.g. `mozilla > telemetry`.
+1. Open the `metadata.yaml` for the query where you want to apply change control:
+   * In the section `owners`, add the selected GitHub identity, along with the list of owners' emails.
+   * In the section `labels`, add `change_controlled: true`. This enables identifying change controlled data in the BigQuery console and in the Data Catalog.
+1. Setup the `CODEOWNERS`:
+   * Open the `CODEOWNERS` file located in the root of the repo.
+   * Add a new row with the path and owners for the query. You can place it in the corresponding section or create a new section in the file, e.g. `/sql_generators/active_users/templates/ @mozilla/kpi_table_reviewers`.
+1. The queries labeled change_controlled are automatically validated in the CI. To run the validation locally:
+   * Run the command `script/bqetl query validate <query_path>`.
+   * If the query is generated using the `/sql-generators`, first run `./script/bqetl generate <path>` and then run `script/bqetl query validate <query_path>`.
+
+
+## Setting up change control to code files
+
+Each code files in the bigquery-etl repository can have a set of owners who are responsible to review and approve changes, and are automatically assigned as PR reviewers.
+The query files in the repo also benefit from the metadata labels to be able to validate and identify the data that is change controlled.
+
+Here is a [sample PR with the implementation of change control for contextual services data](https://github.com/mozilla/bigquery-etl/pull/3833).
+
 1. Select or create a [Github team or identity](https://docs.github.com/en/organizations/organizing-members-into-teams/creating-a-team) and add the GitHub emails of the query codeowners. A GitHub identity is particularly useful when you need to include non @mozilla emails or to randomly assign PR reviewers from the team members. This team requires edit permissions to bigquery-etl, to achieve this, inherit the team from one that has the required permissions e.g. `mozilla > telemetry`.
 1. Open the `metadata.yaml` for the query where you want to apply change control:
    * In the section `owners`, add the selected GitHub identity, along with the list of owners' emails.
