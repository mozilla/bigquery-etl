-- Query for telemetry_derived.clients_first_seen_v2
{% if is_init() %}
INSERT INTO
 `moz-fx-data-shared-prod.telemetry_derived.clients_first_seen_v2`
{% endif %}
-- Each ping type subquery retrieves all attributes as reported on the first
-- ping received and respecting NULLS.
-- Once the first_seen_date is identified after comparing all pings, attributes
-- are retrieved for each client_id from the ping type that reported it.
WITH new_profile_ping AS (
  SELECT
    client_id AS client_id,
    sample_id AS sample_id,
    MIN(submission_timestamp) AS first_seen_timestamp,
    ARRAY_AGG(DATE(submission_timestamp) ORDER BY submission_timestamp ASC) AS all_dates,
    ARRAY_AGG(application.architecture RESPECT NULLS ORDER BY submission_timestamp)[
      SAFE_OFFSET(0)
    ] AS architecture,
    ARRAY_AGG(environment.build.build_id RESPECT NULLS ORDER BY submission_timestamp)[
      SAFE_OFFSET(0)
    ] AS app_build_id,
    ARRAY_AGG(normalized_app_name RESPECT NULLS ORDER BY submission_timestamp)[
      SAFE_OFFSET(0)
    ] AS app_name,
    ARRAY_AGG(environment.settings.locale RESPECT NULLS ORDER BY submission_timestamp)[
      SAFE_OFFSET(0)
    ] AS locale,
    ARRAY_AGG(application.platform_version RESPECT NULLS ORDER BY submission_timestamp)[
      SAFE_OFFSET(0)
    ] AS platform_version,
    ARRAY_AGG(application.vendor RESPECT NULLS ORDER BY submission_timestamp)[
      SAFE_OFFSET(0)
    ] AS vendor,
    ARRAY_AGG(application.version RESPECT NULLS ORDER BY submission_timestamp)[
      SAFE_OFFSET(0)
    ] AS app_version,
    ARRAY_AGG(application.xpcom_abi RESPECT NULLS ORDER BY submission_timestamp)[
      SAFE_OFFSET(0)
    ] AS xpcom_abi,
    ARRAY_AGG(document_id RESPECT NULLS ORDER BY submission_timestamp)[
      SAFE_OFFSET(0)
    ] AS document_id,
    ARRAY_AGG(environment.partner.distribution_id RESPECT NULLS ORDER BY submission_timestamp)[
      SAFE_OFFSET(0)
    ] AS distribution_id,
    ARRAY_AGG(environment.partner.distribution_version RESPECT NULLS ORDER BY submission_timestamp)[
      SAFE_OFFSET(0)
    ] AS partner_distribution_version,
    ARRAY_AGG(environment.partner.distributor RESPECT NULLS ORDER BY submission_timestamp)[
      SAFE_OFFSET(0)
    ] AS partner_distributor,
    ARRAY_AGG(environment.partner.distributor_channel RESPECT NULLS ORDER BY submission_timestamp)[
      SAFE_OFFSET(0)
    ] AS partner_distributor_channel,
    ARRAY_AGG(environment.partner.partner_id RESPECT NULLS ORDER BY submission_timestamp)[
      SAFE_OFFSET(0)
    ] AS partner_id,
    ARRAY_AGG(
      environment.settings.attribution.campaign RESPECT NULLS
      ORDER BY
        submission_timestamp
    )[SAFE_OFFSET(0)] AS attribution_campaign,
    ARRAY_AGG(environment.settings.attribution.content RESPECT NULLS ORDER BY submission_timestamp)[
      SAFE_OFFSET(0)
    ] AS attribution_content,
    ARRAY_AGG(
      environment.settings.attribution.experiment RESPECT NULLS
      ORDER BY
        submission_timestamp
    )[SAFE_OFFSET(0)] AS attribution_experiment,
    ARRAY_AGG(environment.settings.attribution.medium RESPECT NULLS ORDER BY submission_timestamp)[
      SAFE_OFFSET(0)
    ] AS attribution_medium,
    ARRAY_AGG(environment.settings.attribution.source RESPECT NULLS ORDER BY submission_timestamp)[
      SAFE_OFFSET(0)
    ] AS attribution_source,
    ARRAY_AGG(environment.settings.attribution.ua RESPECT NULLS ORDER BY submission_timestamp)[
      SAFE_OFFSET(0)
    ] AS attribution_ua,
    ARRAY_AGG(
      environment.settings.default_search_engine_data.load_path RESPECT NULLS
      ORDER BY
        submission_timestamp
    )[SAFE_OFFSET(0)] AS engine_data_load_path,
    ARRAY_AGG(
      environment.settings.default_search_engine_data.name RESPECT NULLS
      ORDER BY
        submission_timestamp
    )[SAFE_OFFSET(0)] AS engine_data_name,
    ARRAY_AGG(
      environment.settings.default_search_engine_data.origin RESPECT NULLS
      ORDER BY
        submission_timestamp
    )[SAFE_OFFSET(0)] AS engine_data_origin,
    ARRAY_AGG(
      environment.settings.default_search_engine_data.submission_url RESPECT NULLS
      ORDER BY
        submission_timestamp
    )[SAFE_OFFSET(0)] AS engine_data_submission_url,
    ARRAY_AGG(environment.system.apple_model_id RESPECT NULLS ORDER BY submission_timestamp)[
      SAFE_OFFSET(0)
    ] AS apple_model_id,
    ARRAY_AGG(metadata.geo.city RESPECT NULLS ORDER BY submission_timestamp)[
      SAFE_OFFSET(0)
    ] AS city,
    ARRAY_AGG(metadata.geo.db_version RESPECT NULLS ORDER BY submission_timestamp)[
      SAFE_OFFSET(0)
    ] AS db_version,
    ARRAY_AGG(metadata.geo.subdivision1 RESPECT NULLS ORDER BY submission_timestamp)[
      SAFE_OFFSET(0)
    ] AS subdivision1,
    ARRAY_AGG(normalized_channel RESPECT NULLS ORDER BY submission_timestamp)[
      SAFE_OFFSET(0)
    ] AS normalized_channel,
    ARRAY_AGG(normalized_country_code RESPECT NULLS ORDER BY submission_timestamp)[
      SAFE_OFFSET(0)
    ] AS country,
    ARRAY_AGG(normalized_os RESPECT NULLS ORDER BY submission_timestamp)[
      SAFE_OFFSET(0)
    ] AS normalized_os,
    ARRAY_AGG(normalized_os_version RESPECT NULLS ORDER BY submission_timestamp)[
      SAFE_OFFSET(0)
    ] AS normalized_os_version,
    ARRAY_AGG(
      payload.processes.parent.scalars.startup_profile_selection_reason RESPECT NULLS
      ORDER BY
        submission_timestamp
    )[SAFE_OFFSET(0)] AS startup_profile_selection_reason,
    ARRAY_AGG(environment.settings.attribution.dltoken RESPECT NULLS ORDER BY submission_timestamp)[
      SAFE_OFFSET(0)
    ] AS attribution_dltoken,
    ARRAY_AGG(
      environment.settings.attribution.dlsource RESPECT NULLS
      ORDER BY
        submission_timestamp
    )[SAFE_OFFSET(0)] AS attribution_dlsource,
  FROM
    `moz-fx-data-shared-prod.telemetry.new_profile`
  WHERE
    {% if is_init() %}
      DATE(submission_timestamp) >= '2010-01-01'
      AND sample_id = @sample_id
    {% else %}
      DATE(submission_timestamp) = @submission_date
    {% endif %}
  GROUP BY
    client_id,
    sample_id
),
shutdown_ping AS (
  SELECT
    client_id AS client_id,
    sample_id AS sample_id,
    MIN(submission_timestamp) AS first_seen_timestamp,
    ARRAY_AGG(DATE(submission_timestamp) ORDER BY submission_timestamp ASC) AS all_dates,
    ARRAY_AGG(application.architecture RESPECT NULLS ORDER BY submission_timestamp)[
      SAFE_OFFSET(0)
    ] AS architecture,
    ARRAY_AGG(environment.build.build_id RESPECT NULLS ORDER BY submission_timestamp)[
      SAFE_OFFSET(0)
    ] AS app_build_id,
    ARRAY_AGG(normalized_app_name RESPECT NULLS ORDER BY submission_timestamp)[
      SAFE_OFFSET(0)
    ] AS app_name,
    ARRAY_AGG(environment.settings.locale RESPECT NULLS ORDER BY submission_timestamp)[
      SAFE_OFFSET(0)
    ] AS locale,
    ARRAY_AGG(application.platform_version RESPECT NULLS ORDER BY submission_timestamp)[
      SAFE_OFFSET(0)
    ] AS platform_version,
    ARRAY_AGG(application.vendor RESPECT NULLS ORDER BY submission_timestamp)[
      SAFE_OFFSET(0)
    ] AS vendor,
    ARRAY_AGG(application.version RESPECT NULLS ORDER BY submission_timestamp)[
      SAFE_OFFSET(0)
    ] AS app_version,
    ARRAY_AGG(application.xpcom_abi RESPECT NULLS ORDER BY submission_timestamp)[
      SAFE_OFFSET(0)
    ] AS xpcom_abi,
    ARRAY_AGG(document_id RESPECT NULLS ORDER BY submission_timestamp)[
      SAFE_OFFSET(0)
    ] AS document_id,
    ARRAY_AGG(environment.partner.distribution_id RESPECT NULLS ORDER BY submission_timestamp)[
      SAFE_OFFSET(0)
    ] AS distribution_id,
    ARRAY_AGG(environment.partner.distribution_version RESPECT NULLS ORDER BY submission_timestamp)[
      SAFE_OFFSET(0)
    ] AS partner_distribution_version,
    ARRAY_AGG(environment.partner.distributor RESPECT NULLS ORDER BY submission_timestamp)[
      SAFE_OFFSET(0)
    ] AS partner_distributor,
    ARRAY_AGG(environment.partner.distributor_channel RESPECT NULLS ORDER BY submission_timestamp)[
      SAFE_OFFSET(0)
    ] AS partner_distributor_channel,
    ARRAY_AGG(environment.partner.partner_id RESPECT NULLS ORDER BY submission_timestamp)[
      SAFE_OFFSET(0)
    ] AS partner_id,
    ARRAY_AGG(
      environment.settings.attribution.campaign RESPECT NULLS
      ORDER BY
        submission_timestamp
    )[SAFE_OFFSET(0)] AS attribution_campaign,
    ARRAY_AGG(environment.settings.attribution.content RESPECT NULLS ORDER BY submission_timestamp)[
      SAFE_OFFSET(0)
    ] AS attribution_content,
    ARRAY_AGG(
      environment.settings.attribution.experiment RESPECT NULLS
      ORDER BY
        submission_timestamp
    )[SAFE_OFFSET(0)] AS attribution_experiment,
    ARRAY_AGG(environment.settings.attribution.medium RESPECT NULLS ORDER BY submission_timestamp)[
      SAFE_OFFSET(0)
    ] AS attribution_medium,
    ARRAY_AGG(environment.settings.attribution.source RESPECT NULLS ORDER BY submission_timestamp)[
      SAFE_OFFSET(0)
    ] AS attribution_source,
    ARRAY_AGG(environment.settings.attribution.ua RESPECT NULLS ORDER BY submission_timestamp)[
      SAFE_OFFSET(0)
    ] AS attribution_ua,
    ARRAY_AGG(
      environment.settings.default_search_engine_data.load_path RESPECT NULLS
      ORDER BY
        submission_timestamp
    )[SAFE_OFFSET(0)] AS engine_data_load_path,
    ARRAY_AGG(
      environment.settings.default_search_engine_data.name RESPECT NULLS
      ORDER BY
        submission_timestamp
    )[SAFE_OFFSET(0)] AS engine_data_name,
    ARRAY_AGG(
      environment.settings.default_search_engine_data.origin RESPECT NULLS
      ORDER BY
        submission_timestamp
    )[SAFE_OFFSET(0)] AS engine_data_origin,
    ARRAY_AGG(
      environment.settings.default_search_engine_data.submission_url RESPECT NULLS
      ORDER BY
        submission_timestamp
    )[SAFE_OFFSET(0)] AS engine_data_submission_url,
    ARRAY_AGG(environment.system.apple_model_id RESPECT NULLS ORDER BY submission_timestamp)[
      SAFE_OFFSET(0)
    ] AS apple_model_id,
    ARRAY_AGG(metadata.geo.city RESPECT NULLS ORDER BY submission_timestamp)[
      SAFE_OFFSET(0)
    ] AS city,
    ARRAY_AGG(metadata.geo.db_version RESPECT NULLS ORDER BY submission_timestamp)[
      SAFE_OFFSET(0)
    ] AS db_version,
    ARRAY_AGG(metadata.geo.subdivision1 RESPECT NULLS ORDER BY submission_timestamp)[
      SAFE_OFFSET(0)
    ] AS subdivision1,
    ARRAY_AGG(normalized_channel RESPECT NULLS ORDER BY submission_timestamp)[
      SAFE_OFFSET(0)
    ] AS normalized_channel,
    ARRAY_AGG(normalized_country_code RESPECT NULLS ORDER BY submission_timestamp)[
      SAFE_OFFSET(0)
    ] AS country,
    ARRAY_AGG(normalized_os RESPECT NULLS ORDER BY submission_timestamp)[
      SAFE_OFFSET(0)
    ] AS normalized_os,
    ARRAY_AGG(normalized_os_version RESPECT NULLS ORDER BY submission_timestamp)[
      SAFE_OFFSET(0)
    ] AS normalized_os_version,
    ARRAY_AGG(
      payload.processes.parent.scalars.startup_profile_selection_reason RESPECT NULLS
      ORDER BY
        submission_timestamp
    )[SAFE_OFFSET(0)] AS startup_profile_selection_reason,
    ARRAY_AGG(environment.settings.attribution.dltoken RESPECT NULLS ORDER BY submission_timestamp)[
      SAFE_OFFSET(0)
    ] AS attribution_dltoken,
    ARRAY_AGG(
      environment.settings.attribution.dlsource RESPECT NULLS
      ORDER BY
        submission_timestamp
    )[SAFE_OFFSET(0)] AS attribution_dlsource,
  FROM
    `moz-fx-data-shared-prod.telemetry.first_shutdown`
  WHERE
    {% if is_init() %}
      DATE(submission_timestamp) >= '2010-01-01'
      AND sample_id = @sample_id
    {% else %}
      DATE(submission_timestamp) = @submission_date
    {% endif %}
  GROUP BY
    client_id,
    sample_id
),
main_ping AS (
  -- The columns set as NULL are not available in clients_daily_v6 and need to be
  -- retrieved in the ETL from telemetry_stable.main_v5:<column>.
  SELECT
    client_id AS client_id,
    sample_id AS sample_id,
    -- The submission_timestamp_min is used to compare with the TIMESTAMP of
    -- the new_profile and first shutdown pings.
    -- It was implemented on Dec 16, 2019 and has data from 2018-10-30.
    IF(
      MIN(submission_date) >= '2018-10-30',
      MIN(submission_timestamp_min),
      TIMESTAMP(MIN(submission_date))
    ) AS first_seen_timestamp,
    ARRAY_AGG(DATE(submission_date) ORDER BY submission_date ASC) AS all_dates,
<<<<<<< HEAD
    CAST(
      NULL AS STRING
    ) AS architecture, -- main_v4:environment.build.architecture
    ARRAY_AGG(env_build_id RESPECT NULLS ORDER BY submission_date)[SAFE_OFFSET(0)] AS app_build_id,
    ARRAY_AGG(app_name RESPECT NULLS ORDER BY submission_date)[SAFE_OFFSET(0)] AS app_name,
    ARRAY_AGG(locale RESPECT NULLS ORDER BY submission_date)[SAFE_OFFSET(0)] AS locale,
    CAST(
      NULL AS STRING
    ) AS platform_version, -- main_v4:environment.build.platform_version
    ARRAY_AGG(vendor RESPECT NULLS ORDER BY submission_date)[SAFE_OFFSET(0)] AS vendor,
    ARRAY_AGG(app_version RESPECT NULLS ORDER BY submission_date)[SAFE_OFFSET(0)] AS app_version,
    CAST(
      NULL AS STRING
    ) AS xpcom_abi, -- main_v4:environment.build.xpcom_abi / application.xpcom_abi
    CAST(
      NULL AS STRING
    ) AS document_id, -- main_v4:document_id
    ARRAY_AGG(distribution_id RESPECT NULLS ORDER BY submission_date)[
      SAFE_OFFSET(0)
    ] AS distribution_id,
    CAST(
      NULL AS STRING
    ) AS partner_distribution_version, -- main_v4:environment.partner.distribution_version
    CAST(
      NULL AS STRING
    ) AS partner_distributor, -- main_v4:environment.partner.distributor
    CAST(
      NULL AS STRING
    ) AS partner_distributor_channel, -- main_v4:environment.partner.distributor_channel
    CAST(
      NULL AS STRING
    ) AS partner_id, -- main_v4:environment.partner.distribution_id
    ARRAY_AGG(attribution.campaign RESPECT NULLS ORDER BY submission_date)[
      SAFE_OFFSET(0)
    ] AS attribution_campaign,
    ARRAY_AGG(attribution.content RESPECT NULLS ORDER BY submission_date)[
      SAFE_OFFSET(0)
    ] AS attribution_content,
    ARRAY_AGG(attribution.experiment RESPECT NULLS ORDER BY submission_date)[
      SAFE_OFFSET(0)
    ] AS attribution_experiment,
    ARRAY_AGG(attribution.medium RESPECT NULLS ORDER BY submission_date)[
      SAFE_OFFSET(0)
    ] AS attribution_medium,
    ARRAY_AGG(attribution.source RESPECT NULLS ORDER BY submission_date)[
      SAFE_OFFSET(0)
    ] AS attribution_source,
    CAST(
      NULL AS STRING
    ) AS attribution_ua, -- main_v4:environment.settings.attribution.ua
    ARRAY_AGG(default_search_engine_data_load_path RESPECT NULLS ORDER BY submission_date)[
      SAFE_OFFSET(0)
    ] AS engine_data_load_path,
    ARRAY_AGG(default_search_engine_data_name RESPECT NULLS ORDER BY submission_date)[
      SAFE_OFFSET(0)
    ] AS engine_data_name,
    ARRAY_AGG(default_search_engine_data_origin RESPECT NULLS ORDER BY submission_date)[
      SAFE_OFFSET(0)
    ] AS engine_data_origin,
    ARRAY_AGG(default_search_engine_data_submission_url RESPECT NULLS ORDER BY submission_date)[
      SAFE_OFFSET(0)
    ] AS engine_data_submission_url,
    CAST(
      NULL AS STRING
    ) AS apple_model_id, -- main_v4:environment.system.apple_model_id
    ARRAY_AGG(city RESPECT NULLS ORDER BY submission_date)[SAFE_OFFSET(0)] AS city,
    CAST(
      NULL AS STRING
    ) AS db_version, -- main_v4:metadata.geo.db_version
    ARRAY_AGG(geo_subdivision1 RESPECT NULLS ORDER BY submission_date)[
      SAFE_OFFSET(0)
    ] AS subdivision1,
    ARRAY_AGG(normalized_channel RESPECT NULLS ORDER BY submission_date)[
      SAFE_OFFSET(0)
    ] AS normalized_channel,
    ARRAY_AGG(country RESPECT NULLS ORDER BY submission_date)[SAFE_OFFSET(0)] AS country,
    ARRAY_AGG(os RESPECT NULLS ORDER BY submission_date)[SAFE_OFFSET(0)] AS normalized_os,
    ARRAY_AGG(normalized_os_version RESPECT NULLS ORDER BY submission_date)[
      SAFE_OFFSET(0)
    ] AS normalized_os_version,
    CAST(
      NULL AS STRING
    ) AS startup_profile_selection_reason, -- main_v4:payload.processes.parent.scalars.startup_profile_selection_reason
    ARRAY_AGG(attribution.dltoken RESPECT NULLS ORDER BY submission_date)[
      SAFE_OFFSET(0)
    ] AS attribution_dltoken,
    CAST(
      NULL AS STRING
    ) AS attribution_dlsource -- main_v4:environment.settings.attribution.dlsource
=======
    CAST(NULL AS STRING) AS architecture, -- main_v5:environment.build.architecture
    ARRAY_AGG(env_build_id RESPECT NULLS ORDER BY submission_date)[SAFE_OFFSET(0)] AS app_build_id,
    ARRAY_AGG(app_name RESPECT NULLS ORDER BY submission_date)[SAFE_OFFSET(0)] AS app_name,
    ARRAY_AGG(locale RESPECT NULLS ORDER BY submission_date)[SAFE_OFFSET(0)] AS locale,
    CAST(NULL AS STRING) AS platform_version, -- main_v5:environment.build.platform_version
    ARRAY_AGG(vendor RESPECT NULLS ORDER BY submission_date)[SAFE_OFFSET(0)] AS vendor,
    ARRAY_AGG(app_version RESPECT NULLS ORDER BY submission_date)[SAFE_OFFSET(0)] AS app_version,
    CAST(NULL AS STRING) AS xpcom_abi, -- main_v5:environment.build.xpcom_abi / application.xpcom_abi
    CAST(NULL AS STRING) AS document_id, -- main_v5:document_id
    ARRAY_AGG(distribution_id RESPECT NULLS ORDER BY submission_date)[SAFE_OFFSET(0)] AS distribution_id,
    CAST(NULL AS STRING) AS partner_distribution_version, -- main_v5:environment.partner.distribution_version
    CAST(NULL AS STRING) AS partner_distributor, -- main_v5:environment.partner.distributor
    CAST(NULL AS STRING) AS partner_distributor_channel, -- main_v5:environment.partner.distributor_channel
    CAST(NULL AS STRING) AS partner_id, -- main_v5:environment.partner.distribution_id
    ARRAY_AGG(attribution.campaign RESPECT NULLS ORDER BY submission_date)[SAFE_OFFSET(0)] AS attribution_campaign,
    ARRAY_AGG(attribution.content RESPECT NULLS ORDER BY submission_date)[SAFE_OFFSET(0)] AS attribution_content,
    ARRAY_AGG(attribution.experiment RESPECT NULLS ORDER BY submission_date)[SAFE_OFFSET(0)] AS attribution_experiment,
    ARRAY_AGG(attribution.medium RESPECT NULLS ORDER BY submission_date)[SAFE_OFFSET(0)] AS attribution_medium,
    ARRAY_AGG(attribution.source RESPECT NULLS ORDER BY submission_date)[SAFE_OFFSET(0)] AS attribution_source,
    CAST(NULL AS STRING) AS attribution_ua, -- main_v5:environment.settings.attribution.ua
    ARRAY_AGG(default_search_engine_data_load_path RESPECT NULLS ORDER BY submission_date)[SAFE_OFFSET(0)] AS engine_data_load_path,
    ARRAY_AGG(default_search_engine_data_name RESPECT NULLS ORDER BY submission_date)[SAFE_OFFSET(0)] AS engine_data_name,
    ARRAY_AGG(default_search_engine_data_origin RESPECT NULLS ORDER BY submission_date)[SAFE_OFFSET(0)] AS engine_data_origin,
    ARRAY_AGG(default_search_engine_data_submission_url RESPECT NULLS ORDER BY submission_date)[SAFE_OFFSET(0)] AS engine_data_submission_url,
    CAST(NULL AS STRING) AS apple_model_id, -- main_v5:environment.system.apple_model_id
    ARRAY_AGG(city RESPECT NULLS ORDER BY submission_date)[SAFE_OFFSET(0)] AS city,
    CAST(NULL AS STRING) AS db_version, -- main_v5:metadata.geo.db_version
    ARRAY_AGG(geo_subdivision1 RESPECT NULLS ORDER BY submission_date)[SAFE_OFFSET(0)] AS subdivision1,
    ARRAY_AGG(normalized_channel RESPECT NULLS ORDER BY submission_date)[SAFE_OFFSET(0)] AS normalized_channel,
    ARRAY_AGG(country RESPECT NULLS ORDER BY submission_date)[SAFE_OFFSET(0)] AS country,
    ARRAY_AGG(os RESPECT NULLS ORDER BY submission_date)[SAFE_OFFSET(0)] AS normalized_os,
    ARRAY_AGG(normalized_os_version RESPECT NULLS ORDER BY submission_date)[SAFE_OFFSET(0)] AS normalized_os_version,
    CAST(NULL AS STRING) AS startup_profile_selection_reason, -- main_v5:payload.processes.parent.scalars.startup_profile_selection_reason
    ARRAY_AGG(attribution.dltoken RESPECT NULLS ORDER BY submission_date)[SAFE_OFFSET(0)] AS attribution_dltoken,
    CAST(NULL AS STRING) AS attribution_dlsource -- main_v5:environment.settings.attribution.dlsource
>>>>>>> 1e42477c
  FROM
    `moz-fx-data-shared-prod.telemetry_derived.clients_daily_v6`
  WHERE
    {% if is_init() %}
      submission_date >= '2010-01-01'
      AND sample_id = @sample_id
    {% else %}
      submission_date = @submission_date
    {% endif %}
  GROUP BY
    client_id,
    sample_id
),
-- The ping priority is required when different ping types have the exact same timestamp
unioned AS (
  SELECT
    *,
    'new_profile' AS source_ping,
    1 AS source_ping_priority
  FROM
    new_profile_ping
  UNION ALL
  SELECT
    *,
    'shutdown' AS source_ping,
    3 AS source_ping_priority
  FROM
    shutdown_ping
  UNION ALL
  SELECT
    *,
    'main' AS source_ping,
    2 AS source_ping_priority
  FROM
    main_ping
),
-- The next CTE returns the first_seen_date and reporting ping.
-- The ping type priority is used to prioritize which ping type to select when the timestamp is the same
-- The timestamp is retrieved to select the first_seen attributes.
first_seen_date AS (
  SELECT
    client_id,
    DATE(MIN(first_seen_timestamp)) AS first_seen_date,
    MIN(first_seen_timestamp) AS first_seen_timestamp,
    ARRAY_AGG(source_ping ORDER BY first_seen_timestamp, source_ping_priority)[
      SAFE_OFFSET(0)
    ] AS first_seen_source_ping
  FROM
    unioned
  GROUP BY
    client_id
),
-- The next CTE returns the second_seen_date calculated as the next date reported by the
--  main ping after first_seen_date or NULL. Dates reported by other pings are excluded.
second_seen_date AS (
  SELECT
    client_id,
    MIN(seen_dates) AS second_seen_date
  FROM
    main_ping
  LEFT JOIN
    UNNEST(all_dates) AS seen_dates
  LEFT JOIN
    first_seen_date fs
    USING (client_id)
  WHERE
    seen_dates > fs.first_seen_date
  GROUP BY
    client_id
),
-- The next CTE returns the pings ever reported by each client
-- Different from other attributes, this data is updated daily when it's NULL,
-- so it's not limited to the first_seen_date.
reported_pings AS (
  SELECT
    client_id,
    'main' IN UNNEST(ARRAY_AGG(source_ping)) AS reported_main_ping,
    'new_profile' IN UNNEST(ARRAY_AGG(source_ping)) AS reported_new_profile_ping,
    'shutdown' IN UNNEST(ARRAY_AGG(source_ping)) AS reported_shutdown_ping
  FROM
    unioned
  GROUP BY
    client_id
),
_current AS (
  -- Get first value when the same ping type returns more than one record with the exact same TIMESTAMP
  SELECT
    unioned.client_id AS client_id,
    unioned.sample_id AS sample_id,
    fsd.first_seen_date AS first_seen_date,
    ssd.second_seen_date AS second_seen_date,
    unioned.* EXCEPT (client_id, sample_id, first_seen_timestamp, all_dates, source_ping, source_ping_priority),
    STRUCT(
      fsd.first_seen_source_ping AS first_seen_date_source_ping,
      pings.reported_main_ping AS reported_main_ping,
      pings.reported_new_profile_ping AS reported_new_profile_ping,
      pings.reported_shutdown_ping AS reported_shutdown_ping
    ) AS metadata
  FROM
    unioned
  INNER JOIN
    first_seen_date AS fsd
  ON
    (
      unioned.client_id = fsd.client_id
      AND unioned.first_seen_timestamp = fsd.first_seen_timestamp
      AND unioned.source_ping = fsd.first_seen_source_ping
    )
  LEFT JOIN
    second_seen_date AS ssd
  ON
    unioned.client_id = ssd.client_id
  LEFT JOIN
    reported_pings AS pings
  ON
    unioned.client_id = pings.client_id
),
_previous AS (
  SELECT
    *
  FROM
    `moz-fx-data-shared-prod.telemetry_derived.clients_first_seen_v2`
)
SELECT
{% if is_init() %}
    *
FROM
    _current
{% else %}
-- For the daily update:
-- The reported ping status in the metadata is updated when it's NULL.
-- The second_seen_date is updated when it's NULL and only if there is a
-- main ping reported on the submission_date.
-- Every other attribute remains as reported on the first_seen_date.
    IF(_previous.client_id IS NULL, _current, _previous).* REPLACE (
      IF(
        _previous.first_seen_date IS NOT NULL
        AND _previous.second_seen_date IS NULL
        AND _current.client_id IS NOT NULL
        AND _current.metadata.reported_main_ping,
        @submission_date,
        _previous.second_seen_date
      ) AS second_seen_date,
      (
        SELECT AS STRUCT
          IF(_previous.client_id IS NULL, _current, _previous).metadata.* REPLACE (
            IF(
              _previous.client_id IS NULL
              OR _previous.metadata.reported_main_ping IS FALSE
              AND _current.metadata.reported_main_ping IS TRUE,
              _current.metadata.reported_main_ping,
              _previous.metadata.reported_main_ping
            ) AS reported_main_ping,
            IF(
              _previous.client_id IS NULL
              OR _previous.metadata.reported_new_profile_ping IS FALSE
              AND _current.metadata.reported_new_profile_ping IS TRUE,
              _current.metadata.reported_new_profile_ping,
              _previous.metadata.reported_new_profile_ping
            ) AS reported_new_profile_ping,
            IF(
              _previous.client_id IS NULL
              OR _previous.metadata.reported_shutdown_ping IS FALSE
              AND _current.metadata.reported_shutdown_ping IS TRUE,
              _current.metadata.reported_shutdown_ping,
              _previous.metadata.reported_shutdown_ping
            ) AS reported_shutdown_ping
          )
      ) AS metadata
    )
FROM
  _previous
FULL JOIN
  _current
USING
    (client_id)
{% endif %}<|MERGE_RESOLUTION|>--- conflicted
+++ resolved
@@ -302,7 +302,6 @@
       TIMESTAMP(MIN(submission_date))
     ) AS first_seen_timestamp,
     ARRAY_AGG(DATE(submission_date) ORDER BY submission_date ASC) AS all_dates,
-<<<<<<< HEAD
     CAST(
       NULL AS STRING
     ) AS architecture, -- main_v4:environment.build.architecture
@@ -392,43 +391,6 @@
     CAST(
       NULL AS STRING
     ) AS attribution_dlsource -- main_v4:environment.settings.attribution.dlsource
-=======
-    CAST(NULL AS STRING) AS architecture, -- main_v5:environment.build.architecture
-    ARRAY_AGG(env_build_id RESPECT NULLS ORDER BY submission_date)[SAFE_OFFSET(0)] AS app_build_id,
-    ARRAY_AGG(app_name RESPECT NULLS ORDER BY submission_date)[SAFE_OFFSET(0)] AS app_name,
-    ARRAY_AGG(locale RESPECT NULLS ORDER BY submission_date)[SAFE_OFFSET(0)] AS locale,
-    CAST(NULL AS STRING) AS platform_version, -- main_v5:environment.build.platform_version
-    ARRAY_AGG(vendor RESPECT NULLS ORDER BY submission_date)[SAFE_OFFSET(0)] AS vendor,
-    ARRAY_AGG(app_version RESPECT NULLS ORDER BY submission_date)[SAFE_OFFSET(0)] AS app_version,
-    CAST(NULL AS STRING) AS xpcom_abi, -- main_v5:environment.build.xpcom_abi / application.xpcom_abi
-    CAST(NULL AS STRING) AS document_id, -- main_v5:document_id
-    ARRAY_AGG(distribution_id RESPECT NULLS ORDER BY submission_date)[SAFE_OFFSET(0)] AS distribution_id,
-    CAST(NULL AS STRING) AS partner_distribution_version, -- main_v5:environment.partner.distribution_version
-    CAST(NULL AS STRING) AS partner_distributor, -- main_v5:environment.partner.distributor
-    CAST(NULL AS STRING) AS partner_distributor_channel, -- main_v5:environment.partner.distributor_channel
-    CAST(NULL AS STRING) AS partner_id, -- main_v5:environment.partner.distribution_id
-    ARRAY_AGG(attribution.campaign RESPECT NULLS ORDER BY submission_date)[SAFE_OFFSET(0)] AS attribution_campaign,
-    ARRAY_AGG(attribution.content RESPECT NULLS ORDER BY submission_date)[SAFE_OFFSET(0)] AS attribution_content,
-    ARRAY_AGG(attribution.experiment RESPECT NULLS ORDER BY submission_date)[SAFE_OFFSET(0)] AS attribution_experiment,
-    ARRAY_AGG(attribution.medium RESPECT NULLS ORDER BY submission_date)[SAFE_OFFSET(0)] AS attribution_medium,
-    ARRAY_AGG(attribution.source RESPECT NULLS ORDER BY submission_date)[SAFE_OFFSET(0)] AS attribution_source,
-    CAST(NULL AS STRING) AS attribution_ua, -- main_v5:environment.settings.attribution.ua
-    ARRAY_AGG(default_search_engine_data_load_path RESPECT NULLS ORDER BY submission_date)[SAFE_OFFSET(0)] AS engine_data_load_path,
-    ARRAY_AGG(default_search_engine_data_name RESPECT NULLS ORDER BY submission_date)[SAFE_OFFSET(0)] AS engine_data_name,
-    ARRAY_AGG(default_search_engine_data_origin RESPECT NULLS ORDER BY submission_date)[SAFE_OFFSET(0)] AS engine_data_origin,
-    ARRAY_AGG(default_search_engine_data_submission_url RESPECT NULLS ORDER BY submission_date)[SAFE_OFFSET(0)] AS engine_data_submission_url,
-    CAST(NULL AS STRING) AS apple_model_id, -- main_v5:environment.system.apple_model_id
-    ARRAY_AGG(city RESPECT NULLS ORDER BY submission_date)[SAFE_OFFSET(0)] AS city,
-    CAST(NULL AS STRING) AS db_version, -- main_v5:metadata.geo.db_version
-    ARRAY_AGG(geo_subdivision1 RESPECT NULLS ORDER BY submission_date)[SAFE_OFFSET(0)] AS subdivision1,
-    ARRAY_AGG(normalized_channel RESPECT NULLS ORDER BY submission_date)[SAFE_OFFSET(0)] AS normalized_channel,
-    ARRAY_AGG(country RESPECT NULLS ORDER BY submission_date)[SAFE_OFFSET(0)] AS country,
-    ARRAY_AGG(os RESPECT NULLS ORDER BY submission_date)[SAFE_OFFSET(0)] AS normalized_os,
-    ARRAY_AGG(normalized_os_version RESPECT NULLS ORDER BY submission_date)[SAFE_OFFSET(0)] AS normalized_os_version,
-    CAST(NULL AS STRING) AS startup_profile_selection_reason, -- main_v5:payload.processes.parent.scalars.startup_profile_selection_reason
-    ARRAY_AGG(attribution.dltoken RESPECT NULLS ORDER BY submission_date)[SAFE_OFFSET(0)] AS attribution_dltoken,
-    CAST(NULL AS STRING) AS attribution_dlsource -- main_v5:environment.settings.attribution.dlsource
->>>>>>> 1e42477c
   FROM
     `moz-fx-data-shared-prod.telemetry_derived.clients_daily_v6`
   WHERE
