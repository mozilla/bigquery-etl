--- conflicted
+++ resolved
@@ -160,10 +160,6 @@
     channel: str
     targeting: str
     bucketConfig: dict
-<<<<<<< HEAD
-    targeted_percent: float
-=======
->>>>>>> 9b49c789
 
     @classmethod
     def from_dict(cls, d) -> "ExperimentV6":
