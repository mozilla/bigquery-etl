--- conflicted
+++ resolved
@@ -1,16 +1,10 @@
 #fail
 {{ is_unique(["country", "state"]) }}
-<<<<<<< HEAD
-# fail
-{{ min_row_count(1000) }}
-# fail
-=======
 
 #fail
 {{ min_row_count(1000) }}
 
 #fail
->>>>>>> 0c0bb632
 -- Each country should have a single state function
 SELECT
   mozfun.assert.equals(1, COUNT(DISTINCT state_function))
