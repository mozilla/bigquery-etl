# Generated via https://github.com/mozilla/bigquery-etl/blob/main/bigquery_etl/query_scheduling/generate_airflow_dags.py

from airflow import DAG
from airflow.sensors.external_task import ExternalTaskMarker
from airflow.sensors.external_task import ExternalTaskSensor
from airflow.utils.task_group import TaskGroup
import datetime
from utils.constants import ALLOWED_STATES, FAILED_STATES
from utils.gcp import bigquery_etl_query, gke_command, bigquery_dq_check

docs = """
### bqetl_analytics_tables

Built from bigquery-etl repo, [`dags/bqetl_analytics_tables.py`](https://github.com/mozilla/bigquery-etl/blob/main/dags/bqetl_analytics_tables.py)

#### Description

Scheduled queries for analytics tables. engineering.
#### Owner

lvargas@mozilla.com
"""


default_args = {
    "owner": "lvargas@mozilla.com",
    "start_date": datetime.datetime(2022, 12, 1, 0, 0),
    "end_date": None,
    "email": [
        "telemetry-alerts@mozilla.com",
        "lvargas@mozilla.com",
        "gkaberere@mozilla.com",
    ],
    "depends_on_past": False,
    "retry_delay": datetime.timedelta(seconds=1800),
    "email_on_failure": True,
    "email_on_retry": True,
    "retries": 2,
}

tags = ["impact/tier_1", "repo/bigquery-etl"]

with DAG(
    "bqetl_analytics_tables",
    default_args=default_args,
    schedule_interval="0 2 * * *",
    doc_md=docs,
    tags=tags,
) as dag:
    checks__fail_fenix_derived__funnel_retention_clients_week_2__v1 = bigquery_dq_check(
        task_id="checks__fail_fenix_derived__funnel_retention_clients_week_2__v1",
        source_table="funnel_retention_clients_week_2_v1",
        dataset_id="fenix_derived",
        project_id="moz-fx-data-shared-prod",
        is_dq_check_fail=True,
        owner="kik@mozilla.com",
        email=[
            "gkaberere@mozilla.com",
            "kik@mozilla.com",
            "lvargas@mozilla.com",
            "telemetry-alerts@mozilla.com",
        ],
        depends_on_past=False,
        parameters=["submission_date:DATE:{{ds}}"],
        retries=0,
    )

    checks__fail_fenix_derived__funnel_retention_clients_week_4__v1 = bigquery_dq_check(
        task_id="checks__fail_fenix_derived__funnel_retention_clients_week_4__v1",
        source_table="funnel_retention_clients_week_4_v1",
        dataset_id="fenix_derived",
        project_id="moz-fx-data-shared-prod",
        is_dq_check_fail=True,
        owner="kik@mozilla.com",
        email=[
            "gkaberere@mozilla.com",
            "kik@mozilla.com",
            "lvargas@mozilla.com",
            "telemetry-alerts@mozilla.com",
        ],
        depends_on_past=False,
        parameters=["submission_date:DATE:{{ds}}"],
        retries=0,
    )

    checks__fail_fenix_derived__funnel_retention_week_4__v1 = bigquery_dq_check(
        task_id="checks__fail_fenix_derived__funnel_retention_week_4__v1",
        source_table="funnel_retention_week_4_v1",
        dataset_id="fenix_derived",
        project_id="moz-fx-data-shared-prod",
        is_dq_check_fail=True,
        owner="kik@mozilla.com",
        email=[
            "gkaberere@mozilla.com",
            "kik@mozilla.com",
            "lvargas@mozilla.com",
            "telemetry-alerts@mozilla.com",
        ],
        depends_on_past=False,
        parameters=["submission_date:DATE:{{ds}}"],
        retries=0,
    )

    clients_first_seen_v2 = bigquery_etl_query(
        task_id="clients_first_seen_v2",
        destination_table="clients_first_seen_v2",
        dataset_id="telemetry_derived",
        project_id="moz-fx-data-shared-prod",
        owner="lvargas@mozilla.com",
        email=[
            "gkaberere@mozilla.com",
            "lvargas@mozilla.com",
            "telemetry-alerts@mozilla.com",
        ],
        date_partition_parameter=None,
        depends_on_past=True,
        parameters=["submission_date:DATE:{{ds}}"],
    )

<<<<<<< HEAD
    with TaskGroup("clients_first_seen_v2_external") as clients_first_seen_v2_external:
        ExternalTaskMarker(
            task_id="bqetl_review_checker__wait_for_clients_first_seen_v2",
            external_dag_id="bqetl_review_checker",
            external_task_id="wait_for_clients_first_seen_v2",
            execution_date="{{ (execution_date - macros.timedelta(seconds=7200)).isoformat() }}",
        )

        clients_first_seen_v2_external.set_upstream(clients_first_seen_v2)
=======
    fenix_derived__funnel_retention_clients_week_2__v1 = bigquery_etl_query(
        task_id="fenix_derived__funnel_retention_clients_week_2__v1",
        destination_table="funnel_retention_clients_week_2_v1",
        dataset_id="fenix_derived",
        project_id="moz-fx-data-shared-prod",
        owner="kik@mozilla.com",
        email=[
            "gkaberere@mozilla.com",
            "kik@mozilla.com",
            "lvargas@mozilla.com",
            "telemetry-alerts@mozilla.com",
        ],
        date_partition_parameter="submission_date",
        depends_on_past=False,
    )

    fenix_derived__funnel_retention_clients_week_4__v1 = bigquery_etl_query(
        task_id="fenix_derived__funnel_retention_clients_week_4__v1",
        destination_table="funnel_retention_clients_week_4_v1",
        dataset_id="fenix_derived",
        project_id="moz-fx-data-shared-prod",
        owner="kik@mozilla.com",
        email=[
            "gkaberere@mozilla.com",
            "kik@mozilla.com",
            "lvargas@mozilla.com",
            "telemetry-alerts@mozilla.com",
        ],
        date_partition_parameter="submission_date",
        depends_on_past=False,
    )

    fenix_derived__funnel_retention_week_4__v1 = bigquery_etl_query(
        task_id="fenix_derived__funnel_retention_week_4__v1",
        destination_table="funnel_retention_week_4_v1",
        dataset_id="fenix_derived",
        project_id="moz-fx-data-shared-prod",
        owner="kik@mozilla.com",
        email=[
            "gkaberere@mozilla.com",
            "kik@mozilla.com",
            "lvargas@mozilla.com",
            "telemetry-alerts@mozilla.com",
        ],
        date_partition_parameter="submission_date",
        depends_on_past=False,
    )
>>>>>>> cd0f042d

    firefox_android_clients = bigquery_etl_query(
        task_id="firefox_android_clients",
        destination_table="firefox_android_clients_v1",
        dataset_id="fenix_derived",
        project_id="moz-fx-data-shared-prod",
        owner="lvargas@mozilla.com",
        email=[
            "gkaberere@mozilla.com",
            "lvargas@mozilla.com",
            "telemetry-alerts@mozilla.com",
        ],
        date_partition_parameter=None,
        depends_on_past=True,
        parameters=["submission_date:DATE:{{ds}}"],
    )

    with TaskGroup(
        "firefox_android_clients_external"
    ) as firefox_android_clients_external:
        ExternalTaskMarker(
            task_id="bqetl_analytics_aggregations__wait_for_firefox_android_clients",
            external_dag_id="bqetl_analytics_aggregations",
            external_task_id="wait_for_firefox_android_clients",
            execution_date="{{ (execution_date - macros.timedelta(days=-1, seconds=81000)).isoformat() }}",
        )

        firefox_android_clients_external.set_upstream(firefox_android_clients)

    checks__fail_fenix_derived__funnel_retention_clients_week_2__v1.set_upstream(
        fenix_derived__funnel_retention_clients_week_2__v1
    )

    checks__fail_fenix_derived__funnel_retention_clients_week_4__v1.set_upstream(
        fenix_derived__funnel_retention_clients_week_4__v1
    )

    checks__fail_fenix_derived__funnel_retention_week_4__v1.set_upstream(
        fenix_derived__funnel_retention_week_4__v1
    )

    wait_for_copy_deduplicate_all = ExternalTaskSensor(
        task_id="wait_for_copy_deduplicate_all",
        external_dag_id="copy_deduplicate",
        external_task_id="copy_deduplicate_all",
        execution_delta=datetime.timedelta(seconds=3600),
        check_existence=True,
        mode="reschedule",
        allowed_states=ALLOWED_STATES,
        failed_states=FAILED_STATES,
        pool="DATA_ENG_EXTERNALTASKSENSOR",
    )

    clients_first_seen_v2.set_upstream(wait_for_copy_deduplicate_all)
    wait_for_copy_deduplicate_first_shutdown_ping = ExternalTaskSensor(
        task_id="wait_for_copy_deduplicate_first_shutdown_ping",
        external_dag_id="copy_deduplicate",
        external_task_id="copy_deduplicate_first_shutdown_ping",
        execution_delta=datetime.timedelta(seconds=3600),
        check_existence=True,
        mode="reschedule",
        allowed_states=ALLOWED_STATES,
        failed_states=FAILED_STATES,
        pool="DATA_ENG_EXTERNALTASKSENSOR",
    )

    clients_first_seen_v2.set_upstream(wait_for_copy_deduplicate_first_shutdown_ping)
    wait_for_telemetry_derived__clients_daily__v6 = ExternalTaskSensor(
        task_id="wait_for_telemetry_derived__clients_daily__v6",
        external_dag_id="bqetl_main_summary",
        external_task_id="telemetry_derived__clients_daily__v6",
        check_existence=True,
        mode="reschedule",
        allowed_states=ALLOWED_STATES,
        failed_states=FAILED_STATES,
        pool="DATA_ENG_EXTERNALTASKSENSOR",
    )

    clients_first_seen_v2.set_upstream(wait_for_telemetry_derived__clients_daily__v6)

    wait_for_baseline_clients_last_seen = ExternalTaskSensor(
        task_id="wait_for_baseline_clients_last_seen",
        external_dag_id="copy_deduplicate",
        external_task_id="baseline_clients_last_seen",
        execution_delta=datetime.timedelta(seconds=3600),
        check_existence=True,
        mode="reschedule",
        allowed_states=ALLOWED_STATES,
        failed_states=FAILED_STATES,
        pool="DATA_ENG_EXTERNALTASKSENSOR",
    )

    fenix_derived__funnel_retention_clients_week_2__v1.set_upstream(
        wait_for_baseline_clients_last_seen
    )

    fenix_derived__funnel_retention_clients_week_4__v1.set_upstream(
        wait_for_baseline_clients_last_seen
    )

    fenix_derived__funnel_retention_week_4__v1.set_upstream(
        checks__fail_fenix_derived__funnel_retention_clients_week_4__v1
    )

    wait_for_baseline_clients_daily = ExternalTaskSensor(
        task_id="wait_for_baseline_clients_daily",
        external_dag_id="copy_deduplicate",
        external_task_id="baseline_clients_daily",
        execution_delta=datetime.timedelta(seconds=3600),
        check_existence=True,
        mode="reschedule",
        allowed_states=ALLOWED_STATES,
        failed_states=FAILED_STATES,
        pool="DATA_ENG_EXTERNALTASKSENSOR",
    )

    firefox_android_clients.set_upstream(wait_for_baseline_clients_daily)<|MERGE_RESOLUTION|>--- conflicted
+++ resolved
@@ -117,7 +117,7 @@
         parameters=["submission_date:DATE:{{ds}}"],
     )
 
-<<<<<<< HEAD
+
     with TaskGroup("clients_first_seen_v2_external") as clients_first_seen_v2_external:
         ExternalTaskMarker(
             task_id="bqetl_review_checker__wait_for_clients_first_seen_v2",
@@ -127,7 +127,7 @@
         )
 
         clients_first_seen_v2_external.set_upstream(clients_first_seen_v2)
-=======
+ 
     fenix_derived__funnel_retention_clients_week_2__v1 = bigquery_etl_query(
         task_id="fenix_derived__funnel_retention_clients_week_2__v1",
         destination_table="funnel_retention_clients_week_2_v1",
@@ -175,8 +175,7 @@
         date_partition_parameter="submission_date",
         depends_on_past=False,
     )
->>>>>>> cd0f042d
-
+ 
     firefox_android_clients = bigquery_etl_query(
         task_id="firefox_android_clients",
         destination_table="firefox_android_clients_v1",
