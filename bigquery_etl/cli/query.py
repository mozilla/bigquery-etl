--- conflicted
+++ resolved
@@ -1,11 +1,8 @@
 """bigquery-etl CLI query command."""
 
 import copy
-<<<<<<< HEAD
 import datetime
-=======
 import logging
->>>>>>> e2cc3d1d
 import os
 import re
 import string
