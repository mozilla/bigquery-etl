---
bqetl_error_aggregates:
  schedule_interval: 3h
  default_args:
    owner: wkahngreene@mozilla.com
    email:
      [
        "telemetry-alerts@mozilla.com",
        "wkahngreene@mozilla.com",
      ]
    start_date: "2019-11-01"
    retries: 1
    retry_delay: 20m
    depends_on_past: false
  tags:
    - impact/tier_1

bqetl_ssl_ratios:
  schedule_interval: 0 2 * * *
  description: The DAG schedules SSL ratios queries.
  default_args:
    owner: chutten@mozilla.com
    start_date: "2019-07-20"
    email: ["telemetry-alerts@mozilla.com", "chutten@mozilla.com"]
    retries: 2
    retry_delay: 30m
  tags:
    - impact/tier_3

bqetl_amo_stats:
  schedule_interval: 0 3 * * *
  # yamllint disable rule:line-length
  description: |
    Add-on download and install statistics to power the
    [addons.mozilla.org](https://addons.mozilla.org) (AMO) stats pages.

    See the [post on the Add-Ons Blog](https://blog.mozilla.org/addons/2020/06/10/improvements-to-statistics-processing-on-amo/).
  # yamllint enable rule:line-length
  default_args:
    owner: kik@mozilla.com
    start_date: "2020-06-01"
    email: ["telemetry-alerts@mozilla.com", "kik@mozilla.com"]
    retries: 2
    retry_delay: 30m
  tags:
    - impact/tier_1

bqetl_core:
  schedule_interval: 0 2 * * *
  description:
    Tables derived from the legacy telemetry `core` ping sent by various
    mobile applications.
  default_args:
    owner: ascholtz@mozilla.com
    start_date: "2019-07-25"
    email: ["telemetry-alerts@mozilla.com", "ascholtz@mozilla.com"]
    retries: 1
    retry_delay: 5m
  tags:
    - impact/tier_1

bqetl_nondesktop:
  schedule_interval: 0 3 * * *
  default_args:
    owner: "ascholtz@mozilla.com"
    start_date: "2019-07-25"
    email: [
      "telemetry-alerts@mozilla.com",
    ]
    retries: 1
    retry_delay: 5m
  tags:
    - impact/tier_1

bqetl_mobile_search:
  schedule_interval: 0 2 * * *
  default_args:
    owner: anicholson@mozilla.com
    start_date: "2019-07-25"
    email:
      - "telemetry-alerts@mozilla.com"
      - "anicholson@mozilla.com"
      - "akomar@mozilla.com"
      - "cmorales@mozilla.com"
    retries: 1
    retry_delay: 5m
  tags:
    - impact/tier_1

bqetl_fxa_events:
  schedule_interval: 30 1 * * *
  description: |
    Copies data from a Firefox Accounts (FxA) project. Those source tables
    are populated via Cloud Logging (Stackdriver). We hash various fields
    as part of the import.

    The DAG also provides daily aggregations on top of the raw log data,
    which eventually power high-level reporting about FxA usage.

    Tasks here have occasionally failed due to incompatible schema changes
    in the tables populated by Cloud Logging.
    See https://github.com/mozilla/bigquery-etl/issues/1684 for an example
    mitigation.
  default_args:
    owner: dthorn@mozilla.com
    start_date: "2019-03-01"
    email: ["telemetry-alerts@mozilla.com", "dthorn@mozilla.com"]
    retries: 1
    retry_delay: 10m
  tags:
    - impact/tier_1

bqetl_accounts_backend_external:
  schedule_interval: 30 1 * * *
  description: |
    Copies data from Firefox Accounts (FxA) CloudSQL databases.

    This DAG is under active development.
  default_args:
    owner: akomar@mozilla.com
    start_date: "2023-09-19"
    email: ["akomar@mozilla.com"]
    retries: 1
    retry_delay: 10m
  tags:
    - impact/tier_3
    - triage/no_triage
    - repo/bigquery-etl

bqetl_subplat:
  schedule_interval: 45 1 * * *
  description: |
    Daily imports for Subscription Platform data from Stripe and the Mozilla VPN
    operational DB as well as derived tables based on that data.

    Depends on `bqetl_fxa_events`, so is scheduled to run a bit after that.

    Stripe data retrieved by stripe_external__itemized_payout_reconciliation__v5
    task has highly viariable availability timing, so it is possible for it to
    fail with the following type of error:
    `Error: Request req_OTssZ0Zv1cEmmm: Data for the report type
            payout_reconciliation.itemized.5 is only available through
            2022-05-08 12:00:00 UTC; you requested `interval_end`
            = 2022-05-09 00:00:00 UTC.`
    In such cases the failure is expected, the task will continue to retry every
    30 minutes until the data becomes available. If failure observed looks
    different then it should be reported using the Airflow triage process.

  default_args:
    owner: srose@mozilla.com
    start_date: "2021-07-20"
    email: ["telemetry-alerts@mozilla.com", "srose@mozilla.com"]
    retries: 2
    retry_delay: 30m
  tags:
    - impact/tier_1

bqetl_mozilla_vpn_site_metrics:
  schedule_interval: 0 15 * * *
  description: |
    Daily extracts from the Google Analytics tables for Mozilla VPN as well as
    derived tables based on that data.

    Depends on Google Analytics exports, which have highly variable timing, so
    queries depend on site_metrics_empty_check_v1, which retries every 30
    minutes to wait for data to be available.
  default_args:
    owner: srose@mozilla.com
    start_date: "2021-04-22"
    email: ["telemetry-alerts@mozilla.com", "srose@mozilla.com"]
    retries: 2
    retry_delay: 30m
  tags:
    - impact/tier_2

bqetl_gud:
  schedule_interval: 0 3 * * *
  description: Optimized tables that power the
    [Mozilla Growth and Usage Dashboard](https://gud.telemetry.mozilla.org).
  default_args:
    owner: jklukas@mozilla.com
    start_date: "2019-07-25"
    email: ["telemetry-alerts@mozilla.com", "jklukas@mozilla.com"]
    retries: 1
    retry_delay: 5m
  tags:
    - impact/tier_1

bqetl_messaging_system:
  schedule_interval: 0 2 * * *
  description: |
    Daily aggregations on top of pings sent for the `messaging_system`
    namespace by desktop Firefox.
  default_args:
    owner: najiang@mozilla.com
    start_date: "2019-07-25"
    email: ["telemetry-alerts@mozilla.com", "najiang@mozilla.com"]
    retries: 1
    retry_delay: 5m
  tags:
    - impact/tier_3

bqetl_activity_stream:
  schedule_interval: 0 2 * * *
  description: |
    Daily aggregations on top of pings sent for the `activity_stream`
    namespace by desktop Firefox. These are largely related to activity
    on the newtab page and engagement with Pocket content.
  default_args:
    owner: anicholson@mozilla.com
    start_date: "2019-07-25"
    email: ["telemetry-alerts@mozilla.com", "anicholson@mozilla.com"]
    retries: 1
    retry_delay: 5m
  tags:
    - impact/tier_2

bqetl_search:
  schedule_interval: 0 3 * * *
  default_args:
    owner: anicholson@mozilla.com
    start_date: "2018-11-27"
    email:
      - "telemetry-alerts@mozilla.com"
      - "anicholson@mozilla.com"
      - "akomar@mozilla.com"
      - "cmorales@mozilla.com"
    retries: 2
    retry_delay: 30m
  tags:
    - impact/tier_1

bqetl_addons:
  schedule_interval: 0 4 * * *
  description: |
    Daily rollups of addon data from `main` pings.

    Depends on `bqetl_search`, so is scheduled after that DAG.
  default_args:
    owner: kik@mozilla.com
    start_date: "2018-11-27"
    email:
      - "telemetry-alerts@mozilla.com"
      - "kik@mozilla.com"
    retries: 2
    retry_delay: 30m
  tags:
    - impact/tier_2

bqetl_devtools:
  schedule_interval: 0 3 * * *
  description: |
    Summarizes usage of the Dev Tools component of desktop Firefox.
  default_args:
    owner: ascholtz@mozilla.com
    start_date: "2018-11-27"
    email: ["telemetry-alerts@mozilla.com", "ascholtz@mozilla.com"]
    retries: 2
    retry_delay: 30m
  tags:
    - impact/tier_3

bqetl_main_summary:
  schedule_interval: 0 2 * * *
  description: |
    General-purpose derived tables for analyzing usage of desktop Firefox.
    This is one of our highest-impact DAGs and should be handled carefully.
  default_args:
    owner: dthorn@mozilla.com
    start_date: "2018-11-27"
    email:
      [
        "telemetry-alerts@mozilla.com",
        "dthorn@mozilla.com",
      ]
    retries: 2
    retry_delay: 30m
  tags:
    - impact/tier_1

bqetl_experiments_daily:
  schedule_interval: 0 3 * * *
  description: |
    The DAG schedules queries that query experimentation related
    metrics (enrollments, search, ...) from stable tables to finalize
    numbers of experiment monitoring datasets for a specific date.
  default_args:
    owner: ascholtz@mozilla.com
    start_date: "2018-11-27"
    email: ["telemetry-alerts@mozilla.com", "ascholtz@mozilla.com"]
    retries: 2
    retry_delay: 30m
  tags:
    - impact/tier_1

# DAG for exporting query data marked as public to GCS
# queries should not be explicitly assigned to this DAG (done automatically)
bqetl_public_data_json:
  schedule_interval: 0 5 * * *
  description: |
    Daily exports of query data marked as public to GCS.

    Depends on the results of several upstream DAGs, the latest of which
    runs at 04:00 UTC.
  default_args:
    owner: ascholtz@mozilla.com
    start_date: "2020-04-14"
    email: ["telemetry-alerts@mozilla.com", "ascholtz@mozilla.com"]
    retries: 2
    retry_delay: 30m
  tags:
    - impact/tier_3

bqetl_internet_outages:
  schedule_interval: 0 7 * * *
  description: |
    DAG for building the internet outages datasets.
    See [bug 1640204](https://bugzilla.mozilla.org/show_bug.cgi?id=1640204).
  default_args:
    owner: aplacitelli@mozilla.com
    start_date: "2020-01-01"
    email: ["aplacitelli@mozilla.com"]
    retries: 2
    retry_delay: 30m
  tags:
    - impact/tier_3

bqetl_deletion_request_volume:
  schedule_interval: 0 1 * * *
  default_args:
    owner: dthorn@mozilla.com
    start_date: "2020-06-29"
    email: ["telemetry-alerts@mozilla.com", "dthorn@mozilla.com"]
    retries: 2
    retry_delay: 30m
  tags:
    - impact/tier_3

bqetl_fenix_event_rollup:
  schedule_interval: 0 2 * * *
  default_args:
    owner: wlachance@mozilla.com
    start_date: "2020-09-09"
    email: ["wlachance@mozilla.com"]
    retries: 2
    retry_delay: 30m
  tags:
    - impact/tier_1

bqetl_org_mozilla_fenix_derived:
  schedule_interval: 0 2 * * *
  default_args:
    depends_on_past: false
    email:
      - amiyaguchi@mozilla.com
      - telemetry-alerts@mozilla.com
    email_on_failure: true
    email_on_retry: true
    owner: amiyaguchi@mozilla.com
    retries: 2
    retry_delay: 30m
    start_date: "2020-10-18"
  tags:
    - impact/tier_1

bqetl_org_mozilla_firefox_derived:
  schedule_interval: 0 2 * * *
  default_args:
    depends_on_past: false
    email:
      - frank@mozilla.com
      - telemetry-alerts@mozilla.com
    email_on_failure: true
    email_on_retry: true
    owner: frank@mozilla.com
    retries: 2
    retry_delay: 30m
    start_date: "2022-11-30"
  tags:
    - impact/tier_1

bqetl_org_mozilla_focus_derived:
  schedule_interval: 0 2 * * *
  default_args:
    depends_on_past: false
    email:
      - dthorn@mozilla.com
      - telemetry-alerts@mozilla.com
    email_on_failure: true
    email_on_retry: true
    owner: dthorn@mozilla.com
    retries: 2
    retry_delay: 30m
    start_date: "2023-02-22"
  tags:
    - impact/tier_1

bqetl_google_analytics_derived:
  schedule_interval: 0 23 * * *
  description: |
    Daily aggregations of data exported from Google Analytics.

    The GA export runs at 15:00 UTC, so there's an effective 2-day delay
    for user activity to appear in these tables.
  default_args:
    owner: ascholtz@mozilla.com
    email:
      - ascholtz@mozilla.com
      - telemetry-alerts@mozilla.com
    start_date: "2020-10-31"
    retries: 2
    retry_delay: 30m
  tags:
    - impact/tier_1

bqetl_monitoring:
  schedule_interval: 0 2 * * *
  description: |
    This DAG schedules queries and scripts for populating datasets
    used for monitoring of the data platform.
  default_args:
    owner: ascholtz@mozilla.com
    email: ["ascholtz@mozilla.com"]
    start_date: "2018-10-30"
    retries: 2
    retry_delay: 30m
  tags:
    - impact/tier_1

bqetl_monitoring_airflow:
  schedule_interval: 0 10 * * *
  description: |
    This DAG schedules queries and scripts for populating datasets
    used for monitoring of Airflow DAGs.
  default_args:
    owner: kik@mozilla.com
    email: ["kik@mozilla.com"]
    start_date: "2022-09-01"
    retries: 2
    retry_delay: 30m
  tags:
    - impact/tier_2

bqetl_event_rollup:
  schedule_interval: 0 3 * * *
  description: |
    Desktop tables (`telemetry_derived.events_daily_v1` and upstream) are deprecated and paused
    (have their scheduling metadata commented out) per https://bugzilla.mozilla.org/show_bug.cgi?id=1805722#c10
  default_args:
    owner: wlachance@mozilla.com
    start_date: "2020-11-03"
    email: ["wlachance@mozilla.com"]
    retries: 2
    retry_delay: 30m
  tags:
    - impact/tier_1

bqetl_iprospect:
  schedule_interval: 0 4 * * *
  description: |
    This DAG imports iProspect data from moz-fx-data-marketing-prod-iprospect.
  depends_on_past: false
  default_args:
    owner: ascholtz@mozilla.com
    email:
      [
        "ascholtz@mozilla.com",
        "echo@mozilla.com",
        "shong@mozilla.com"
      ]
    start_date: "2021-04-19"
    retries: 2
    retry_delay: 30m
  tags:
    - impact/tier_1

bqetl_search_dashboard:
  default_args:
    depends_on_past: false
    email:
      - telemetry-alerts@mozilla.com
      - akomar@mozilla.com
    email_on_failure: true
    email_on_retry: true
    owner: akomar@mozilla.com
    retries: 2
    retry_delay: 30m
    start_date: "2020-12-14"
  schedule_interval: 0 4 * * *
  tags:
    - impact/tier_2

bqetl_desktop_platform:
  schedule_interval: 0 3 * * *
  default_args:
    owner: ascholtz@mozilla.com
    start_date: "2018-11-01"
    email:
      [
        "telemetry-alerts@mozilla.com",
        "ascholtz@mozilla.com",
        "yzenevich@mozilla.com",
      ]
    retries: 2
    retry_delay: 30m
  tags:
    - impact/tier_3

bqetl_internal_tooling:
  description: |
    This DAG schedules queries for populating queries related to Mozilla's
    internal developer tooling (e.g. mozregression).
  default_args:
    depends_on_past: false
    email:
      - wlachance@mozilla.com
      - telemetry-alerts@mozilla.com
    email_on_failure: true
    email_on_retry: true
    end_date: null
    owner: wlachance@mozilla.com
    retries: 2
    retry_delay: 30m
    start_date: "2020-06-01"
  schedule_interval: 0 4 * * *
  tags:
    - impact/tier_3

bqetl_release_criteria:
  schedule_interval: daily
  default_args:
    owner: perf-pmo@mozilla.com
    start_date: "2020-12-03"
    email:
      - telemetry-alerts@mozilla.com
      - dthorn@mozilla.com
    retries: 2
    retry_delay: 30m
  tags:
    - impact/tier_1

bqetl_pocket:
  default_args:
    depends_on_past: false
    email:
      - kik@mozilla.com
      - telemetry-alerts@mozilla.com
    email_on_failure: true
    email_on_retry: true
    owner: kik@mozilla.com
    # Retry more than normal because the files from Pocket may not always be available on time.
    retries: 10
    retry_delay: 60m
    start_date: "2021-03-10"
  description: |
    Import of data from Pocket's Snowflake warehouse.

    Originally created for [Bug 1695336](
    https://bugzilla.mozilla.org/show_bug.cgi?id=1695336).
  schedule_interval: 0 12 * * *
  tags:
    - impact/tier_2

bqetl_desktop_funnel:
  description: |
    This DAG schedules desktop funnel queries used to power the
    [Numbers that Matter dashboard](https://protosaur.dev/numbers-that-matter/)
  schedule_interval: 0 4 * * *
  default_args:
    owner: ascholtz@mozilla.com
    start_date: "2021-01-01"
    email:
      [
        "telemetry-alerts@mozilla.com",
        "ascholtz@mozilla.com",
      ]
    retries: 2
    retry_delay: 30m
  tags:
    - impact/tier_1

bqetl_firefox_ios:
  default_args:
    depends_on_past: false
    email:
      - kik@mozilla.com
      - telemetry-alerts@mozilla.com
    email_on_failure: true
    email_on_retry: true
    end_date: null
    owner: kik@mozilla.com
    retries: 2
    retry_delay: 30m
    start_date: "2021-03-18"
  description: Schedule daily ios firefox ETL
  schedule_interval: 0 4 * * *
  tags:
    - impact/tier_1

bqetl_releases:
  default_args:
    depends_on_past: false
    email:
      - ascholtz@mozilla.com
      - telemetry-alerts@mozilla.com
    email_on_failure: true
    email_on_retry: true
    end_date: null
    owner: ascholtz@mozilla.com
    retries: 2
    retry_delay: 30m
    start_date: "2021-04-14"
  description: |
    Schedule release data import from https://product-details.mozilla.org/1.0

    For more context, see
    https://wiki.mozilla.org/Release_Management/Product_details
  schedule_interval: 0 4 * * *
  tags:
    - impact/tier_2

bqetl_ctxsvc_derived:
  default_args:
    depends_on_past: false
    email:
      - ctroy@mozilla.com
      - wstuckey@mozilla.com
      - telemetry-alerts@mozilla.com
    email_on_failure: true
    email_on_retry: true
    end_date: null
    owner: ctroy@mozilla.com
    retries: 2
    retry_delay: 30m
    start_date: '2021-05-01'
  description: Contextual services derived tables
  schedule_interval: 0 3 * * *
  tags:
    - impact/tier_2

bqetl_search_terms_daily:
  default_args:
    depends_on_past: false
    email:
      - ctroy@mozilla.com
      - wstuckey@mozilla.com
      - rburwei@mozilla.com
      - telemetry-alerts@mozilla.com
    email_on_failure: true
    email_on_retry: true
    end_date: null
    owner: ctroy@mozilla.com
    retries: 2
    retry_delay: 30m
    start_date: '2021-09-20'
  description: |
    Derived tables on top of search terms data.

    Note that the tasks for populating `suggest_impression_sanitized_v*` are
    particularly important because the source unsanitized dataset has only
    a 2-day retention period, so errors fairly quickly become unrecoverable
    and can impact reporting to partners. If this task errors out, it could
    indicate trouble with an upstream task that runs in a restricted project
    outside of Airflow. Contact `ctroy`, `wstuckey`, `whd`, and `jbuck`.
  schedule_interval: 0 3 * * *
  tags:
    - impact/tier_1

bqetl_experimenter_experiments_import:
  schedule_interval: "*/10 * * * *"
  description: |
    Imports experiments from the Experimenter V4 and V6 API.

    Imported experiment data is used for experiment monitoring in
    [Grafana](https://grafana.telemetry.mozilla.org/d/XspgvdxZz/experiment-enrollment).
  default_args:
    owner: ascholtz@mozilla.com
    start_date: "2020-10-09"
    retries: 0
    email:
      - ascholtz@mozilla.com
  tags:
    - impact/tier_2

bqetl_feature_usage:
  schedule_interval: 0 5 * * *
  description: |
    Daily aggregation of browser features usages from `main` pings,
    `event` pings and addon data.

    Depends on `bqetl_addons` and `bqetl_main_summary`, so is scheduled after.
  default_args:
    owner: ascholtz@mozilla.com
    start_date: "2021-01-01"
    email:
      - "telemetry-alerts@mozilla.com"
      - "ascholtz@mozilla.com"
      - "loines@mozilla.com"
    retries: 2
    retry_delay: 30m
  tags:
    - impact/tier_1

bqetl_urlbar:
  schedule_interval: 0 3 * * *
  description: |
    Daily aggregation of metrics related to urlbar usage.
  default_args:
    owner: anicholson@mozilla.com
    start_date: "2021-08-01"
    email:
      - "telemetry-alerts@mozilla.com"
      - "anicholson@mozilla.com"
      - "akomar@mozilla.com"
      - "tbrooks@mozilla.com"
    retries: 2
    retry_delay: 30m
  tags:
    - impact/tier_2

bqetl_unified:
  schedule_interval: 0 3 * * *
  description: |
    Schedule queries that unify metrics across all products.
  default_args:
    owner: ascholtz@mozilla.com
    start_date: "2021-10-12"
    email:
      - "telemetry-alerts@mozilla.com"
      - "ascholtz@mozilla.com"
      - "loines@mozilla.com"
      - "lvargas@mozilla.com"
    retries: 2
    retry_delay: 30m
  tags:
    - impact/tier_1

bqetl_regrets_reporter_summary:
  default_args:
    depends_on_past: false
    email:
      - telemetry-alerts@mozilla.com
      - kik@mozilla.com
    email_on_failure: true
    email_on_retry: true
    end_date: null
    owner: kik@mozilla.com
    retries: 2
    retry_delay: 30m
    start_date: '2021-12-12'
  description: Measure usage of the regrets reporter addon
  schedule_interval: 0 4 * * *
  tags:
    - impact/tier_1

bqetl_cjms_nonprod:
  schedule_interval: 0 * * * *
  description: |
    Hourly ETL for cjms nonprod.
  default_args:
    owner: srose@mozilla.com
    start_date: "2022-03-24"
    email: ["telemetry-alerts@mozilla.com", "srose@mozilla.com"]
    retries: 2
    retry_delay: 5m
  tags:
    - impact/tier_3

bqetl_acoustic_contact_export:
  schedule_interval: 0 9 * * *
  description: |
    Processing data loaded by
    fivetran_acoustic_contact_export
    DAG to clean up the data loaded from Acoustic.
  default_args:
    owner: kik@mozilla.com
    start_date: "2021-03-01"
    email: ["telemetry-alerts@mozilla.com", "kik@mozilla.com"]
    retries: 1
    retry_delay: 5m
  tags:
    - impact/tier_3

bqetl_acoustic_raw_recipient_export:
  schedule_interval: 0 9 * * *
  description: |
    Processing data loaded by
    fivetran_acoustic_raw_recipient_export
    DAG to clean up the data loaded from Acoustic.
  default_args:
    owner: kik@mozilla.com
    start_date: "2022-03-01"
    email: ["telemetry-alerts@mozilla.com", "kik@mozilla.com"]
    retries: 1
    retry_delay: 5m
  tags:
    - impact/tier_3

bqetl_analytics_aggregations:
  default_args:
    depends_on_past: false
    email:
      - "telemetry-alerts@mozilla.com"
      - "lvargas@mozilla.com"
      - "gkaberere@mozilla.com"
    email_on_failure: true
    email_on_retry: true
    end_date: null
    owner: lvargas@mozilla.com
    retries: 2
    retry_delay: 30m
    start_date: '2022-05-12'
  description: Scheduler to populate the aggregations required for
    analytics engineering and reports optimization.
    It provides data to build growth, search and usage metrics, as well
    as acquisition and retention KPIs, in a model that facilitates
    reporting in Looker.
  schedule_interval: 30 3 * * *
  tags:
    - impact/tier_1

bqetl_fog_decision_support:
  default_args:
    depends_on_past: false
    email:
      - telemetry-alerts@mozilla.com
      - pmcmanis@mozilla.com
    email_on_failure: true
    email_on_retry: true
    end_date: null
    owner: pmcmanis@mozilla.com
    retries: 2
    retry_delay: 30m
    start_date: '2022-05-25'
  description: This DAG schedules queries for calculating FOG decision
   support metrics
  schedule_interval: 0 4 * * *
  tags:
    - impact/tier_3
    - repo/bigquery-etl

bqetl_newtab:
  default_args:
    depends_on_past: false
    email:
      - telemetry-alerts@mozilla.com
      - anicholson@mozilla.com
    email_on_failure: true
    email_on_retry: true
    end_date: null
    owner: anicholson@mozilla.com
    retries: 2
    retry_delay: 30m
    start_date: '2022-07-01'
  description: Schedules newtab related queries.
  schedule_interval: daily
  tags:
    - impact/tier_1

bqetl_desktop_mobile_search_monthly:
  default_args:
    depends_on_past: false
    email:
      - telemetry-alerts@mozilla.com
      - akommasani@mozilla.com
    email_on_failure: true
    email_on_retry: true
    end_date: null
    owner: akommasani@mozilla.com
    retries: 2
    retry_delay: 30m
    start_date: '2019-01-01'
  description: Generate mnthly client data from daily search table
  schedule_interval: "0 5 2 * *"
  tags:
    - impact/tier_1
    - repo/bigquery-etl

bqetl_domain_meta:
  default_args:
    depends_on_past: false
    email:
      - wstuckey@mozilla.com
    email_on_failure: true
    email_on_retry: true
    end_date: null
    owner: wstuckey@mozilla.com
    retries: 2
    retry_delay: 30m
    start_date: '2022-10-13'
  description: Domain metadata
  schedule_interval: monthly
  tags:
    - impact/tier_3
    - triage/no_triage
    - repo/bigquery-etl

bqetl_sponsored_tiles_clients_daily:
  default_args:
    depends_on_past: false
    email:
      - telemetry-alerts@mozilla.com
      - skahmann@mozilla.com
    email_on_failure: true
    email_on_retry: true
    end_date: null
    owner: skahmann@mozilla.com
    retries: 2
    retry_delay: 30m
    start_date: '2022-09-13'
  description: daily run of sponsored tiles related fields
  schedule_interval: 0 4 * * *
  tags:
    - impact/tier_3
    - repo/bigquery-etl

bqetl_mobile_activation:
  default_args:
    depends_on_past: false
    email:
      - telemetry-alerts@mozilla.com
      - vsabino@mozilla.com
    email_on_failure: true
    email_on_retry: true
    end_date: null
    owner: vsabino@mozilla.com
    retries: 2
    retry_delay: 30m
    start_date: '2021-01-01'
  description: Queries related to the mobile activation metric used by Marketing
  schedule_interval: daily
  tags:
    - impact/tier_1
    - repo/bigquery-etl

bqetl_analytics_tables:
  default_args:
    depends_on_past: false
    email:
      - telemetry-alerts@mozilla.com
      - lvargas@mozilla.com
      - gkaberere@mozilla.com
    email_on_failure: true
    email_on_retry: true
    end_date: null
    owner: lvargas@mozilla.com
    retries: 2
    retry_delay: 30m
    start_date: '2022-12-01'
  description: Scheduled queries for analytics tables.
    engineering.
  schedule_interval: 0 2 * * *
  tags:
    - impact/tier_1
    - repo/bigquery-etl
bqetl_fivetran_google_ads:
  default_args:
    depends_on_past: false
    email:
      - telemetry-alerts@mozilla.com
      - frank@mozilla.com
    email_on_failure: true
    email_on_retry: true
    end_date: null
    owner: frank@mozilla.com
    retries: 2
    retry_delay: 30m
    start_date: '2023-01-01'
  description: Queries for Google Ads data
      coming from Fivetran. Fivetran
      updates these tables every hour.
  schedule_interval: 0 2 * * *
  tags:
    - impact/tier_2
    - repo/bigquery-etl
bqetl_campaign_cost_breakdowns:
  default_args:
    depends_on_past: false
    email:
      - ctroy@mozilla.com
      - frank@mozilla.com
      - telemetry-alerts@mozilla.com
    email_on_failure: true
    email_on_retry: true
    end_date: null
    owner: ctroy@mozilla.com
    retries: 2
    retry_delay: 30m
    start_date: '2021-09-20'
  description: |
    Derived tables on top of fenix installation and DOU metrics,
    as well as Google ads campaign data.
  schedule_interval: 0 3 * * *
  tags:
    - impact/tier_2
    - repo/bigquery-etl
bqetl_fivetran_costs:
  default_args:
    depends_on_past: false
    email:
      - telemetry-alerts@mozilla.com
      - lschiestl@mozilla.com
    email_on_failure: true
    email_on_retry: true
    end_date: null
    owner: lschiestl@mozilla.com
    retries: 2
    retry_delay: 30m
    start_date: '2023-01-18'
  description: |
    Derived tables for analyzing the Fivetran Costs. Data coming from Fivetran.
  repo: bigquery-etl
  schedule_interval: 0 5 * * *
  tags:
    - impact/tier_3

bqetl_mdn_yari:
  default_args:
    depends_on_past: false
    email:
      - telemetry-alerts@mozilla.com
      - mdn-infra@mozilla.com
      - fmerz@mozilla.com
      - kik@mozilla.com
    email_on_failure: true
    email_on_retry: false
    end_date: null
    owner: fmerz@mozilla.com
    retries: 1
    retry_delay: 5m
    start_date: '2023-02-01'
  description: |
    Monthly data exports of MDN 'Popularities'. This aggregates and counts total
    page visits and normalizes them agains the max.
  schedule_interval: 0 0 1 * *
  tags:
    - impact/tier_3
    - triage/record_only

bqetl_status_check:
  default_args:
    depends_on_past: false
    email:
      - telemetry-alerts@mozilla.com
    email_on_failure: true
    email_on_retry: false
    end_date: null
    owner: ascholtz@mozilla.com
    retries: 0
    start_date: '2023-04-01'
  description: |
    This DAG checks if bigquery-etl is working properly. Dummy ETL tasks are executed to detect
    breakages as soon as possible.

    *Triage notes*

    None of these tasks should fail. If they do it is very likely that other/all ETL tasks will
    subsequently fail as well. Any failures should be communicated to the Data Infra Working Group
    as soon as possible.
  schedule_interval: "1h"
  tags:
    - impact/tier_1


bqetl_adjust:
  default_args:
    depends_on_past: false
    email:
      - telemetry-alerts@mozilla.com
      - mhirose@mozilla.com
    email_on_failure: true
    email_on_retry: true
    end_date: null
    owner: mhirose@mozilla.com
    retries: 2
    retry_delay: 30m
    start_date: '2023-07-06'
  description: |
    Derived tables built on Adjust data downloaded from https://api.adjust.com/kpis/v1/<app_token>
    Using mhirose's API token - no Adjust API token for service accounts, just users.
  repo: bigquery-etl
  schedule_interval: 0 4 * * *
  tags:
    - impact/tier_2
    - repo/bigquery-etl

bqetl_download_funnel_attribution:
  description: Daily aggregations of data exported from Google Analytics joined with Firefox download data.
  default_args:
    depends_on_past: false
    email:
      - gleonard@mozilla.com
      - telemetry-alerts@mozilla.com
    end_date: null
    owner: gleonard@mozilla.com
    retries: 2
    retry_delay: 30m
    start_date: '2023-04-10'
  schedule_interval: 0 23 * * *
  tags:
    - impact/tier_1

bqetl_fenix_external:
  schedule_interval: 0 2 * * *
  default_args:
    depends_on_past: false
    email:
      - frank@mozilla.com
      - telemetry-alerts@mozilla.com
    email_on_failure: true
    email_on_retry: true
    owner: frank@mozilla.com
    retries: 2
    retry_delay: 30m
    start_date: "2023-05-07"
  tags:
    - impact/tier_1
    - repo/bigquery-etl
bqetl_fivetran_apple_ads:
  default_args:
    depends_on_past: false
    email:
      - telemetry-alerts@mozilla.com
      - frank@mozilla.com
      - kik@mozilla.com
    email_on_failure: true
    email_on_retry: true
    end_date: null
    owner: kik@mozilla.com
    retries: 2
    retry_delay: 30m
    start_date: '2023-05-25'
  description: |
    Copies over apple_ads data coming from Fivetran
    into our data BQ project. Fivetran syncs this data
    every hour. We copy the data every 3 hours to our project.
  schedule_interval: 0 3 * * *
  tags:
    - impact/tier_2
bqetl_fivetran_copied_tables:
  default_args:
    depends_on_past: false
    email:
      - telemetry-alerts@mozilla.com
      - frank@mozilla.com
    email_on_failure: true
    email_on_retry: true
    end_date: null
    owner: frank@mozilla.com
    retries: 2
    retry_delay: 30m
    start_date: '2023-07-04'
  description: |
    Copy over Fivetran data to shared-prod.
  schedule_interval: 0 3 * * *
  tags:
    - impact/tier_2
bqetl_kpis_shredder:
  default_args:
    depends_on_past: false
    email:
      - telemetry-alerts@mozilla.com
      - lvargas@mozilla.com
    email_on_failure: true
    email_on_retry: true
    end_date: null
    owner: lvargas@mozilla.com
    retries: 2
    retry_delay: 30m
    start_date: '2023-05-16'
  description: |
    Currently paused due to a bug causing the DAG upstream dependencies completion
    not being detected correctly.
    for more info, see:
      - https://bugzilla.mozilla.org/show_bug.cgi?id=1852517
      - https://github.com/mozilla/bigquery-etl/pull/4239
    This DAG calculates KPIs for shredder client_ids
  repo: bigquery-etl
  schedule_interval: 0 2 */28 * *
  tags:
    - impact/tier_3
    - repo/bigquery-etl
bqetl_default:
  default_args:
    depends_on_past: false
    email:
      - telemetry-alerts@mozilla.com
    email_on_failure: true
    email_on_retry: false
    end_date: null
    owner: telemetry-alerts@mozilla.com
    retries: 2
    retry_delay: 30m
    start_date: '2023-09-01'
  description: This is a default DAG to schedule tasks with lower business impact
    or that don't require a new or existing DAG. Queries are automatically scheduled
    in this DAG during creation when no dag name is specified using option --dag.
    See [related documentation in the cookbooks](https://mozilla.github.io/bigquery-etl/cookbooks/creating_a_derived_dataset/)
  repo: bigquery-etl
  schedule_interval: 0 4 * * *
  tags:
    - impact/tier_3
    - triage/no_triage

bqetl_reference:
  default_args:
    depends_on_past: false
    email:
      - telemetry-alerts@mozilla.com
      - cmorales@mozilla.com
    email_on_failure: true
    email_on_retry: true
    end_date: null
    owner: cmorales@mozilla.com
    retries: 2
    retry_delay: 30m
    start_date: '2023-09-18'
  description: DAG to build reference data
  repo: bigquery-etl
  schedule_interval: daily
  tags:
    - impact/tier_1
    - repo/bigquery-etl

<<<<<<< HEAD
=======
bqetl_generated_funnels:
  default_args:
    depends_on_past: false
    email:
      - telemetry-alerts@mozilla.com
      - ascholtz@mozilla.com
    email_on_failure: true
    email_on_retry: true
    owner: ascholtz@mozilla.com
    retries: 2
    retry_delay: 30m
    start_date: '2023-10-14'
  description: DAG scheduling funnels defined in sql_generators/funnels
  repo: bigquery-etl
  schedule_interval: 0 5 * * *
  tags:
    - impact/tier_3
    - triage/no_triage

>>>>>>> 148d4eb5
bqetl_serp:
  default_args:
    depends_on_past: false
    email:
      - telemetry-alerts@mozilla.com
      - akommasani@mozilla.com
    email_on_failure: true
    email_on_retry: true
    end_date: null
    owner: akommasani@mozilla.com
    retries: 2
    retry_delay: 30m
    start_date: '2023-10-01'
  description: DAG to build serp events data
  repo: bigquery-etl
  schedule_interval: daily
  tags:
    - impact/tier_1
    - repo/bigquery-etl<|MERGE_RESOLUTION|>--- conflicted
+++ resolved
@@ -1222,8 +1222,6 @@
     - impact/tier_1
     - repo/bigquery-etl
 
-<<<<<<< HEAD
-=======
 bqetl_generated_funnels:
   default_args:
     depends_on_past: false
@@ -1243,7 +1241,6 @@
     - impact/tier_3
     - triage/no_triage
 
->>>>>>> 148d4eb5
 bqetl_serp:
   default_args:
     depends_on_past: false
