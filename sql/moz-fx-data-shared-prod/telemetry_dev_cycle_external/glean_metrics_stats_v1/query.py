--- conflicted
+++ resolved
@@ -61,12 +61,8 @@
             for name, metric in metrics.items():
                 first_seen = metric["history"][0]["dates"]["first"][:10]
                 last_seen = metric["history"][-1]["dates"]["last"][:10]
-<<<<<<< HEAD
                 expires = metric["history"][-1]["expires"]
-=======
-                expires = metric["history"][0]["expires"]
                 in_source = metric["in-source"]
->>>>>>> 0d705730
                 glean_metrics.append(
                     {
                         "glean_app": glean_app,
