# Generated via https://github.com/mozilla/bigquery-etl/blob/main/bigquery_etl/query_scheduling/generate_airflow_dags.py

from airflow import DAG
from airflow.sensors.external_task import ExternalTaskMarker
from airflow.sensors.external_task import ExternalTaskSensor
from airflow.utils.task_group import TaskGroup
import datetime
from utils.constants import ALLOWED_STATES, FAILED_STATES
from utils.gcp import bigquery_etl_query, gke_command

docs = """
### bqetl_fivetran_google_ads

Built from bigquery-etl repo, [`dags/bqetl_fivetran_google_ads.py`](https://github.com/mozilla/bigquery-etl/blob/main/dags/bqetl_fivetran_google_ads.py)

#### Description

Queries for Google Ads data coming from Fivetran. Fivetran updates these tables every hour.
#### Owner

frank@mozilla.com
"""


default_args = {
    "owner": "frank@mozilla.com",
    "start_date": datetime.datetime(2023, 1, 1, 0, 0),
    "end_date": None,
    "email": ["telemetry-alerts@mozilla.com", "frank@mozilla.com"],
    "depends_on_past": False,
    "retry_delay": datetime.timedelta(seconds=1800),
    "email_on_failure": True,
    "email_on_retry": True,
    "retries": 2,
}

tags = ["impact/tier_2", "repo/bigquery-etl"]

with DAG(
    "bqetl_fivetran_google_ads",
    default_args=default_args,
    schedule_interval="0 2 * * *",
    doc_md=docs,
    tags=tags,
) as dag:

    google_ads_derived__campaign_conversions_by_date__v1 = bigquery_etl_query(
        task_id="google_ads_derived__campaign_conversions_by_date__v1",
        destination_table="campaign_conversions_by_date_v1",
        dataset_id="google_ads_derived",
        project_id="moz-fx-data-shared-prod",
        owner="frank@mozilla.com",
        email=["frank@mozilla.com", "telemetry-alerts@mozilla.com"],
        date_partition_parameter=None,
        depends_on_past=False,
<<<<<<< HEAD
    )

    google_ads_derived__campaign_names_map__v1 = bigquery_etl_query(
        task_id="google_ads_derived__campaign_names_map__v1",
        destination_table="campaign_names_map_v1",
        dataset_id="google_ads_derived",
        project_id="moz-fx-data-shared-prod",
        owner="frank@mozilla.com",
        email=["frank@mozilla.com", "telemetry-alerts@mozilla.com"],
        date_partition_parameter="submission_date",
        depends_on_past=False,
    )

    google_ads_derived__campaign_conversions_by_date__v1.set_upstream(
        google_ads_derived__campaign_names_map__v1
=======
        task_concurrency=1,
>>>>>>> 8661b6c4
    )<|MERGE_RESOLUTION|>--- conflicted
+++ resolved
@@ -53,7 +53,7 @@
         email=["frank@mozilla.com", "telemetry-alerts@mozilla.com"],
         date_partition_parameter=None,
         depends_on_past=False,
-<<<<<<< HEAD
+        task_concurrency=1,
     )
 
     google_ads_derived__campaign_names_map__v1 = bigquery_etl_query(
@@ -69,7 +69,4 @@
 
     google_ads_derived__campaign_conversions_by_date__v1.set_upstream(
         google_ads_derived__campaign_names_map__v1
-=======
-        task_concurrency=1,
->>>>>>> 8661b6c4
     )